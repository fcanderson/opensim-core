/* -------------------------------------------------------------------------- *
 * OpenSim Moco: testMocoCosts.cpp                                            *
 * -------------------------------------------------------------------------- *
 * Copyright (c) 2019 Stanford University and the Authors                     *
 *                                                                            *
 * Author(s): Christopher Dembia, Nicholas Bianco                             *
 *                                                                            *
 * Licensed under the Apache License, Version 2.0 (the "License"); you may    *
 * not use this file except in compliance with the License. You may obtain a  *
 * copy of the License at http://www.apache.org/licenses/LICENSE-2.0          *
 *                                                                            *
 * Unless required by applicable law or agreed to in writing, software        *
 * distributed under the License is distributed on an "AS IS" BASIS,          *
 * WITHOUT WARRANTIES OR CONDITIONS OF ANY KIND, either express or implied.   *
 * See the License for the specific language governing permissions and        *
 * limitations under the License.                                             *
 * -------------------------------------------------------------------------- */

#define CATCH_CONFIG_MAIN
#include "Testing.h"
#include <Moco/osimMoco.h>
#include <OpenSim/Simulation/SimbodyEngine/SliderJoint.h>
#include <OpenSim/Actuators/CoordinateActuator.h>

using namespace OpenSim;

std::unique_ptr<Model> createSlidingMassModel() {
    auto model = make_unique<Model>();
    model->setName("sliding_mass");
    model->set_gravity(SimTK::Vec3(0, 0, 0));
    auto* body = new Body("body", 10.0, SimTK::Vec3(0), SimTK::Inertia(0));
    model->addComponent(body);

    // Allows translation along x.
    auto* joint = new SliderJoint("slider", model->getGround(), *body);
    auto& coord = joint->updCoordinate(SliderJoint::Coord::TranslationX);
    coord.setName("position");
    model->addComponent(joint);

    auto* actu = new CoordinateActuator();
    actu->setCoordinate(&coord);
    actu->setName("actuator");
    actu->setOptimalForce(1);
    model->addComponent(actu);

    return model;
}

/// Test the result of a sliding mass minimum effort problem.
TEMPLATE_TEST_CASE("Test MocoControlCost", "", MocoTropterSolver,
        MocoCasADiSolver) {
    int N = 10;
    MocoSolution sol1;
    {
        MocoTool moco;
        moco.setName("sliding_mass");
        MocoProblem& mp = moco.updProblem();
        mp.setModel(createSlidingMassModel());
        mp.setTimeBounds(0, {0, 5});
        mp.setStateInfo("/slider/position/value", {0, 1}, 0, 1);
        mp.setStateInfo("/slider/position/speed", {-100, 100}, 0, 0);
        mp.setControlInfo("/actuator", MocoBounds(-10, 10));

        mp.addCost<MocoControlCost>();

        auto& ms = moco.initSolver<TestType>();
        ms.set_num_mesh_points(N);

        sol1 = moco.solve();
        sol1.write("testMocoCosts_testMocoControlCost_sol1.sto");

        // Minimum effort solution is a linear control.
        SimTK_TEST_EQ_TOL(sol1.getControl("/actuator"),
                createVectorLinspace(N, 2.23, -2.23), 0.25);
        // Symmetry.
        SimTK_TEST_EQ_TOL(sol1.getControl("/actuator").getElt(0, 0),
                -sol1.getControl("/actuator").getElt(N-1, 0), 1e-3);

        // Minimum effort solution takes as long as possible.
        SimTK_TEST_EQ_TOL(sol1.getTime().getElt(N-1, 0), 5, 1e-7);
    }

    // TODO test that we can ignore specific actuators.
    // TODO for now, the weight can just be set to 0 (not ideal).
    //{

    //    MocoTool moco;
    //    moco.setName("sliding_mass");
    //    MocoProblem& mp = moco.updProblem();
    //    MocoProblem& mp = moco.updProblem();
    //    auto model = createSlidingMassModel();

    //    auto* actu = new CoordinateActuator();
    //    actu->setCoordinate(&model.getCoordinateSet().get("position"));
    //    actu->setName("actuator2");
    //    actu->setOptimalForce(1);
    //    model.addComponent(actu);

    //    mp.setModel(model);
    //    mp.setTimeBounds(0, 5);
    //    mp.setStateInfo("slider/position/value", {0, 1}, 0, 1);
    //    mp.setStateInfo("slider/position/speed", {-100, 100}, 0, 0);
    //    mp.setControlInfo("actuator", MocoBounds(-10, 10));
    //    mp.setControlInfo("actuator2", MocoBounds(-10, 10));

    //    MocoControlCost effort;
    //    effort.addActuatorToInclude("actuator");
    //    effort.set
    //    mp.addCost(effort);

    //    MocoTropterSolver& ms = moco.initSolver();
    //    ms.set_num_mesh_points(N);

    //    MocoSolution solution = moco.solve();
    //    SimTK_TEST_EQ(solution.getControl("actuator2"), SimTK::Vector(N, 0));
    //}

    // TODO test from XML.

    // Ensure that the weights cause one actuator to be preferred over
    // another.
    MocoSolution sol2;
    std::string omocoFile = "testMocoCosts_testMocoControlCost.omoco";
    {
        MocoTool moco;
        moco.setName("sliding_mass");
        moco.set_write_solution("false");
        MocoProblem& mp = moco.updProblem();
        auto model = createSlidingMassModel();

        auto* actu = new CoordinateActuator();
        actu->setCoordinate(&model->updCoordinateSet().get("position"));
        actu->setName("actuator2");
        actu->setOptimalForce(1);
        model->addComponent(actu);

        mp.setModel(std::move(model));
        mp.setTimeBounds(0, 5);
        mp.setStateInfo("/slider/position/value", {0, 1}, 0, 1);
        mp.setStateInfo("/slider/position/speed", {-100, 100}, 0, 0);
        mp.setControlInfo("/actuator", MocoBounds(-10, 10));
        mp.setControlInfo("/actuator2", MocoBounds(-10, 10));

        auto effort = mp.addCost<MocoControlCost>();
        effort->setWeight("/actuator2", 2.0);

        auto& ms = moco.initSolver<TestType>();
        ms.set_num_mesh_points(N);

        sol2 = moco.solve();

        moco.print(omocoFile);

        // The actuator with the lower weight is more active.
        SimTK_TEST_EQ_TOL(sol2.getControl("/actuator"),
                2 * sol2.getControl("/actuator2"), 1e-5);
        // Sum of control for these two actuators is the same as the control
        // in the single-actuator case.
        SimTK_TEST_EQ_TOL(sol2.getControlsTrajectory().rowSum(),
            sol1.getControl("/actuator"), 1e-3);
    }

    // Cannot set a weight for a nonexistent control.
    {
        MocoTool moco;
        moco.setName("sliding_mass");
        MocoProblem& mp = moco.updProblem();
        mp.setModel(createSlidingMassModel());
        mp.setTimeBounds(0, {0, 5});
        mp.setStateInfo("/slider/position/value", {0, 1}, 0, 1);
        mp.setStateInfo("/slider/position/speed", {-100, 100}, 0, 0);
        mp.setControlInfo("/actuator", MocoBounds(-10, 10));
        auto effort = mp.addCost<MocoControlCost>();
        effort->setWeight("nonexistent", 1.5);
        SimTK_TEST_MUST_THROW_EXC(mp.createRep(), Exception);
    }

    // De/serialization.
    {
        MocoTool moco(omocoFile);
        MocoSolution solDeserialized = moco.solve();
        sol2.write("DEBUG_sol2.sto");
        solDeserialized.write("DEBUG_solDeserialized.sto");
        SimTK_TEST(solDeserialized.isNumericallyEqual(sol2, 1e-5));
    }
}

/// Make sure that multiple costs are added together properly.
TEST_CASE("Test multiple costs.") {
    MocoTool moco;
    MocoProblem& problem = moco.updProblem();

    auto* ft0 = problem.addCost<MocoFinalTimeCost>("ft0", 0.1);

    auto* ft1 = problem.addCost<MocoFinalTimeCost>("ft1", 0.2);

    MocoProblemRep rep = problem.createRep();
    SimTK::State state = rep.getModelBase().getWorkingState();
    const double ft = 0.35;
    state.setTime(ft);

    const double cost = rep.calcEndpointCost(state);
    SimTK_TEST_EQ(cost, (ft0->get_weight() + ft1->get_weight() ) * ft);
}

<<<<<<< HEAD
void testEnabledCosts() {
    double x = 23920;
    MocoFinalTimeCost cost;
    Model model;
    auto state = model.initSystem();
    state.setTime(x);
    SimTK_TEST_EQ(cost.calcEndpointCost(state), x);
    cost.set_enabled(false);
    SimTK_TEST_EQ(cost.calcEndpointCost(state), 0);

}

int main() {
    SimTK_START_TEST("testMocoCosts");
        SimTK_SUBTEST(testMocoControlCost<MocoTropterSolver>);
        SimTK_SUBTEST(testMocoControlCost<MocoCasADiSolver>);
        SimTK_SUBTEST(testMultipleCosts);
        SimTK_SUBTEST(testEnabledCosts);
    SimTK_END_TEST();
=======
TEMPLATE_TEST_CASE("Test MocoControlTrackingCost", "", MocoTropterSolver,
        MocoCasADiSolver) {

    using SimTK::Pi;
    int N = 20;
    const Model doublePendulum = ModelFactory::createNLinkPendulum(2);

    // Start with double pendulum problem to minimize control effort to create
    // a controls trajectory to track.
    MocoTool moco;
    auto& problem = moco.updProblem();
    problem.setModelCopy(doublePendulum);
    problem.addCost<MocoControlCost>("effort");
    problem.setTimeBounds(0, 2);
    problem.setControlInfo("/tau0", {-100, 100});
    problem.setControlInfo("/tau1", {-100, 100});
    problem.setStateInfo("/jointset/j0/q0/value", {-10, 10}, 0, Pi / 2);
    problem.setStateInfo("/jointset/j0/q0/speed", {-50, 50}, 0, 0);
    problem.setStateInfo("/jointset/j1/q1/value", {-10, 10}, Pi, 0);
    problem.setStateInfo("/jointset/j0/q0/speed", {-50, 50}, 0, 0);

    auto& solver = moco.initSolver<TestType>();
    solver.set_num_mesh_points(20);
    solver.set_optim_convergence_tolerance(1e-6);

    auto solutionEffort = moco.solve();

    // Re-run problem, now setting effort cost function to zero and adding 
    // control tracking cost.
    problem.updPhase(0).updCost("effort").set_weight(0);
    auto* tracking =
        problem.addCost<MocoControlTrackingCost>("control_tracking");
    std::vector<double> time;
    for (int i = 0; i < solutionEffort.getNumTimes(); ++i) {
        time.push_back(solutionEffort.getTime()[i]);
    }
    TimeSeriesTable controlsRef(time, solutionEffort.getControlsTrajectory(),
        solutionEffort.getControlNames());
    tracking->setReference(controlsRef);
    auto solutionTracking = moco.solve();

    // Make sure control tracking problem matches control effort problem.
    SimTK_TEST_EQ_TOL(solutionEffort.getControlsTrajectory(),
        solutionTracking.getControlsTrajectory(), 1e-4);
    SimTK_TEST_EQ_TOL(solutionEffort.getStatesTrajectory(),
        solutionTracking.getStatesTrajectory(), 1e-4);
>>>>>>> 64b9b097
}<|MERGE_RESOLUTION|>--- conflicted
+++ resolved
@@ -203,8 +203,7 @@
     SimTK_TEST_EQ(cost, (ft0->get_weight() + ft1->get_weight() ) * ft);
 }
 
-<<<<<<< HEAD
-void testEnabledCosts() {
+TEST_CASE("Enabled Costs", "") {
     double x = 23920;
     MocoFinalTimeCost cost;
     Model model;
@@ -213,17 +212,8 @@
     SimTK_TEST_EQ(cost.calcEndpointCost(state), x);
     cost.set_enabled(false);
     SimTK_TEST_EQ(cost.calcEndpointCost(state), 0);
-
-}
-
-int main() {
-    SimTK_START_TEST("testMocoCosts");
-        SimTK_SUBTEST(testMocoControlCost<MocoTropterSolver>);
-        SimTK_SUBTEST(testMocoControlCost<MocoCasADiSolver>);
-        SimTK_SUBTEST(testMultipleCosts);
-        SimTK_SUBTEST(testEnabledCosts);
-    SimTK_END_TEST();
-=======
+}
+
 TEMPLATE_TEST_CASE("Test MocoControlTrackingCost", "", MocoTropterSolver,
         MocoCasADiSolver) {
 
@@ -270,5 +260,4 @@
         solutionTracking.getControlsTrajectory(), 1e-4);
     SimTK_TEST_EQ_TOL(solutionEffort.getStatesTrajectory(),
         solutionTracking.getStatesTrajectory(), 1e-4);
->>>>>>> 64b9b097
 }