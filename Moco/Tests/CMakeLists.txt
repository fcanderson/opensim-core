include(CMakeParseArguments)

# Create an exectuable for the file ${TEST_NAME}.cpp, which depends on
# libraries ${LIB_DEPENDENCIES}. Also create a CTest test for this executable.
function(MocoAddTest)
    set(options)
    set(oneValueArgs NAME)
    set(multiValueArgs LIB_DEPENDS RESOURCES)
    cmake_parse_arguments(MOCOTEST
            "${options}" "${oneValueArgs}" "${multiValueArgs}" ${ARGN})
    add_executable(${MOCOTEST_NAME} ${MOCOTEST_NAME}.cpp Testing.h)
    # To organize targets in Visual Studio's Solution Explorer.
    set_target_properties(${MOCOTEST_NAME} PROPERTIES FOLDER "Moco/Tests")
    target_link_libraries(${MOCOTEST_NAME} osimMoco ${MOCOTEST_LIB_DEPENDS})
    target_include_directories(${MOCOTEST_NAME}
            PRIVATE "${CMAKE_SOURCE_DIR}/tropter/external/catch")
    add_test(NAME ${MOCOTEST_NAME} COMMAND ${MOCOTEST_NAME})
    # Tests likely run faster if we parallelize the tests rather than the
    # individual problems.
    set_property(TEST ${MOCOTEST_NAME} APPEND PROPERTY
            ENVIRONMENT "OPENSIM_MOCO_PARALLEL=0")
    file(COPY ${MOCOTEST_RESOURCES} DESTINATION "${CMAKE_CURRENT_BINARY_DIR}")
endfunction()

MocoAddTest(NAME testMocoInterface)

MocoAddTest(NAME testTableProcessor)

MocoAddTest(NAME testModelProcessor)

MocoAddTest(NAME testMocoGoals)

MocoAddTest(NAME testMocoParameters)

MocoAddTest(NAME testImplicit)

MocoAddTest(NAME testConstraints)

MocoAddTest(NAME testContact)

MocoAddTest(NAME testDeGrooteFregly2016Muscle)

MocoAddTest(NAME testMocoInverse RESOURCES
        subject_walk_armless_18musc.osim
        subject_walk_armless_coordinates.mot
        subject_walk_armless_grfs.mot
        subject_walk_armless_external_loads.xml
        std_testMocoInverse_subject_18musc_solution.sto
        )

MocoAddTest(NAME testMocoTrack RESOURCES
        ../Archive/Tests/testGait10dof18musc_subject01.osim
        walk_gait1018_state_reference.mot
        walk_gait1018_subject01_grf.xml
        walk_gait1018_subject01_grf.mot
        std_testMocoTrackGait10dof18musc_solution.sto
        )
<<<<<<< HEAD

=======
        
>>>>>>> 19abc27e
MocoAddTest(NAME testMultivariatePolynomial)

MocoAddTest(NAME testMocoAnalytic)<|MERGE_RESOLUTION|>--- conflicted
+++ resolved
@@ -55,11 +55,7 @@
         walk_gait1018_subject01_grf.mot
         std_testMocoTrackGait10dof18musc_solution.sto
         )
-<<<<<<< HEAD
 
-=======
-        
->>>>>>> 19abc27e
 MocoAddTest(NAME testMultivariatePolynomial)
 
 MocoAddTest(NAME testMocoAnalytic)