/* -------------------------------------------------------------------------- *
 * OpenSim Moco: testMocoInterface.cpp                                        *
 * -------------------------------------------------------------------------- *
 * Copyright (c) 2017 Stanford University and the Authors                     *
 *                                                                            *
 * Author(s): Christopher Dembia                                              *
 *                                                                            *
 * Licensed under the Apache License, Version 2.0 (the "License"); you may    *
 * not use this file except in compliance with the License. You may obtain a  *
 * copy of the License at http://www.apache.org/licenses/LICENSE-2.0          *
 *                                                                            *
 * Unless required by applicable law or agreed to in writing, software        *
 * distributed under the License is distributed on an "AS IS" BASIS,          *
 * WITHOUT WARRANTIES OR CONDITIONS OF ANY KIND, either express or implied.   *
 * See the License for the specific language governing permissions and        *
 * limitations under the License.                                             *
 * -------------------------------------------------------------------------- */

#define CATCH_CONFIG_MAIN
#include "Testing.h"
#include <Moco/osimMoco.h>
#include <fstream>

#include <OpenSim/Actuators/BodyActuator.h>
#include <OpenSim/Actuators/CoordinateActuator.h>
#include <OpenSim/Common/LogManager.h>
#include <OpenSim/Common/STOFileAdapter.h>
#include <OpenSim/Simulation/Manager/Manager.h>
#include <OpenSim/Simulation/SimbodyEngine/PinJoint.h>
#include <OpenSim/Simulation/SimbodyEngine/SliderJoint.h>

using namespace OpenSim;

// TODO
// - add setGuess
// - add documentation. pre/post conditions.
// - write test cases for exceptions, for calling methods out of order.
// - model_file vs model.
// - test problems without controls (including with setting guesses).
// - test that names for setStateInfo() are actual existing states in the model.

std::unique_ptr<Model> createSlidingMassModel() {
    auto model = make_unique<Model>();
    model->setName("sliding_mass");
    model->set_gravity(SimTK::Vec3(0, 0, 0));
    auto* body = new Body("body", 10.0, SimTK::Vec3(0), SimTK::Inertia(0));
    model->addComponent(body);

    // Allows translation along x.
    auto* joint = new SliderJoint("slider", model->getGround(), *body);
    auto& coord = joint->updCoordinate(SliderJoint::Coord::TranslationX);
    coord.setName("position");
    model->addComponent(joint);

    auto* actu = new CoordinateActuator();
    actu->setCoordinate(&coord);
    actu->setName("actuator");
    actu->setOptimalForce(1);
    actu->setMinControl(-10);
    actu->setMaxControl(10);
    model->addComponent(actu);

    return model;
}

template <typename SolverType = MocoTropterSolver>
MocoStudy createSlidingMassMocoStudy() {
    MocoStudy study;
    study.setName("sliding_mass");
    study.set_write_solution("false");
    MocoProblem& mp = study.updProblem();
    mp.setModel(createSlidingMassModel());
    mp.setTimeBounds(MocoInitialBounds(0), MocoFinalBounds(0, 10));
    mp.setStateInfo("/slider/position/value", MocoBounds(0, 1),
            MocoInitialBounds(0), MocoFinalBounds(1));
    mp.setStateInfo("/slider/position/speed", {-100, 100}, 0, 0);
    mp.addGoal<MocoFinalTimeGoal>();

    auto& ms = study.initSolver<SolverType>();
    ms.set_num_mesh_intervals(19);
    ms.set_transcription_scheme("trapezoidal");
    ms.set_enforce_constraint_derivatives(false);
    return study;
}

TEMPLATE_TEST_CASE(
        "Non-uniform mesh", "", MocoTropterSolver, MocoCasADiSolver) {
    auto transcriptionScheme =
            GENERATE(as<std::string>{}, "trapezoidal", "hermite-simpson");
    std::cout.rdbuf(LogManager::cout.rdbuf());
    std::cout.rdbuf(LogManager::cout.rdbuf());
    MocoStudy study;
    double finalTime = 5.0;
    study.setName("sliding_mass");
    study.set_write_solution("false");
    MocoProblem& mp = study.updProblem();
    mp.setModel(createSlidingMassModel());
    mp.setTimeBounds(0, finalTime);
    mp.setStateInfo("/slider/position/value", {0, 1}, 0, 1);
    mp.setStateInfo("/slider/position/speed", {-100, 100}, 0, 0);
    mp.addGoal<MocoControlGoal>();
    SECTION("Ensure integral handles non-uniform mesh") {
        auto& ms = study.initSolver<TestType>();
        ms.set_transcription_scheme(transcriptionScheme);
        ms.set_optim_max_iterations(1);
        std::vector<double> mesh = {
                0.0, .05, .075, .1, .4, .41, .42, .58, .8, 1};
        ms.setMesh(mesh);
        auto solution = study.solve().unseal();
        auto u = solution.getControl("/actuator");

        using SimTK::square;
        if (transcriptionScheme == "trapezoidal") {
            for (int i = 0; i < (int)mesh.size(); ++i) {
                CHECK(solution.getTime()[i] == Approx(mesh[i] * finalTime));
            }

            double manualIntegral = 0;
            for (int i = 0; i < (int)(mesh.size() - 1); ++i) {
                manualIntegral +=
                        0.5 * (mesh[i + 1] - mesh[i]) *
                        (square(u.getElt(i, 0)) + square(u.getElt(i + 1, 0)));
            }
            manualIntegral *= finalTime;

            CHECK(manualIntegral == Approx(solution.getObjective()));
        } else if (transcriptionScheme == "hermite-simpson") {
            for (int i = 0; i < (int)mesh.size() - 1; ++i) {
                CHECK(solution.getTime()[2 * i] == Approx(mesh[i] * finalTime));
                // Midpoints.
                CHECK(solution.getTime()[2 * i + 1] ==
                        Approx(0.5 * (mesh[i] + mesh[i + 1]) * finalTime));
            }

            // Simpson quadrature.
            double manualIntegral = 0;
            for (int i = 0; i < (int)mesh.size() - 1; ++i) {
                const auto a = mesh[i];
                const auto b = mesh[i + 1];
                const auto fa = square(u.getElt(2 * i, 0));
                const auto fmid = square(u.getElt(2 * i + 1, 0));
                const auto fb = square(u.getElt(2 * i + 2, 0));
                manualIntegral += (b - a) / 6.0 * (fa + 4 * fmid + fb);
            }
            manualIntegral *= finalTime;
            CHECK(manualIntegral == Approx(solution.getObjective()));
        }
    }

    SECTION("First mesh point must be zero.") {
        auto& ms = study.initSolver<TestType>();
        ms.set_transcription_scheme(transcriptionScheme);
        std::vector<double> mesh = {.5, 1};
        ms.setMesh(mesh);
        REQUIRE_THROWS_WITH(study.solve(),
                Catch::Contains("Invalid custom mesh; first mesh "
                                              "point must be zero."));
    }
    SECTION("Mesh points must be strictly increasing") {
        auto& ms = study.initSolver<TestType>();
        ms.set_transcription_scheme(transcriptionScheme);
        std::vector<double> mesh = {0, .5, .5, 1};
        ms.setMesh(mesh);
        REQUIRE_THROWS_WITH(study.solve(),
                Catch::Contains("Invalid custom mesh; mesh "
                                "points must be strictly increasing."));
    }
    SECTION("Last mesh piont must be 1.") {
        auto& ms = study.initSolver<TestType>();
        ms.set_transcription_scheme(transcriptionScheme);
        std::vector<double> mesh = {0, .4, .8};
        ms.setMesh(mesh);
        REQUIRE_THROWS_WITH(
                study.solve(), Catch::Contains("Invalid custom mesh; last mesh "
                                              "point must be one."));
    }
}

/// This model is torque-actuated.
std::unique_ptr<Model> createPendulumModel() {
    auto model = make_unique<Model>();
    model->setName("pendulum");

    using SimTK::Inertia;
    using SimTK::Vec3;

    auto* b0 = new Body("b0", 1, Vec3(0), Inertia(1));
    model->addBody(b0);

    // Default pose: COM of pendulum is 1 meter down from the pin.
    auto* j0 = new PinJoint("j0", model->getGround(), Vec3(0), Vec3(0), *b0,
            Vec3(0, 1.0, 0), Vec3(0));
    auto& q0 = j0->updCoordinate();
    q0.setName("q0");
    model->addJoint(j0);

    auto* tau0 = new CoordinateActuator();
    tau0->setCoordinate(&j0->updCoordinate());
    tau0->setName("tau0");
    tau0->setOptimalForce(1);
    model->addForce(tau0);

    // Add display geometry.
    Ellipsoid bodyGeometry(0.1, 0.5, 0.1);
    SimTK::Transform transform(SimTK::Vec3(0, 0.5, 0));
    auto* b0Center = new PhysicalOffsetFrame("b0_center", *b0, transform);
    b0->addComponent(b0Center);
    b0Center->attachGeometry(bodyGeometry.clone());

    return model;
}

TEMPLATE_TEST_CASE("Solver options", "", MocoTropterSolver, MocoCasADiSolver) {
    MocoStudy study = createSlidingMassMocoStudy<TestType>();
    auto& ms = study.initSolver<TestType>();
    MocoSolution solDefault = study.solve();
    ms.set_verbosity(3); // Invalid value.
    SimTK_TEST_MUST_THROW_EXC(study.solve(), Exception);
    ms.set_verbosity(2);

    ms.set_optim_solver("nonexistent");
    SimTK_TEST_MUST_THROW_EXC(study.solve(), Exception);
    ms.set_optim_solver("ipopt");

    ms.set_optim_hessian_approximation("nonexistent");
    SimTK_TEST_MUST_THROW(study.solve());
    ms.set_optim_hessian_approximation("limited-memory");

    {
        ms.set_optim_max_iterations(1);
        MocoSolution solution = study.solve();
        SimTK_TEST(solution.isSealed());
        solution.unseal();
        SimTK_TEST(solution.getNumIterations() == 1);
        ms.set_optim_max_iterations(-1);
    }

    {
        ms.set_optim_convergence_tolerance(1e-2);
        MocoSolution solLooseConvergence = study.solve();
        // Ensure that we unset max iterations from being 1.
        SimTK_TEST(solLooseConvergence.getNumIterations() > 1);
        SimTK_TEST(solLooseConvergence.getNumIterations() <
                   solDefault.getNumIterations());
        ms.set_optim_convergence_tolerance(-1);
    }
    {
        // Must loosen convergence tolerance for constraint tolerance to have
        // an effect.
        ms.set_optim_convergence_tolerance(1e-2);
        // Tightening the constraint tolerance means more iterations.
        ms.set_optim_constraint_tolerance(1e-12);
        MocoSolution solutionTight = study.solve();
        ms.set_optim_constraint_tolerance(1e-2);
        MocoSolution solutionLoose = study.solve();
        SimTK_TEST(solutionTight.getNumIterations() >
                   solutionLoose.getNumIterations());
        ms.set_optim_constraint_tolerance(-1);
        ms.set_optim_convergence_tolerance(-1);
    }
}

/*

TEST_CASE("Ordering of calls") {

    // Solve a problem, edit the problem, re-solve.
    {
        // It's fine to
        MocoStudy study = createSlidingMassMocoStudy();
        auto& solver = study.initTropterSolver();
        study.solve();
        // This flips the "m_solverInitialized" flag:
        study.updProblem();
        // This will call initSolver() internally:
        study.solve();
    }

    // Solve a problem, edit the problem, ask the solver to do something.
    {
        MocoStudy study = createSlidingMassMocoStudy();
        auto& solver = study.initTropterSolver();
        study.solve();
        // This resets the problem to null on the solver.
        study.updProblem();
        // The solver can't do anything if you've edited the model.
        SimTK_TEST_MUST_THROW_EXC(solver.getProblem(), Exception);
        SimTK_TEST_MUST_THROW_EXC(solver.solve(), Exception);
    }

    // Solve a problem, edit the solver, re-solve.
    {
        MocoStudy study = createSlidingMassMocoStudy();
        auto& solver = study.initTropterSolver();
        const int initNumMeshPoints = solver.get_num_mesh_intervals();
        MocoSolution sol0 = study.solve();
        solver.set_num_mesh_intervals(2 * initNumMeshPoints);
        MocoSolution sol1 = study.solve();
        solver.set_num_mesh_intervals(initNumMeshPoints);
        MocoSolution sol2 = study.solve();
        // Ensure that changing the mesh has an effect.
        SimTK_TEST(!sol0.isNumericallyEqual(sol1));
        // Ensure we get repeatable results with the initial settings.
        SimTK_TEST(sol0.isNumericallyEqual(sol2));

    }
}

/// Test that we can read in a Moco setup file, solve, edit the setup,
/// re-solve.
void testOMOCOSerialization() {
    std::string fname = "testMocoInterface_testOMOCOSerialization.omoco";
    MocoSolution sol0;
    MocoSolution sol1;
    {
        MocoStudy study = createSlidingMassMocoStudy();
        sol0 = study.solve();
        study.print(fname);
    }
    {
        MocoStudy mocoDeserialized(fname);
        MocoSolution sol1 = mocoDeserialized.solve();
    }
    SimTK_TEST(sol0.isNumericallyEqual(sol1));
}

void testCopy() {
    MocoStudy study = createSlidingMassMocoStudy();
    MocoSolution solution = study.solve();
    std::unique_ptr<MocoStudy> copy(study.clone());
    MocoSolution solutionFromCopy = copy->solve();
    SimTK_TEST(solution.isNumericallyEqual(solutionFromCopy));


    // TODO what happens if just the MocoProblem is copied, or if just the
    // MocoSolver is copied?
}
 */

TEST_CASE("Bounds", "") {
    {
        SimTK_TEST(!MocoBounds().isSet());
        SimTK_TEST(MocoBounds(5.3).isSet());
        SimTK_TEST(MocoBounds(5.3).isEquality());
        SimTK_TEST(MocoBounds(5.3, 5.3).isSet());
        SimTK_TEST(MocoBounds(5.3, 5.3).isEquality());
        SimTK_TEST(!MocoBounds(5.3, 5.3 + SimTK::SignificantReal).isEquality());

        SimTK_TEST(MocoBounds(5.3).isWithinBounds(5.3));
        SimTK_TEST(
                !MocoBounds(5.3).isWithinBounds(5.3 + SimTK::SignificantReal));
        SimTK_TEST(MocoBounds(5.2, 5.4).isWithinBounds(5.3));
    }

    // TODO what to do if the user does not specify info for some variables?

    // Get error if state/control name does not exist.
    {
        auto model = createSlidingMassModel();
        model->initSystem();
        {
            MocoStudy study;
            MocoProblem& mp = study.updProblem();
            mp.setModel(std::unique_ptr<Model>(model->clone()));
            mp.setStateInfo("nonexistent", {0, 1});
            SimTK_TEST_MUST_THROW_EXC(mp.createRep(), Exception);
        }
        {
            MocoStudy study;
            MocoProblem& mp = study.updProblem();
            mp.setModel(std::unique_ptr<Model>(model->clone()));
            mp.setControlInfo("nonexistent", {0, 1});
            SimTK_TEST_MUST_THROW_EXC(mp.createRep(), Exception);
        }
    }
    // TODO what if bounds are missing for some states?
}

TEST_CASE("Building a problem", "") {
    {
        MocoStudy study;
        MocoProblem& mp = study.updProblem();
        mp.setModel(createSlidingMassModel());

        // Goals have the name "cost" by default.
        {
            auto c0 = make_unique<MocoFinalTimeGoal>();
            SimTK_TEST(c0->getName() == "goal");
            mp.addGoal(std::move(c0));
        }
        // Names of costs must be unique.
        {
            auto* c1 = mp.addGoal<MocoFinalTimeGoal>();
            SimTK_TEST_MUST_THROW_EXC(mp.createRep(), Exception);
            c1->setName("c1");
        }
        // Goals must have a name.
        {
            auto* cEmptyName = mp.addGoal<MocoFinalTimeGoal>("");
            SimTK_TEST_MUST_THROW_EXC(mp.createRep(), Exception);
            cEmptyName->setName("cost1");
        }
        // Parameters have the name "parameter" by default.
        {
            auto p0 = make_unique<MocoParameter>();
            SimTK_TEST(p0->getName() == "parameter");
            p0->appendComponentPath("/body");
            p0->setPropertyName("mass");
            mp.addParameter(std::move(p0));
            // Can successfully create a rep.
            mp.createRep();
        }
        // Names of parameters must be unique.
        {
            auto* param = mp.addParameter(
                    "parameter", "/body", "mass", MocoBounds(0, 0));
            SimTK_TEST_MUST_THROW_EXC(mp.createRep(), Exception);
            param->setName("parameter1");
            // Can now create rep.
            mp.createRep();
        }
        // Parameters must have a name.
        {
            auto pEmptyName = make_unique<MocoParameter>();
            pEmptyName->setName("");
            mp.addParameter(std::move(pEmptyName));
            SimTK_TEST_MUST_THROW_EXC(mp.createRep(), Exception);
        }
    }
}

TEMPLATE_TEST_CASE("Workflow", "", MocoTropterSolver, MocoCasADiSolver) {

    // Default bounds.
    SECTION("Default bounds") {
        MocoStudy study;
        MocoProblem& problem = study.updProblem();
        auto model = createSlidingMassModel();
        model->finalizeFromProperties();
        auto* bodyAct = new BodyActuator();
        bodyAct->setName("residuals");
        bodyAct->setBody(model->getComponent<Body>("body"));
        model->addComponent(bodyAct);
        model->finalizeFromProperties();
        auto& coord = model->updComponent<Coordinate>("slider/position");
        coord.setRangeMin(-10);
        coord.setRangeMax(15);
        auto& actu = model->updComponent<ScalarActuator>("actuator");
        actu.setMinControl(35);
        actu.setMaxControl(56);
        problem.setModel(std::move(model));
        const auto& phase0 = problem.getPhase(0);
        // User did not specify state info explicitly.
        SimTK_TEST_MUST_THROW_EXC(
                phase0.getStateInfo("/slider/position/value"), Exception);
        SECTION("User did not specify state info explicitly.") {
            MocoProblemRep rep = problem.createRep();
            {
                const auto& info = rep.getStateInfo("/slider/position/value");
                SimTK_TEST_EQ(info.getBounds().getLower(), -10);
                SimTK_TEST_EQ(info.getBounds().getUpper(), 15);
            }
            {
                // Default speed bounds.
                const auto& info = rep.getStateInfo("/slider/position/speed");
                SimTK_TEST_EQ(info.getBounds().getLower(), -50);
                SimTK_TEST_EQ(info.getBounds().getUpper(), 50);
            }
            // No control info stored in the Problem.
            SimTK_TEST_MUST_THROW_EXC(
                    phase0.getControlInfo("/actuator"), Exception);
            {
                // Obtained from controls.
                const auto& info = rep.getControlInfo("/actuator");
                SimTK_TEST_EQ(info.getBounds().getLower(), 35);
                SimTK_TEST_EQ(info.getBounds().getUpper(), 56);
            }
        }

        problem.setControlInfo("/actuator", {12, 15});
        SECTION("Setting control info explicitly") {
            {
                const auto& probinfo = phase0.getControlInfo("/actuator");
                SimTK_TEST_EQ(probinfo.getBounds().getLower(), 12);
                SimTK_TEST_EQ(probinfo.getBounds().getUpper(), 15);
            }
            {
                MocoProblemRep rep = problem.createRep();
                const auto& info = rep.getControlInfo("/actuator");
                SimTK_TEST_EQ(info.getBounds().getLower(), 12);
                SimTK_TEST_EQ(info.getBounds().getUpper(), 15);
            }
        }

        problem.setControlInfo("/residuals_0", {-5, 5});
        problem.setControlInfo("/residuals_3", {-7.5, 10});
        {
            {
                const auto& probinfo0 = phase0.getControlInfo("/residuals_0");
                SimTK_TEST_EQ(probinfo0.getBounds().getLower(), -5);
                SimTK_TEST_EQ(probinfo0.getBounds().getUpper(), 5);
                const auto& probinfo3 = phase0.getControlInfo("/residuals_3");
                SimTK_TEST_EQ(probinfo3.getBounds().getLower(), -7.5);
                SimTK_TEST_EQ(probinfo3.getBounds().getUpper(), 10);
            }
            MocoProblemRep rep = problem.createRep();
            {
                const auto& info0 = rep.getControlInfo("/residuals_0");
                SimTK_TEST_EQ(info0.getBounds().getLower(), -5);
                SimTK_TEST_EQ(info0.getBounds().getUpper(), 5);
                const auto& info3 = rep.getControlInfo("/residuals_3");
                SimTK_TEST_EQ(info3.getBounds().getLower(), -7.5);
                SimTK_TEST_EQ(info3.getBounds().getUpper(), 10);
            }
        }

        SECTION("Setting only initial/final bounds explicitly.") {
            SECTION("Initial coordinate value") {
                problem.setStateInfo("/slider/position/value", {}, {-5.0, 3.6});
                {
                    const auto& info =
                            phase0.getStateInfo("/slider/position/value");
                    SimTK_TEST(!info.getBounds().isSet());
                    SimTK_TEST_EQ(info.getInitialBounds().getLower(), -5.0);
                    SimTK_TEST_EQ(info.getInitialBounds().getUpper(), 3.6);
                    SimTK_TEST(!info.getFinalBounds().isSet());
                }
                MocoProblemRep rep = problem.createRep();
                const auto& info = rep.getStateInfo("/slider/position/value");
                SimTK_TEST_EQ(info.getBounds().getLower(), -10);
                SimTK_TEST_EQ(info.getBounds().getUpper(), 15);
                SimTK_TEST_EQ(info.getInitialBounds().getLower(), -5.0);
                SimTK_TEST_EQ(info.getInitialBounds().getUpper(), 3.6);
                SimTK_TEST(!info.getFinalBounds().isSet());
            }
            SECTION("Final coordinate value") {
                problem.setStateInfo(
                        "/slider/position/value", {}, {}, {1.3, 2.5});
                {
                    const auto& info =
                            phase0.getStateInfo("/slider/position/value");
                    SimTK_TEST(!info.getBounds().isSet());
                    SimTK_TEST(!info.getInitialBounds().isSet());
                    SimTK_TEST_EQ(info.getFinalBounds().getLower(), 1.3);
                    SimTK_TEST_EQ(info.getFinalBounds().getUpper(), 2.5);
                }
                MocoProblemRep rep = problem.createRep();
                const auto& info = rep.getStateInfo("/slider/position/value");
                SimTK_TEST_EQ(info.getBounds().getLower(), -10);
                SimTK_TEST_EQ(info.getBounds().getUpper(), 15);
                SimTK_TEST(!info.getInitialBounds().isSet());
                SimTK_TEST_EQ(info.getFinalBounds().getLower(), 1.3);
                SimTK_TEST_EQ(info.getFinalBounds().getUpper(), 2.5);
            }
            SECTION("Initial coordinate speed") {
                problem.setStateInfo("/slider/position/speed", {}, {-4.1, 3.9});
                {
                    const auto& info =
                            phase0.getStateInfo("/slider/position/speed");
                    SimTK_TEST(!info.getBounds().isSet());
                    SimTK_TEST_EQ(info.getInitialBounds().getLower(), -4.1);
                    SimTK_TEST_EQ(info.getInitialBounds().getUpper(), 3.9);
                    SimTK_TEST(!info.getFinalBounds().isSet());
                }
                MocoProblemRep rep = problem.createRep();
                const auto& info = rep.getStateInfo("/slider/position/speed");
                SimTK_TEST_EQ(info.getBounds().getLower(), -50);
                SimTK_TEST_EQ(info.getBounds().getUpper(), 50);
                SimTK_TEST_EQ(info.getInitialBounds().getLower(), -4.1);
                SimTK_TEST_EQ(info.getInitialBounds().getUpper(), 3.9);
                SimTK_TEST(!info.getFinalBounds().isSet());
            }
            SECTION("Final coordinate speed") {
                problem.setStateInfo(
                        "/slider/position/speed", {}, {}, {0.1, 0.8});
                {
                    const auto& info =
                            phase0.getStateInfo("/slider/position/speed");
                    SimTK_TEST(!info.getBounds().isSet());
                    SimTK_TEST(!info.getInitialBounds().isSet());
                    SimTK_TEST_EQ(info.getFinalBounds().getLower(), 0.1);
                    SimTK_TEST_EQ(info.getFinalBounds().getUpper(), 0.8);
                }
                MocoProblemRep rep = problem.createRep();
                const auto& info = rep.getStateInfo("/slider/position/speed");
                SimTK_TEST_EQ(info.getBounds().getLower(), -50);
                SimTK_TEST_EQ(info.getBounds().getUpper(), 50);
                SimTK_TEST(!info.getInitialBounds().isSet());
                SimTK_TEST_EQ(info.getFinalBounds().getLower(), 0.1);
                SimTK_TEST_EQ(info.getFinalBounds().getUpper(), 0.8);
            }
            SECTION("Initial control") {
                problem.setControlInfo("/actuator", {}, {-4.1, 3.9});
                {
                    const auto& info = phase0.getControlInfo("/actuator");
                    SimTK_TEST(!info.getBounds().isSet());
                    SimTK_TEST_EQ(info.getInitialBounds().getLower(), -4.1);
                    SimTK_TEST_EQ(info.getInitialBounds().getUpper(), 3.9);
                    SimTK_TEST(!info.getFinalBounds().isSet());
                }
                MocoProblemRep rep = problem.createRep();
                const auto& info = rep.getControlInfo("/actuator");
                SimTK_TEST_EQ(info.getBounds().getLower(), 35);
                SimTK_TEST_EQ(info.getBounds().getUpper(), 56);
                SimTK_TEST_EQ(info.getInitialBounds().getLower(), -4.1);
                SimTK_TEST_EQ(info.getInitialBounds().getUpper(), 3.9);
                SimTK_TEST(!info.getFinalBounds().isSet());
            }
            SECTION("Final control") {
                problem.setControlInfo("/actuator", {}, {}, {0.1, 0.8});
                {
                    const auto& info = phase0.getControlInfo("/actuator");
                    SimTK_TEST(!info.getBounds().isSet());
                    SimTK_TEST(!info.getInitialBounds().isSet());
                    SimTK_TEST_EQ(info.getFinalBounds().getLower(), 0.1);
                    SimTK_TEST_EQ(info.getFinalBounds().getUpper(), 0.8);
                }
                MocoProblemRep rep = problem.createRep();
                const auto& info = rep.getControlInfo("/actuator");
                SimTK_TEST_EQ(info.getBounds().getLower(), 35);
                SimTK_TEST_EQ(info.getBounds().getUpper(), 56);
                SimTK_TEST(!info.getInitialBounds().isSet());
                SimTK_TEST_EQ(info.getFinalBounds().getLower(), 0.1);
                SimTK_TEST_EQ(info.getFinalBounds().getUpper(), 0.8);
            }
        }
    }

    SECTION("Changes to time bounds are obeyed") {
        MocoStudy study;
        MocoProblem& problem = study.updProblem();
        problem.setModel(createSlidingMassModel());

        problem.setTimeBounds(0, {0, 10});
        problem.setStateInfo("/slider/position/value", {0, 1}, 0, 1);
        problem.setStateInfo("/slider/position/speed", {-100, 100}, 0, 0);
        problem.setControlInfo("/actuator", {-10, 10});
        problem.addGoal<MocoFinalTimeGoal>();

        auto& solver = study.initSolver<TestType>();
        const int N = 19;         // mesh intervals
        const int Nc = 2 * N + 1; // collocation points
        solver.set_num_mesh_intervals(N);
        MocoTrajectory guess = solver.createGuess("random");
        guess.setTime(createVectorLinspace(Nc, 0.0, 3.0));
        solver.setGuess(guess);
        MocoSolution solution0 = study.solve();

        problem.setTimeBounds(0, {5.8, 10});
        // Editing the problem does not affect information in the Solver;
        // the guess still exists.
        SimTK_TEST(!solver.getGuess().empty());

        guess.setTime(createVectorLinspace(Nc, 0.0, 7.0));
        MocoSolution solution = study.solve();
        CAPTURE(solution.getObjective());
        CHECK(solution.getFinalTime() == Approx(5.8));
    }

    SECTION("Changes to model are obeyed; set costs and model in any order.") {
        double finalTime0;
        {
            // Ensure that changes to the model are obeyed.
            MocoStudy study;
            MocoProblem& problem = study.updProblem();
            auto model = problem.setModel(createSlidingMassModel());
            problem.setTimeBounds(0, {0, 10});
            problem.setStateInfo("/slider/position/value", {0, 1}, 0, 1);
            problem.setStateInfo("/slider/position/speed", {-100, 100}, 0, 0);
            problem.addGoal<MocoFinalTimeGoal>();
            auto& solver = study.initSolver<TestType>();
            solver.set_num_mesh_intervals(20);
            finalTime0 = study.solve().getFinalTime();

            auto& body = model->updComponent<Body>("body");
            body.setMass(2 * body.getMass());
            const double finalTime1 = study.solve().getFinalTime();
            SimTK_TEST(finalTime1 > 1.1 * finalTime0);
        }

        // Can set the cost and model in any order.
        {
            MocoStudy study;
            MocoProblem& problem = study.updProblem();
            problem.setTimeBounds(0, {0, 10});
            problem.addGoal<MocoFinalTimeGoal>();
            problem.setStateInfo("/slider/position/value", {0, 1}, 0, 1);
            problem.setStateInfo("/slider/position/speed", {-100, 100}, 0, 0);
            problem.setModel(createSlidingMassModel());
            auto& solver = study.initSolver<TestType>();
            solver.set_num_mesh_intervals(20);
            const double finalTime = study.solve().getFinalTime();
            SimTK_TEST_EQ_TOL(finalTime, finalTime0, 1e-6);
        }
    }

    SECTION("Changes to costs are obeyed") {
        MocoStudy study;
        MocoProblem& problem = study.updProblem();
        problem.setModel(createSlidingMassModel());
        problem.setTimeBounds(0, {0, 10});
        problem.setStateInfo("/slider/position/value", {0, 1}, 0, 1);
        problem.setStateInfo("/slider/position/speed", {-100, 100}, 0, 0);
        problem.updPhase().addGoal<MocoFinalTimeGoal>();
        auto effort = problem.updPhase().addGoal<MocoControlGoal>("effort");
        const double finalTime0 = study.solve().getFinalTime();

        // Change the weights of the costs.
        effort->setWeight(0.1);
        const double finalTime1 = study.solve().getFinalTime();
        SimTK_TEST(finalTime1 < 0.8 * finalTime0);
    }

    // Invoking functions without initializing.
    // TODO

    // TODO MocoGoal and MocoParameter cache pointers into some model.
    // TODO {
    // TODO     MocoFinalTimeGoal cost;
    // TODO     // TODO must be initialized first.
    // TODO     // TODO MocoPhase shouldn't even have a public
    // calcGoal function.
    // TODO     SimTK_TEST_MUST_THROW_EXC(cost.calcGoal(state),
    // Exception);
    // TODO }

    // Allow removing costs.
    // TODO
    // {
    //     MocoStudy study;
    //     MocoProblem& problem = study.updProblem();
    //     {
    //         // Remove by name.
    //         auto& cost = problem.addGoal<MocoFinalTimeGoal>();
    //         cost.setName("cost0");
    //         problem.removeCost(cost);
    //         SimTK_TEST_MUST_THROW_EXC(problem.getCost("cost0"),
    //         Exception);
    //     }
    // }
}
TEMPLATE_TEST_CASE("Set infos with regular expression", "", MocoCasADiSolver,
        MocoTropterSolver) {
    MocoStudy study;
    MocoProblem& problem = study.updProblem();
    problem.setModelCopy(OpenSim::ModelFactory::createDoublePendulum());
    problem.setTimeBounds(0, 10);
    problem.setStateInfoPattern(".*/value", {2, 10});
    problem.setStateInfoPattern(".*/speed", {3, 10});
    MocoProblemRep problemRep = problem.createRep();
    SimTK_TEST_EQ(problemRep.getStateInfo("/jointset/j0/q0/value")
                          .getBounds()
                          .getLower(),
            2);
    SimTK_TEST_EQ(problemRep.getStateInfo("/jointset/j1/q1/value")
                          .getBounds()
                          .getLower(),
            2);
    SimTK_TEST_EQ(problemRep.getStateInfo("/jointset/j0/q0/speed")
                          .getBounds()
                          .getLower(),
            3);
    SimTK_TEST_EQ(problemRep.getStateInfo("/jointset/j1/q1/speed")
                          .getBounds()
                          .getLower(),
            3);
    problem.setStateInfo("/jointset/j0/q0/value", {3, 10});
    problem.setStateInfo("/jointset/j1/q1/speed", {4, 10});
    problemRep = problem.createRep();
    SimTK_TEST_EQ(problemRep.getStateInfo("/jointset/j0/q0/value")
                          .getBounds()
                          .getLower(),
            3);
    SimTK_TEST_EQ(problemRep.getStateInfo("/jointset/j1/q1/value")
                          .getBounds()
                          .getLower(),
            2);
    SimTK_TEST_EQ(problemRep.getStateInfo("/jointset/j0/q0/speed")
                          .getBounds()
                          .getLower(),
            3);
    SimTK_TEST_EQ(problemRep.getStateInfo("/jointset/j1/q1/speed")
                          .getBounds()
                          .getLower(),
            4);
}
TEMPLATE_TEST_CASE(
        "Disable Actuators", "", MocoCasADiSolver, MocoTropterSolver) {
    std::cout.rdbuf(LogManager::cout.rdbuf());
    std::cout.rdbuf(LogManager::cout.rdbuf());

    MocoSolution solution;
    MocoSolution solution2;
    {
        MocoStudy study;
        study.setName("double_pendulum");

        MocoProblem& mp = study.updProblem();
        auto model = OpenSim::ModelFactory::createDoublePendulum();

        auto* tau2 = new CoordinateActuator("q1");
        tau2->setName("tau2");
        tau2->setOptimalForce(1);
        model.addComponent(tau2);

        mp.setModelCopy(model);

        mp.setTimeBounds(0, {0, 5});
        mp.setStateInfo("/jointset/j0/q0/value", {-10, 10}, 0, SimTK::Pi);
        mp.setStateInfo("/jointset/j0/q0/speed", {-50, 50}, 0);
        mp.setStateInfo("/jointset/j1/q1/value", {-10, 10}, 0, 0);
        mp.setStateInfo("/jointset/j1/q1/speed", {-50, 50}, 0);
        mp.setControlInfo("/tau0", {-100, 100});
        mp.setControlInfo("/tau1", {-100, 100});
        mp.setControlInfo("/tau2", {-100, 100});

        mp.addGoal<MocoFinalTimeGoal>();
        auto& ms = study.initSolver<TestType>();
        ms.set_num_mesh_intervals(15);
        solution = study.solve();
    }
    {
        MocoStudy study2;
        study2.setName("double_pendulum");

        MocoProblem& mp2 = study2.updProblem();
        OpenSim::Model model2 = OpenSim::ModelFactory::createDoublePendulum();

        auto* tau2 = new CoordinateActuator("q1");
        tau2->setName("tau2");
        tau2->setOptimalForce(1);
        model2.addComponent(tau2);

        SimTK::State state = model2.initSystem();
        model2.updComponent<Force>("tau1").set_appliesForce(false);
        mp2.setModelCopy(model2);
        mp2.setTimeBounds(0, {0, 5});
        mp2.setStateInfo("/jointset/j0/q0/value", {-10, 10}, 0, SimTK::Pi);
        mp2.setStateInfo("/jointset/j0/q0/speed", {-50, 50}, 0);
        mp2.setStateInfo("/jointset/j1/q1/value", {-10, 10}, 0, 0);
        mp2.setStateInfo("/jointset/j1/q1/speed", {-50, 50}, 0);
        mp2.setControlInfo("/tau0", {-100, 100});
        mp2.setControlInfo("/tau2", {-100, 100});

        mp2.addGoal<MocoFinalTimeGoal>();
        auto& ms2 = study2.initSolver<TestType>();
        ms2.set_num_mesh_intervals(15);
        solution2 = study2.solve();
    }
    CHECK(solution2.getObjective() != Approx(solution.getObjective()));
}

TEMPLATE_TEST_CASE("State tracking", "", MocoTropterSolver, MocoCasADiSolver) {
    // TODO move to another test file?
    auto makeTool = []() {
        MocoStudy study;
        study.setName("state_tracking");
        study.set_write_solution("false");
        MocoProblem& mp = study.updProblem();
        mp.setModel(createSlidingMassModel());
        mp.setTimeBounds(0, 1);
        mp.setStateInfo("/slider/position/value", {-1, 1});
        mp.setStateInfo("/slider/position/speed", {-100, 100});
        mp.setControlInfo("/actuator", {-50, 50});
        return study;
    };

    // Reference trajectory.
    std::string fname = "testMocoInterface_testStateTracking_ref.sto";
    {
        TimeSeriesTable ref;
        ref.setColumnLabels({"/slider/position/value"});
        using SimTK::Pi;
        for (double time = -0.01; time < 1.02; time += 0.01) {
            // Move at constant speed from x=0 to x=1. Really basic stuff.
            ref.appendRow(time, {1.0 * time});
        }
        STOFileAdapter::write(ref, fname);
    }

    // Setting the TimeSeriesTable directly.
    MocoSolution solDirect;
    {
        auto moco = makeTool();
        MocoProblem& mp = moco.updProblem();
        auto tracking = mp.addGoal<MocoStateTrackingGoal>();
        tracking->setReference(STOFileAdapter::read(fname));
        auto& ms = moco.template initSolver<TestType>();
        ms.set_num_mesh_intervals(5);
        ms.set_optim_hessian_approximation("exact");
        solDirect = moco.solve();
    }

    // Setting the reference to be a file.
    std::string setup_fname = "testMocoInterface_testStateTracking.omoco";
    if (std::ifstream(setup_fname).good()) std::remove(setup_fname.c_str());
    MocoSolution solFile;
    {

        auto moco = makeTool();
        MocoProblem& mp = moco.updProblem();
        auto tracking = mp.addGoal<MocoStateTrackingGoal>();
        tracking->setReference(fname);
        auto& ms = moco.template initSolver<TestType>();
        ms.set_num_mesh_intervals(5);
        ms.set_optim_hessian_approximation("exact");
        solFile = moco.solve();
        moco.print(setup_fname);
    }

    // Run the tool from a setup file.
    MocoSolution solDeserialized;
    {
        MocoStudy study(setup_fname);
        solDeserialized = study.solve();
    }

    SimTK_TEST(solDirect.isNumericallyEqual(solFile));
    SimTK_TEST(solFile.isNumericallyEqual(solDeserialized));

    // Error if neither file nor table were provided.
    {
        auto moco = makeTool();
        MocoProblem& mp = moco.updProblem();
        mp.addGoal<MocoStateTrackingGoal>();
        SimTK_TEST_MUST_THROW_EXC(moco.solve(), Exception);
    }

    // TODO error if data does not cover time window.
}

TEMPLATE_TEST_CASE("Guess", "", MocoTropterSolver, MocoCasADiSolver) {
    std::cout.rdbuf(LogManager::cout.rdbuf());
    std::cout.rdbuf(LogManager::cout.rdbuf());

    MocoStudy study = createSlidingMassMocoStudy<TestType>();
    auto& ms = study.initSolver<TestType>();
    const int N = 5;
    const int Nc = 2 * N + 1;
    ms.set_num_mesh_intervals(N);

    std::vector<std::string> expectedStateNames{
            "/slider/position/value", "/slider/position/speed"};
    std::vector<std::string> expectedControlNames{"/actuator"};

    SimTK::Matrix expectedStatesTraj(Nc, 2);
    expectedStatesTraj.col(0) = 0.5;   // bounds are [0, 1].
    expectedStatesTraj(0, 0) = 0;      // initial value fixed to 0.
    expectedStatesTraj(Nc - 1, 0) = 1; // final value fixed to 1.
    expectedStatesTraj.col(1) = 0.0;   // bounds are [-100, 100]
    expectedStatesTraj(0, 1) = 0;      // initial speed fixed to 0.
    expectedStatesTraj(Nc - 1, 1) = 0; // final speed fixed to 1.

    SimTK::Matrix expectedControlsTraj(Nc, 1);
    expectedControlsTraj.col(0) = 0;

    // createGuess().
    // --------------

    // Initial guess based on bounds.
    {
        MocoTrajectory guess = ms.createGuess("bounds");
        CHECK(guess.getTime().size() == Nc);
        CHECK(guess.getStateNames() == expectedStateNames);
        CHECK(guess.getControlNames() == expectedControlNames);
        CHECK(guess.getTime()[0] == 0);
        // midpoint of bounds [0, 10]
        CHECK(guess.getTime()[Nc - 1] == Approx(5.0));

        SimTK_TEST_EQ(guess.getStatesTrajectory(), expectedStatesTraj);
        SimTK_TEST_EQ(guess.getControlsTrajectory(), expectedControlsTraj);
    }

    // Random initial guess.
    {
        MocoTrajectory guess = ms.createGuess("random");
        CHECK(guess.getTime().size() == Nc);
        CHECK(guess.getStateNames() == expectedStateNames);
        CHECK(guess.getControlNames() == expectedControlNames);

        // The numbers are random, so we don't what they are; only that they
        // are different from the guess from bounds.
        SimTK_TEST_NOTEQ(guess.getStatesTrajectory(), expectedStatesTraj);
        SimTK_TEST_NOTEQ(guess.getControlsTrajectory(), expectedControlsTraj);
    }

    // Setting a guess programmatically.
    // ---------------------------------

    // Don't need a converged solution; so ensure the following tests are
    // fast.
    ms.set_optim_max_iterations(2);

    ms.clearGuess();
    MocoTrajectory solNoGuess = study.solve().unseal();
    {
        // Using the guess from bounds is the same as not providing a guess.

        ms.setGuess(ms.createGuess());
        MocoTrajectory solDefaultGuess = study.solve().unseal();

        CHECK(solDefaultGuess.isNumericallyEqual(solNoGuess));

        // Can also use convenience version of setGuess().
        ms.setGuess("bounds");
        CHECK(study.solve().unseal().isNumericallyEqual(solNoGuess));

        // Using a random guess should give us a different "solution."
        ms.setGuess(ms.createGuess("random"));
        MocoTrajectory solRandomGuess = study.solve().unseal();
        CHECK(!solRandomGuess.isNumericallyEqual(solNoGuess));

        // Convenience.
        ms.setGuess("random");
        CHECK(!study.solve().unseal().isNumericallyEqual(solNoGuess));

        // Clearing the guess works (this check must come after using a
        // random guess).
        ms.clearGuess();
        CHECK(study.solve().unseal().isNumericallyEqual(solNoGuess));

        // Can call clearGuess() multiple times with no weird issues.
        ms.clearGuess();
        ms.clearGuess();
        CHECK(study.solve().unseal().isNumericallyEqual(solNoGuess));
    }

    // Guess is incompatible with problem.
    {
        MocoTrajectory guess = ms.createGuess();
        // Delete the second state variable name.
        const_cast<std::vector<std::string>&>(guess.getStateNames()).resize(1);
        CHECK_THROWS_AS(ms.setGuess(std::move(guess)), Exception);
    }

    // Unrecognized guess type.
    CHECK_THROWS_AS(ms.createGuess("unrecognized"), Exception);
    CHECK_THROWS_AS(ms.setGuess("unrecognized"), Exception);

    // Setting a guess from a file.
    // ----------------------------
    {
        MocoTrajectory guess = ms.createGuess("bounds");
        // Use weird number to ensure the solver actually loads the file:
        guess.setControl("/actuator", SimTK::Vector(Nc, 13.28));
        const std::string fname = "testMocoInterface_testGuess_file.sto";
        guess.write(fname);
        ms.setGuessFile(fname);

        CHECK(ms.getGuess().isNumericallyEqual(guess));
        CHECK(!study.solve().unseal().isNumericallyEqual(solNoGuess));

        // Using setGuess(MocoTrajectory) overrides the file setting.
        ms.setGuess(ms.createGuess("bounds"));
        CHECK(study.solve().unseal().isNumericallyEqual(solNoGuess));

        ms.setGuessFile(fname);
        CHECK(ms.getGuess().isNumericallyEqual(guess));
        CHECK(!study.solve().unseal().isNumericallyEqual(solNoGuess));

        // Clearing the file causes the default guess type to be used.
        ms.setGuessFile("");
        CHECK(study.solve().unseal().isNumericallyEqual(solNoGuess));

        // TODO mismatched state/control names.

        // Solve from deserialization.
        // TODO
    }

    // Customize a guess.
    // ------------------
    // This is really just a test of the MocoTrajectory class.
    {
        MocoTrajectory guess = ms.createGuess();
        guess.setNumTimes(2);
        CHECK(SimTK::isNaN(guess.getTime()[0]));
        CHECK(SimTK::isNaN(guess.getStatesTrajectory()(0, 0)));
        CHECK(SimTK::isNaN(guess.getControlsTrajectory()(0, 0)));

        // TODO look at how TimeSeriesTable handles this.
        // Make sure this uses the initializer list variant.
        guess.setState("/slider/position/value", {2, 0.3});
        SimTK::Vector expectedv(2);
        expectedv[0] = 2;
        expectedv[1] = 0.3;
        SimTK_TEST_EQ(guess.getState("/slider/position/value"), expectedv);

        // Can use SimTK::Vector.
        expectedv[1] = 9.4;
        guess.setState("/slider/position/value", expectedv);
        SimTK_TEST_EQ(guess.getState("/slider/position/value"), expectedv);

        // Controls
        guess.setControl("/actuator", {1, 0.6});
        SimTK::Vector expecteda(2);
        expecteda[0] = 1.0;
        expecteda[1] = 0.6;
        SimTK_TEST_EQ(guess.getControl("/actuator"), expecteda);

        expecteda[0] = 0.7;
        guess.setControl("/actuator", expecteda);
        SimTK_TEST_EQ(guess.getControl("/actuator"), expecteda);

        // Errors.

        // Nonexistent state/control.
        CHECK_THROWS_AS(guess.setState("none", SimTK::Vector(2)), Exception);
        CHECK_THROWS_AS(guess.setControl("none", SimTK::Vector(2)), Exception);
        SimTK_TEST_MUST_THROW_EXC(guess.getState("none"), Exception);
        SimTK_TEST_MUST_THROW_EXC(guess.getControl("none"), Exception);

        // Incorrect length.
        CHECK_THROWS_AS(
                guess.setState("/slider/position/value", SimTK::Vector(1)),
                Exception);
        CHECK_THROWS_AS(
                guess.setControl("/actuator", SimTK::Vector(3)), Exception);
    }

    // Resampling.
    {
        const int N = 4;
        const int Nc = 2 * N + 1;
        ms.set_num_mesh_intervals(N);
        MocoTrajectory guess0 = ms.createGuess();
        guess0.setControl("/actuator", createVectorLinspace(Nc, 2.8, 7.3));
        CHECK(guess0.getTime().size() == Nc); // midpoint of [0, 10]
        SimTK_TEST_EQ(guess0.getTime()[Nc - 1], N + 1);

        // resampleWithNumTimes
        {
            MocoTrajectory guess = guess0;
            guess.resampleWithNumTimes(10);
            CHECK(guess.getTime().size() == 10);
            CHECK(guess.getTime()[9] == Approx(5));
            CHECK(guess.getStatesTrajectory().nrow() == 10);
            CHECK(guess.getControlsTrajectory().nrow() == 10);
            SimTK_TEST_EQ(guess.getControl("/actuator"),
                    createVectorLinspace(10, 2.8, 7.3));
        }

        // resampleWithInterval
        {
            MocoTrajectory guess = guess0;
            // We can't achieve exactly the interval the user provides.
            // time_interval = duration/(num_times - 1)
            // actual_num_times = ceil(duration/desired_interval) + 1
            // actual_interval = duration/(actual_num_times - 1)
            auto actualInterval = guess.resampleWithInterval(0.9);
            int expectedNumTimes = (int)ceil(5 / 0.9) + 1;
            SimTK_TEST_EQ(actualInterval, 5 / ((double)expectedNumTimes - 1));
            CHECK(guess.getTime().size() == expectedNumTimes);
            SimTK_TEST_EQ(guess.getTime()[expectedNumTimes - 1], 5);
            CHECK(guess.getStatesTrajectory().nrow() == expectedNumTimes);
            CHECK(guess.getControlsTrajectory().nrow() == expectedNumTimes);
            SimTK_TEST_EQ(guess.getControl("/actuator"),
                    createVectorLinspace(expectedNumTimes, 2.8, 7.3));
        }

        // resampleWithFrequency
        {
            // We can't achieve exactly the interval the user provides.
            // frequency = num_times/duration
            MocoTrajectory guess = guess0;
            // Here, we also ensure that we can downsample.
            auto actualFrequency = guess.resampleWithFrequency(0.7);
            int expectedNumTimes = (int)ceil(5 * 0.7); // 4
            SimTK_TEST_EQ(actualFrequency, (double)expectedNumTimes / 5);
            CHECK(guess.getTime().size() == expectedNumTimes);
            SimTK_TEST_EQ(guess.getTime()[expectedNumTimes - 1], 5);
            CHECK(guess.getStatesTrajectory().nrow() == expectedNumTimes);
            CHECK(guess.getControlsTrajectory().nrow() == expectedNumTimes);
            SimTK_TEST_EQ(guess.getControl("/actuator"),
                    createVectorLinspace(expectedNumTimes, 2.8, 7.3));
        }

        // resample
        {
            MocoTrajectory guess = guess0;
            CHECK_THROWS_AS(guess.resample(createVector(
                                    {guess.getInitialTime() - 1e-15, 0, 1})),
                    Exception);
            CHECK_THROWS_AS(guess.resample(createVector(
                                    {0.5, 0.6, guess.getFinalTime() + 1e15})),
                    Exception);
            CHECK_THROWS_AS(
                    guess.resample(createVector({0.5, 0.6, 0.59999999, 0.8})),
                    Exception);

            {
                SimTK::Vector newTime = createVector({0.1, 0.3, 0.8});
                MocoTrajectory guess2 = guess;
                guess2.resample(newTime);
                SimTK_TEST_EQ(newTime, guess2.getTime());
            }
        }
    }

    // Number of points required for splining.
    {
        // 3 and 2 points are okay.
        ms.set_num_mesh_intervals(3);
        MocoTrajectory guess3 = ms.createGuess();
        guess3.resampleWithNumTimes(10);

        ms.set_num_mesh_intervals(2);
        MocoTrajectory guess2 = ms.createGuess();
        guess2.resampleWithNumTimes(10);

        // 1 point is too few.
        MocoTrajectory guess1(guess2);
        guess1.setNumTimes(1);
        CHECK_THROWS_AS(guess1.resampleWithNumTimes(10), Exception);
    }

    // Can't use a guess from explicit dynamics in implicit dynamics mode.
    {
        MocoTrajectory explicitGuess = ms.createGuess();
        ms.set_multibody_dynamics_mode("implicit");
        ms.setGuess(explicitGuess);
        CHECK_THROWS_WITH(study.solve(),
            Catch::Contains(
                "'multibody_dynamics_mode' set to 'implicit' and coordinate states "
                "exist in the guess, but no coordinate accelerations were "
                "found in the guess. Consider using "
                "MocoTrajectory::generateAccelerationsFromValues() or "
                "MocoTrajectory::generateAccelerationsFromSpeeds() to "
                "construct an appropriate guess."));
        CHECK(explicitGuess.getDerivativeNames().empty());
        explicitGuess.generateAccelerationsFromSpeeds();
        // Only one coordinate in the sliding mass model.
        CHECK(explicitGuess.getDerivativeNames().size() == 1);
    }

    // TODO ordering of states and controls in MocoTrajectory should not
    // matter!

    // TODO getting a guess, editing the problem, asking for another guess,
    // requires calling initSolver<>(). TODO can check the Problem's
    // isObjectUptoDateWithProperties(); simply flipping a flag with
    // updProblem() is not sufficient, b/c a user could make changes way
    // after they get the mutable reference.
}

TEMPLATE_TEST_CASE(
        "Guess time-stepping", "", MocoTropterSolver /*, MocoCasADiSolver*/) {
    // This problem is just a simulation (there are no costs), and so the
    // forward simulation guess should reduce the number of iterations to
    // converge, and the guess and solution should also match our own
    // forward simulation.
    MocoStudy study;
    study.setName("pendulum");
    study.set_write_solution("false");
    auto& problem = study.updProblem();
    problem.setModel(createPendulumModel());
    const SimTK::Real initialAngle = 0.25 * SimTK::Pi;
    const SimTK::Real initialSpeed = .5;
    // Make the simulation interesting.
    problem.setTimeBounds(0, 1);
    problem.setStateInfo("/jointset/j0/q0/value", {-10, 10}, initialAngle);
    problem.setStateInfo("/jointset/j0/q0/speed", {-50, 50}, initialSpeed);
    problem.setControlInfo("/forceset/tau0", 0);
    auto& solver = study.initSolver<TestType>();
    solver.set_num_mesh_intervals(20);
    solver.setGuess("random");
    // With MUMPS: 4 iterations.
    const MocoSolution solutionRandom = study.solve();

    solver.setGuess("time-stepping");
    // With MUMPS: 2 iterations.
    MocoSolution solutionSim = study.solve();

    CHECK(solutionSim.getNumIterations() < solutionRandom.getNumIterations());

    {
        MocoTrajectory guess = solver.createGuess("time-stepping");
        REQUIRE(solutionSim.compareContinuousVariablesRMS(guess) < 1e-2);

        Model modelCopy(study.updProblem().getPhase().getModel());
        SimTK::State state = modelCopy.initSystem();
        modelCopy.setStateVariableValue(
                state, "/jointset/j0/q0/value", initialAngle);
        modelCopy.setStateVariableValue(
                state, "/jointset/j0/q0/speed", initialSpeed);
        Manager manager(modelCopy, state);
        manager.integrate(1.0);

        auto controlsTable = modelCopy.getControlsTable();
        auto labels = controlsTable.getColumnLabels();
        for (auto& label : labels) { label = "/forceset/" + label; }
        controlsTable.setColumnLabels(labels);
        const auto iterateFromManager =
                MocoTrajectory::createFromStatesControlsTables(
                        study.getProblem().createRep(),
                        manager.getStatesTable(),
                        controlsTable);
        SimTK_TEST(solutionSim.compareContinuousVariablesRMS(
                           iterateFromManager) < 1e-2);
    }

    // Ensure the forward simulation guess uses the correct time bounds.
    {
        study.updProblem().setTimeBounds({-10, -5}, {6, 15});
        auto& solver = study.initSolver<TestType>();
        MocoTrajectory guess = solver.createGuess("time-stepping");
        SimTK_TEST(guess.getTime()[0] == -5);
        SimTK_TEST(guess.getTime()[guess.getNumTimes() - 1] == 6);
    }
}

TEST_CASE("MocoTrajectory") {
    // Reading and writing.
    {
        const std::string fname = "testMocoInterface_testMocoTrajectory.sto";
        SimTK::Vector time(3);
        time[0] = 0;
        time[1] = 0.1;
        time[2] = 0.25;
        MocoTrajectory orig(time, {"a", "b"}, {"g", "h", "i", "j"}, {"m"},
                {"o", "p"}, SimTK::Test::randMatrix(3, 2),
                SimTK::Test::randMatrix(3, 4), SimTK::Test::randMatrix(3, 1),
                SimTK::Test::randVector(2).transpose());
        orig.write(fname);

        MocoTrajectory deserialized(fname);
        SimTK_TEST(deserialized.isNumericallyEqual(orig));
    }

    {
        const std::string fname =
                "testMocoInterface_testMocoSolutionSuccess.sto";
        MocoStudy study = createSlidingMassMocoStudy();
        auto& solver =
                dynamic_cast<MocoDirectCollocationSolver&>(study.updSolver());

        solver.set_optim_max_iterations(1);
        MocoSolution failedSolution = study.solve();
        failedSolution.unseal();
        failedSolution.write(fname);
        MocoTrajectory deserialized(fname);

        std::ifstream mocoSolutionFile(fname);
        for (std::string line; getline(mocoSolutionFile, line);) {
            if (line.compare("success=false")) {
                break;
            } else if (line.compare("success=true")) {
                SimTK_TEST(false);
            }
        }
    }

    // Test sealing/unsealing.
    {
        // Create a class that gives access to the sealed functions, which
        // are otherwise protected.
        class MocoTrajectoryDerived : public MocoTrajectory {
        public:
            using MocoTrajectory::MocoTrajectory;
            MocoTrajectoryDerived* clone() const override {
                return new MocoTrajectoryDerived(*this);
            }
            void setSealedD(bool sealed) { MocoTrajectory::setSealed(sealed); }
            bool isSealedD() const { return MocoTrajectory::isSealed(); }
        };
        MocoTrajectoryDerived iterate;
        SimTK_TEST(!iterate.isSealedD());
        iterate.setSealedD(true);
        SimTK_TEST(iterate.isSealedD());
        SimTK_TEST_MUST_THROW_EXC(
                iterate.getNumTimes(), MocoTrajectoryIsSealed);
        SimTK_TEST_MUST_THROW_EXC(iterate.getTime(), MocoTrajectoryIsSealed);
        SimTK_TEST_MUST_THROW_EXC(
                iterate.getStateNames(), MocoTrajectoryIsSealed);
        SimTK_TEST_MUST_THROW_EXC(
                iterate.getControlNames(), MocoTrajectoryIsSealed);
        SimTK_TEST_MUST_THROW_EXC(
                iterate.getControlNames(), MocoTrajectoryIsSealed);

        // The clone() function doesn't call ensureSealed(), but the clone
        // should preserve the value of m_sealed.
        std::unique_ptr<MocoTrajectoryDerived> ptr(iterate.clone());
        SimTK_TEST(ptr->isSealedD());
        SimTK_TEST_MUST_THROW_EXC(
                iterate.getNumTimes(), MocoTrajectoryIsSealed);
    }

    // getInitialTime(), getFinalTime()
    {
        {
            // With 0 times, these functions throw an exception.
            MocoTrajectory it;
            SimTK_TEST_MUST_THROW_EXC(it.getInitialTime(), Exception);
            SimTK_TEST_MUST_THROW_EXC(it.getFinalTime(), Exception);
        }

        {
            SimTK::Vector time = createVectorLinspace(5, -3.1, 8.9);
            std::vector<std::string> snames{"s0", "s1"};
            std::vector<std::string> cnames{"c0"};
            SimTK::Matrix states = SimTK::Test::randMatrix(5, 2);
            SimTK::Matrix controls = SimTK::Test::randMatrix(5, 1);
            MocoTrajectory it(time, snames, cnames, {}, {}, states, controls,
                    SimTK::Matrix(), SimTK::RowVector());

            SimTK_TEST_EQ(it.getInitialTime(), -3.1);
            SimTK_TEST_EQ(it.getFinalTime(), 8.9);
        }

        {
            SimTK::Vector time(1, 7.2);
            std::vector<std::string> snames{"s0", "s1"};
            std::vector<std::string> cnames{"c0"};
            SimTK::Matrix states = SimTK::Test::randMatrix(1, 2);
            SimTK::Matrix controls = SimTK::Test::randMatrix(1, 1);
            MocoTrajectory it(time, snames, cnames, {}, {}, states, controls,
                    SimTK::Matrix(), SimTK::RowVector());

            SimTK_TEST_EQ(it.getInitialTime(), 7.2);
            SimTK_TEST_EQ(it.getFinalTime(), 7.2);
        }
    }

    // compareContinuousVariablesRMS
    auto testCompareContinuousVariablesRMS =
            [](int NT, int NS, int NC, int NM, double duration, double error,
                    std::vector<std::string> statesToCompare = {},
                    std::vector<std::string> controlsToCompare = {},
                    std::vector<std::string> multipliersToCompare = {}) {
                const double t0 = 0.2;
                std::vector<std::string> snames;
                for (int i = 0; i < NS; ++i)
                    snames.push_back("s" + std::to_string(i));
                std::vector<std::string> cnames;
                for (int i = 0; i < NC; ++i)
                    cnames.push_back("c" + std::to_string(i));
                std::vector<std::string> mnames;
                for (int i = 0; i < NM; ++i)
                    mnames.push_back("m" + std::to_string(i));
                SimTK::Matrix states(NT, NS);
                for (int i = 0; i < NS; ++i) {
                    states.updCol(i) =
                            createVectorLinspace(NT, SimTK::Test::randDouble(),
                                    SimTK::Test::randDouble());
                }
                SimTK::Matrix controls(NT, NC);
                for (int i = 0; i < NC; ++i) {
                    controls.updCol(i) =
                            createVectorLinspace(NT, SimTK::Test::randDouble(),
                                    SimTK::Test::randDouble());
                }
                SimTK::Matrix multipliers(NT, NM);
                for (int i = 0; i < NM; ++i) {
                    multipliers.updCol(i) =
                            createVectorLinspace(NT, SimTK::Test::randDouble(),
                                    SimTK::Test::randDouble());
                }
                SimTK::Vector time =
                        createVectorLinspace(NT, t0, t0 + duration);
                MocoTrajectory a(time, snames, cnames, mnames, {}, states,
                        controls, multipliers, SimTK::RowVector());
                MocoTrajectory b(time, snames, cnames, mnames, {},
                        states.elementwiseAddScalar(error),
                        controls.elementwiseAddScalar(error),
                        multipliers.elementwiseAddScalar(error),
                        SimTK::RowVector());
                // If error is constant:
                // sqrt(1/(T*N) * integral_t (sum_i^N (err_{i,t}^2))) = err
                auto rmsBA = b.compareContinuousVariablesRMS(
                        a, {{"states", statesToCompare},
                                   {"controls", controlsToCompare},
                                   {"multipliers", multipliersToCompare}});
                int N = 0;
                if (statesToCompare.empty())
                    N += NS;
                else if (statesToCompare[0] == "none")
                    N += 0;
                else
                    N += (int)statesToCompare.size();
                if (controlsToCompare.empty())
                    N += NC;
                else if (controlsToCompare[0] == "none")
                    N += 0;
                else
                    N += (int)controlsToCompare.size();
                if (multipliersToCompare.empty())
                    N += NM;
                else if (multipliersToCompare[0] == "none")
                    N += 0;
                else
                    N += (int)multipliersToCompare.size();
                auto rmsExpected = N == 0 ? 0 : error;
                SimTK_TEST_EQ(rmsBA, rmsExpected);
                auto rmsAB = a.compareContinuousVariablesRMS(
                        b, {{"states", statesToCompare},
                                   {"controls", controlsToCompare},
                                   {"multipliers", multipliersToCompare}});
                SimTK_TEST_EQ(rmsAB, rmsExpected);
            };

    testCompareContinuousVariablesRMS(10, 2, 1, 1, 0.6, 0.05);
    testCompareContinuousVariablesRMS(21, 2, 0, 2, 15.0, 0.01);
    // 6 is the minimum required number of times; ensure that it works.
    testCompareContinuousVariablesRMS(6, 0, 3, 0, 0.1, 0.9);

    // Providing a subset of states/columns to compare.
    testCompareContinuousVariablesRMS(10, 2, 3, 1, 0.6, 0.05, {"s1"});
    testCompareContinuousVariablesRMS(10, 2, 3, 1, 0.6, 0.05, {}, {"c1"});
    testCompareContinuousVariablesRMS(
            10, 2, 3, 1, 0.6, 0.05, {"none"}, {"none"}, {"none"});
    // Can't provide "none" along with other state names.
    SimTK_TEST_MUST_THROW_EXC(testCompareContinuousVariablesRMS(
                                      10, 2, 3, 1, 0.6, 0.05, {"none", "s1"}),
            Exception);
    SimTK_TEST_MUST_THROW_EXC(testCompareContinuousVariablesRMS(
                                      10, 2, 3, 1, 0.6, 0.05, {}, {"none, c0"}),
            Exception);

    // compareParametersRMS
    auto testCompareParametersRMS = [](int NP, double error,
                                            std::vector<std::string>
                                                    parametersToCompare = {}) {
        std::vector<std::string> pnames;
        for (int i = 0; i < NP; ++i) pnames.push_back("p" + std::to_string(i));
        SimTK::RowVector parameters = SimTK::Test::randVector(NP).transpose();
        MocoTrajectory a(SimTK::Vector(), {}, {}, {}, pnames, SimTK::Matrix(),
                SimTK::Matrix(), SimTK::Matrix(), parameters);
        MocoTrajectory b(SimTK::Vector(), {}, {}, {}, pnames, SimTK::Matrix(),
                SimTK::Matrix(), SimTK::Matrix(),
                parameters.elementwiseAddScalar(error).getAsRowVector());
        // If error is constant:
        // sqrt(sum_i^N (err_{i}^2) / N) = err
        auto rmsBA = b.compareParametersRMS(a, parametersToCompare);
        auto rmsExpected = error;
        SimTK_TEST_EQ(rmsBA, rmsExpected);
        auto rmsAB = a.compareParametersRMS(b, parametersToCompare);
        SimTK_TEST_EQ(rmsAB, rmsExpected);
    };
    // Compare one parameter.
    testCompareParametersRMS(1, 0.01);
    // Compare subsets of available parameters.
    testCompareParametersRMS(5, 0.5);
    testCompareParametersRMS(5, 0.5, {"p0"});
    testCompareParametersRMS(5, 0.5, {"p1", "p2"});
    // Compare a lot of parameters.
    testCompareParametersRMS(100, 0.5);
}

TEST_CASE("MocoTrajectory randomize") {
    SimTK::Vector time(3);
    time[0] = 0;
    time[1] = 0.1;
    time[2] = 0.25;
    MocoTrajectory orig(time, {"a", "b"}, {"g", "h", "i", "j"}, {"m"},
            {"o", "p"}, SimTK::Test::randMatrix(3, 2),
            SimTK::Test::randMatrix(3, 4), SimTK::Test::randMatrix(3, 1),
            SimTK::Test::randVector(2).transpose());
    SECTION("randomizeAdd") {
        MocoTrajectory randomized = orig;
        randomized.randomizeAdd(SimTK::Random::Uniform(-0.01, 0.01));
        const auto rms = orig.compareContinuousVariablesRMS(randomized);
        CHECK(0.001 < rms);
        CHECK(rms < 0.01);
    }
    SECTION("randomizeReplace") {
        MocoTrajectory randomized = orig;
        randomized.randomizeReplace(SimTK::Random::Uniform(-0.01, 0.01));
        const auto rms = orig.compareContinuousVariablesRMS(randomized);
        CHECK(rms > 0.01);
    }
}

TEST_CASE("createPeriodicTrajectory") {
    const std::string hip_r = "hip_r/hip_flexion_r/value";
    const std::string hip_l = "hip_l/hip_flexion_l/value";
    std::vector<std::string> sn{
            "pelvis_tx/value",
            "pelvis_list/value",
            hip_r, hip_l
    };
    std::vector<std::string> cn{
            "soleus_r",
            "soleus_l",
    };
    int N = 4;
    const auto time = createVectorLinspace(N, 0, 1);
    SimTK::Matrix st(N, 4);
    SimTK::Matrix ct(N, 2);
    for (int i = 0; i < N; ++i) {
        st(i, 0) = std::sin(time[i]);
        st(i, 1) = std::cos(time[i]);
        st(i, 2) = std::exp(time[i]);
        st(i, 3) = std::log(time[i] + 1.0);

        ct(i, 0) = std::tan(time[i]);
        ct(i, 1) = SimTK::cube(time[i]);
    }

    MocoTrajectory halfTraj(
            time, {{"states", {sn, st}}, {"controls", {cn, ct}}});
    const auto fullTraj = createPeriodicTrajectory(halfTraj);

    // add
    {
        SimTK::Vector secondHalf = halfTraj.getState("pelvis_tx/value")
                                           .block(1, 0, N - 1, 1)
                                           .col(0);
        secondHalf += st(N - 1, 0);
        OpenSim_CHECK_MATRIX(
                fullTraj.getState("pelvis_tx/value").block(N, 0, N - 1, 1),
                secondHalf);
    }

    // negate
    {
        SimTK::Vector secondHalf(N - 1);
        for (int i = 0; i < N - 1; ++i) {
            secondHalf[i] = -std::cos(time[i + 1]) + 2 * std::cos(time[N - 1]);
        }
        OpenSim_CHECK_MATRIX(
                fullTraj.getState("pelvis_list/value").block(N, 0, N - 1, 1),
                secondHalf);
    }

    // symmetry
    OpenSim_CHECK_MATRIX(
            fullTraj.getState(hip_r).block(N, 0, N - 1, 1),
            fullTraj.getState(hip_l).block(1, 0, N - 1, 1));
    OpenSim_CHECK_MATRIX(
            fullTraj.getState(hip_l).block(N, 0, N - 1, 1),
            fullTraj.getState(hip_r).block(1, 0, N - 1, 1));

    OpenSim_CHECK_MATRIX(fullTraj.getControl("soleus_r").block(N, 0, N - 1, 1),
            fullTraj.getControl("soleus_l").block(1, 0, N - 1, 1));
    OpenSim_CHECK_MATRIX(fullTraj.getControl("soleus_l").block(N, 0, N - 1, 1),
            fullTraj.getControl("soleus_r").block(1, 0, N - 1, 1));
}

TEST_CASE("Interpolate", "") {
    SimTK::Vector x(2);
    x[0] = 0;
    x[1] = 1;

    SimTK::Vector y(2);
    y[0] = 1;
    y[1] = 0;

    SimTK::Vector newX(4);
    newX[0] = -1;
    newX[1] = 0.25;
    newX[2] = 0.75;
    newX[3] = 1.5;

    SimTK::Vector newY = interpolate(x, y, newX);

    SimTK_TEST(SimTK::isNaN(newY[0]));
    SimTK_TEST_EQ(newY[1], 0.75);
    SimTK_TEST_EQ(newY[2], 0.25);
    SimTK_TEST(SimTK::isNaN(newY[3]));
}

TEMPLATE_TEST_CASE("Sliding mass", "", MocoTropterSolver, MocoCasADiSolver) {
    std::cout.rdbuf(LogManager::cout.rdbuf());
    std::cout.rdbuf(LogManager::cout.rdbuf());
    MocoStudy study = createSlidingMassMocoStudy<TestType>();
    MocoSolution solution = study.solve();
    int numTimes = 20;
    int numStates = 2;
    int numControls = 1;

// Check dimensions and metadata of the solution.
    SimTK_TEST((solution.getStateNames() ==
                std::vector<std::string>{
                        "/slider/position/value", "/slider/position/speed"}));
    SimTK_TEST((solution.getControlNames() ==
                std::vector<std::string>{"/actuator"}));
    SimTK_TEST(solution.getTime().size() == numTimes);
    const auto& states = solution.getStatesTrajectory();
    SimTK_TEST(states.nrow() == numTimes);
    SimTK_TEST(states.ncol() == numStates);
    const auto& controls = solution.getControlsTrajectory();
    SimTK_TEST(controls.nrow() == numTimes);
    SimTK_TEST(controls.ncol() == numControls);

    // Check the actual solution.
    const double expectedFinalTime = 2.0;
    SimTK_TEST_EQ_TOL(
            solution.getTime().get(numTimes - 1), expectedFinalTime, 1e-2);
    const double half = 0.5 * expectedFinalTime;

    for (int itime = 0; itime < numTimes; ++itime) {
        const double& t = solution.getTime().get(itime);
        // Position is a quadratic.
        double expectedPos =
                t < half ? 0.5 * pow(t, 2)
                         : -0.5 * pow(t - half, 2) + 1.0 * (t - half) + 0.5;
        SimTK_TEST_EQ_TOL(states(itime, 0), expectedPos, 1e-2);

        double expectedSpeed = t < half ? t : 2.0 - t;
        SimTK_TEST_EQ_TOL(states(itime, 1), expectedSpeed, 1e-2);

        double expectedForce = t < half ? 10 : -10;
        SimTK_TEST_EQ_TOL(controls(itime, 0), expectedForce, 1e-2);
    }
}

TEMPLATE_TEST_CASE("Solving an empty MocoProblem", "", MocoTropterSolver,
        MocoCasADiSolver) {
    MocoStudy study;
    auto& solver = study.initSolver<TestType>();
    THEN("problem solves without error, solution trajectories are empty.") {
        MocoSolution solution = study.solve();
        const int N = solver.get_num_mesh_intervals();
        const int Nc = 2 * N + 1; // collocation points
        CHECK(solution.getTime().size() == Nc);
        CHECK(solution.getStatesTrajectory().ncol() == 0);
        CHECK(solution.getStatesTrajectory().nrow() == Nc);
        CHECK(solution.getControlsTrajectory().ncol() == 0);
        CHECK(solution.getControlsTrajectory().nrow() == Nc);
        CHECK(solution.getMultipliersTrajectory().ncol() == 0);
        CHECK(solution.getMultipliersTrajectory().nrow() == Nc);
        CHECK(solution.getDerivativesTrajectory().ncol() == 0);
        CHECK(solution.getDerivativesTrajectory().nrow() == Nc);
    }
}

/// Ensure that using a joint that has an empty quaternion slot does not
/// cause us to misalign states between OpenSim and Tropter/CasADi.
/// Even when not using quaternions, Simbody has a slot in the state vector
/// for the 4th quaternion coordinate.
template <typename SolverType>
void testSkippingOverQuaternionSlots(
        bool constrained, bool constraintDerivs, std::string dynamicsMode) {
    Model model;
    using SimTK::Vec3;
    auto* b1 = new Body("b1", 1, Vec3(0), SimTK::Inertia(1));
    model.addBody(b1);
    auto* j1 = new BallJoint("j1", model.getGround(), Vec3(0, -1, 0), Vec3(0),
            *b1, Vec3(0), Vec3(0));
    j1->updCoordinate(BallJoint::Coord::Rotation1X).setRangeMin(-0.2);
    j1->updCoordinate(BallJoint::Coord::Rotation1X).setRangeMin(+0.2);
    j1->updCoordinate(BallJoint::Coord::Rotation2Y).setRangeMin(-0.2);
    j1->updCoordinate(BallJoint::Coord::Rotation2Y).setRangeMin(+0.2);
    j1->updCoordinate(BallJoint::Coord::Rotation3Z).setRangeMin(-0.2);
    j1->updCoordinate(BallJoint::Coord::Rotation3Z).setRangeMin(+0.2);
    model.addJoint(j1);
    if (constrained) {
        auto* constraint = new CoordinateCouplerConstraint();
        Array<std::string> names;
        names.append("j1_coord_0");
        constraint->setIndependentCoordinateNames(names);
        constraint->setDependentCoordinateName("j1_coord_2");
        LinearFunction func(1.0, 0.0);
        constraint->setFunction(func);
        model.addConstraint(constraint);
    }

    auto* b2 = new Body("b2", 1, Vec3(0), SimTK::Inertia(2));
    model.addBody(b2);
    auto* j2 = new PinJoint(
            "j2", *b1, Vec3(0, -1, 0), Vec3(0), *b2, Vec3(0), Vec3(0));
    model.addJoint(j2);
    model.finalizeConnections();
    for (int i = 0; i < model.getCoordinateSet().getSize(); ++i) {
        const auto& coord = model.getCoordinateSet().get(i);
        auto* actu = new CoordinateActuator(coord.getName());
        actu->setName(coord.getName() + "_actuator");
        model.addForce(actu);
    }

    MocoStudy study;
    auto& problem = study.updProblem();
    problem.setModelCopy(model);
    const double duration = 1.0;
    problem.setTimeBounds(0, duration);
    problem.setStateInfo(
            "/jointset/j1/j1_coord_1/value", {-0.2, 0.2}, -0.2, 0.2);
    const double speed = 0.36;
    problem.setStateInfo("/jointset/j2/j2_coord_0/value", {-10, 10}, 0);
    problem.setStateInfo("/jointset/j2/j2_coord_0/speed", speed);

    problem.addGoal<MocoControlGoal>();

    auto& solver = study.initSolver<SolverType>();
    const int N = 4;
    solver.set_num_mesh_intervals(N);
    solver.set_multibody_dynamics_mode(dynamicsMode);
    solver.set_transcription_scheme("hermite-simpson");
    solver.set_optim_constraint_tolerance(1e-2);
    solver.set_optim_convergence_tolerance(1e-2);
    if (constrained) {
        solver.set_enforce_constraint_derivatives(constraintDerivs);
    }

    MocoSolution solution = study.solve();

    const auto& valueTraj = solution.getState("/jointset/j2/j2_coord_0/value");
    const double lastValue = valueTraj[valueTraj.size() - 1];
    CHECK(lastValue == Approx(speed * duration));
    for (int i = 0; i < N; ++i) {
        CHECK(solution.getState("/jointset/j2/j2_coord_0/speed").getElt(i, 0) ==
                Approx(speed));
    }
}

TEST_CASE("Skip over empty quaternion slots", "") {
    std::cout.rdbuf(LogManager::cout.rdbuf());
    std::cout.rdbuf(LogManager::cout.rdbuf());

    testSkippingOverQuaternionSlots<MocoTropterSolver>(
            false, false, "explicit");
    testSkippingOverQuaternionSlots<MocoTropterSolver>(true, false, "explicit");
    testSkippingOverQuaternionSlots<MocoTropterSolver>(true, true, "explicit");
    testSkippingOverQuaternionSlots<MocoTropterSolver>(
            false, false, "implicit");

    testSkippingOverQuaternionSlots<MocoCasADiSolver>(false, false, "explicit");
    testSkippingOverQuaternionSlots<MocoCasADiSolver>(true, false, "explicit");
    testSkippingOverQuaternionSlots<MocoCasADiSolver>(true, true, "explicit");
    testSkippingOverQuaternionSlots<MocoCasADiSolver>(false, false, "implicit");
    testSkippingOverQuaternionSlots<MocoCasADiSolver>(true, false, "implicit");
    testSkippingOverQuaternionSlots<MocoCasADiSolver>(true, true, "implicit");
}

TEST_CASE("MocoPhase::bound_activation_from_excitation") {
    MocoStudy study;
    auto& problem = study.updProblem();
    Model& model = problem.updModel();
    model.setName("muscle");
    auto* body = new Body("body", 0.5, SimTK::Vec3(0), SimTK::Inertia(0));
    model.addComponent(body);
    auto* joint = new SliderJoint("joint", model.getGround(), *body);
    auto& coord = joint->updCoordinate(SliderJoint::Coord::TranslationX);
    coord.setName("x");
    model.addComponent(joint);
    auto* musclePtr = new DeGrooteFregly2016Muscle();
    musclePtr->set_ignore_tendon_compliance(true);
    musclePtr->set_fiber_damping(0);
    musclePtr->setName("muscle");
    musclePtr->addNewPathPoint("origin", model.updGround(), SimTK::Vec3(0));
    musclePtr->addNewPathPoint("insertion", *body, SimTK::Vec3(0));
    model.addComponent(musclePtr);
    model.finalizeConnections();
    SECTION("bound_activation_from_excitation is false") {
        MocoPhase& ph0 = problem.updPhase(0);
        ph0.setBoundActivationFromExcitation(false);
        auto rep = problem.createRep();
        CHECK_THROWS_WITH(rep.getStateInfo("/muscle/activation"),
                Catch::Contains(
                        "No info available for state '/muscle/activation'."));
    }
    SECTION("bound_activation_from_excitation is true") {
        auto rep = problem.createRep();
        CHECK(rep.getStateInfo("/muscle/activation").getBounds().getLower() ==
                0);
        CHECK(rep.getStateInfo("/muscle/activation").getBounds().getUpper() ==
                1);
    }
    SECTION("bound_activation_from_excitation is true; non-default min/max "
            "control") {
        musclePtr->setMinControl(0.35);
        musclePtr->setMaxControl(0.96);
        auto rep = problem.createRep();
        CHECK(rep.getStateInfo("/muscle/activation").getBounds().getLower() ==
                Approx(0.35));
        CHECK(rep.getStateInfo("/muscle/activation").getBounds().getUpper() ==
                Approx(0.96));
    }
    SECTION("Custom excitation bounds") {
        problem.setControlInfo("/muscle", {0.41, 0.63});
        auto rep = problem.createRep();
        CHECK(rep.getStateInfo("/muscle/activation").getBounds().getLower() ==
                Approx(0.41));
        CHECK(rep.getStateInfo("/muscle/activation").getBounds().getUpper() ==
                Approx(0.63));
    }
    SECTION("ignore_activation_dynamics") {
        musclePtr->set_ignore_activation_dynamics(true);
        auto rep = problem.createRep();
        CHECK_THROWS_WITH(rep.getStateInfo("/muscle/activation"),
                Catch::Contains(
                        "No info available for state '/muscle/activation'."));
    }
}
<<<<<<< HEAD

// testCopy();
// testSolveRepeatedly();
// testOMUCOSerialization();

// TODO specifying optimizer options.

TEMPLATE_TEST_CASE("Controllers in the model", "",
        MocoCasADiSolver, MocoTropterSolver) {
    MocoStudy study;
    auto& problem = study.updProblem();
    auto model = createSlidingMassModel();
    auto* controller = new PrescribedController();
    controller->addActuator(model->getComponent<Actuator>("actuator"));
    controller->prescribeControlForActuator("actuator", new Constant(0.4));
    model->addController(controller);
    problem.setModel(std::move(model));
    problem.setTimeBounds(0, {0, 10});
    problem.setStateInfo("/slider/position/value", {0, 1}, 0, 1);
    problem.setStateInfo("/slider/position/speed", {-100, 100}, 0, 0);
    problem.addGoal<MocoFinalTimeGoal>();

    auto& solver = study.initSolver<TestType>();
    solver.set_num_mesh_points(20);
    MocoSolution solution = study.solve();
    std::cout << "DEBUG " << solution.getControl("/actuator") << std::endl;

}
=======
>>>>>>> 9e0b3a1d
<|MERGE_RESOLUTION|>--- conflicted
+++ resolved
@@ -1882,13 +1882,7 @@
                         "No info available for state '/muscle/activation'."));
     }
 }
-<<<<<<< HEAD
-
-// testCopy();
-// testSolveRepeatedly();
-// testOMUCOSerialization();
-
-// TODO specifying optimizer options.
+
 
 TEMPLATE_TEST_CASE("Controllers in the model", "",
         MocoCasADiSolver, MocoTropterSolver) {
@@ -1910,6 +1904,4 @@
     MocoSolution solution = study.solve();
     std::cout << "DEBUG " << solution.getControl("/actuator") << std::endl;
 
-}
-=======
->>>>>>> 9e0b3a1d
+}