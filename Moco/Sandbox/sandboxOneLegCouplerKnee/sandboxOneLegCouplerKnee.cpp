--- conflicted
+++ resolved
@@ -371,14 +371,6 @@
 
     Options opt;
     opt.weldPelvis = true;
-<<<<<<< HEAD
-    opt.num_mesh_points = 50;
-    opt.solver = "ipopt";
-    opt.constraint_tol = 1e-2;
-    opt.convergence_tol = 1e-2;
-    MocoSolution torqueSolEffortCasADi = 
-        minimizeControlEffortRightLeg<MocoCasADiSolver>(opt);
-=======
     opt.num_mesh_points = 20;
     opt.solver = "ipopt";
     opt.constraint_tol = 1e-3;
@@ -387,7 +379,6 @@
     //"sandboxRightLeg_weldedPelvis_torques_minimize_control_effort_solution.sto");
     //MocoSolution torqueSolEffortCasADi = 
     //    minimizeControlEffortRightLeg<MocoCasADiSolver>(opt);
->>>>>>> 6fec28f4
 
     //MocoSolution torqueSolEffortTropter =
     //    minimizeControlEffortRightLeg<MocoTropterSolver>(opt);
@@ -396,15 +387,6 @@
     //"sandboxRightLeg_weldedPelvis_torques_minimize_control_effort_solution.sto");
 
     // TODO stiff passive muscle elements
-<<<<<<< HEAD
-    TimeSeriesTable activationsMinimizeControlEffort =
-        createGuessFromGSO(torqueSolEffortCasADi, opt);
-
-    opt.actuatorType = "muscles";
-    //opt.hessian_approximation = "exact";
-    //opt.controlsGuess = activationsMinimizeControlEffort;
-    //opt.previousSolution = torqueSolEffortCasADi;
-=======
     //TimeSeriesTable activationsMinimizeControlEffort =
     //    createGuessFromGSO(torqueSolEffortCasADi, opt);
 
@@ -415,7 +397,6 @@
     //opt.hessian_approximation = "exact";
     //opt.controlsGuess = muscleSolEffortCasADi.getControlsTrajectory();
     //opt.previousSolution = muscleSolEffortCasADi;
->>>>>>> 6fec28f4
     MocoSolution muscleSolEffort = 
         minimizeControlEffortRightLeg<MocoCasADiSolver>(opt);
 
