--- conflicted
+++ resolved
@@ -337,11 +337,7 @@
 
         auto& solver = moco.initSolver<SolverType>();
         solver.set_num_mesh_intervals(20);
-<<<<<<< HEAD
-        solver.set_dynamics_mode("implicit");
-=======
         solver.set_multibody_dynamics_mode("implicit");
->>>>>>> 25da4825
         solver.set_optim_convergence_tolerance(1e-4);
         solver.set_optim_constraint_tolerance(1e-3);
         // TODO if compliant tendon, use rigid tendon as initial guess.
@@ -437,11 +433,7 @@
 
         auto& solver = moco.initSolver<SolverType>();
         solver.set_num_mesh_intervals(20);
-<<<<<<< HEAD
-        solver.set_dynamics_mode("implicit");
-=======
         solver.set_multibody_dynamics_mode("implicit");
->>>>>>> 25da4825
         // solver.set_optim_convergence_tolerance(1e-3);
         // solver.set_optim_constraint_tolerance(1e-3);
         // solver.set_optim_sparsity_detection("initial-guess");
