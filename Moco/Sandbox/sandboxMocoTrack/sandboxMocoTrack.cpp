--- conflicted
+++ resolved
@@ -361,16 +361,9 @@
     track.setName("baseline");
     ModelProcessor modelProcessor = ModelProcessor(model) |
                                     ModOpAddExternalLoads("grf_walk.xml");
-<<<<<<< HEAD
     track.setModel(modelProcessor);
     TableProcessor tableProcessor =
             TableProcessor("coordinates_rra_adjusted.sto");
-=======
-    track.setModel(model);
-    TableProcessor tableProcessor = 
-            TableProcessor("coordinates_rra_adjusted.sto") |
-            TabOpLowPassFilter(6);
->>>>>>> 67d54af7
     track.set_states_reference(tableProcessor);
     track.setMarkersReferenceFromTRC("marker_trajectories.trc");
     track.set_track_reference_position_derivatives(true);
@@ -382,15 +375,7 @@
     track.set_allow_unused_references(true);
     track.set_mesh_interval(0.02);
 
-<<<<<<< HEAD
     track.print("sandboxMocoTrack_baseline_muscles_MocoTrack.omoco");
-=======
-    MocoStudy moco = track.initialize();
-
-    if (penalizeCoordActs) {
-        auto& effort = dynamic_cast<MocoControlGoal&>(
-                moco.updProblem().updGoal("control_effort"));
->>>>>>> 67d54af7
 
     MocoStudy moco = track.initialize();
 
