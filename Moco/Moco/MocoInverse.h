--- conflicted
+++ resolved
@@ -122,38 +122,10 @@
             "to prescribe. The path can be absolute or relative to the setup "
             "file.");
 
-<<<<<<< HEAD
     OpenSim_DECLARE_PROPERTY(kinematics_allow_extra_columns, bool,
             "Allow the kinematics file to contain columns that do not name "
             "states in the model. "
             "This is false by default to help you avoid accidents.");
-
-    OpenSim_DECLARE_PROPERTY(lowpass_cutoff_frequency_for_kinematics, double,
-            "The frequency (Hz) at which to filter the kinematics. "
-            "(default is -1, which means no filtering; for walking, "
-            "consider 6 Hz).");
-
-    OpenSim_DECLARE_PROPERTY(external_loads_file, std::string,
-            "XML file (.xml) containing the forces applied to the model as "
-            "ExternalLoads.");
-
-    OpenSim_DECLARE_PROPERTY(ignore_activation_dynamics, bool,
-            "Ignore activation dynamics for all muscles in the model. "
-            "If false, the muscle's setting is not modified."
-            "(default: false).");
-
-    OpenSim_DECLARE_PROPERTY(ignore_tendon_compliance, bool,
-            "Ignore tendon_compliance for all muscles in the model. "
-            "If false, the muscle's setting is not modified."
-            "(default: false).");
-
-    OpenSim_DECLARE_PROPERTY(create_reserve_actuators, double,
-            "Create a reserve actuator (CoordinateActuator) for each "
-            "unconstrained coordinate in the model, and add each to the model. "
-            "Each actuator will have the specified `optimal_force`, which "
-            "should be set low to "
-            "discourage the use of the reserve actuators. (default is -1, "
-            "which means no reserves are created)");
 
     OpenSim_DECLARE_PROPERTY(minimize_sum_squared_states, bool,
             "Minimize the sum of squared states (e.g., activations). "
@@ -166,8 +138,6 @@
             "Outputs to compute after solving the problem."
             " Entries can be regular expressions (e.g., '.*activation').");
 
-=======
->>>>>>> 8bec6b15
     MocoInverse() { constructProperties(); }
 
     void setKinematics(TableProcessor kinematics) {
@@ -178,24 +148,6 @@
 
 private:
     void constructProperties();
-<<<<<<< HEAD
-    void writeTableToFile(const TimeSeriesTable&, const std::string&) const;
-
-    struct TimeInfo {
-        double initialTime;
-        double finalTime;
-        int numMeshPoints;
-    };
-    TimeInfo calcInitialAndFinalTimes(
-            // Time vector from a primary data source.
-            const std::vector<double>& time0,
-            // Time vector from a secondary data source.
-            const std::vector<double>& time1, const double& meshInterval) const;
-
-    // TODO: Move to property.
-    Model m_model;
-=======
->>>>>>> 8bec6b15
 };
 
 } // namespace OpenSim
