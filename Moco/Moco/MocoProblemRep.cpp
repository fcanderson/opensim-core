--- conflicted
+++ resolved
@@ -17,10 +17,10 @@
  * -------------------------------------------------------------------------- */
 
 #include "MocoProblemRep.h"
+
+#include "Components/DiscreteForces.h"
+#include "Components/AccelerationMotion.h"
 #include "MocoProblem.h"
-
-#include "Components/PrescribedAcceleration.h"
-
 #include <unordered_set>
 
 using namespace OpenSim;
@@ -40,38 +40,32 @@
     m_multiplier_infos_map.clear();
 
     const auto& ph0 = m_problem->getPhase(0);
-<<<<<<< HEAD
-    m_model = m_problem->getPhase(0).getModel();
-
-
-    // TODO: only enable if necessary?
-    m_model.addModelComponent(new PrescribedAcceleration("motion"));
-
-    m_model.initSystem();
-=======
-    m_model_base = m_problem->getPhase(0).getModel();
-    m_model_base.initSystem();
->>>>>>> 931b7d24
-
-    // We would like to eventually compute the model accelerations through 
+    m_model_base = ph0.getModel();
+    m_state_base = m_model_base.initSystem();
+
+    // We would like to eventually compute the model accelerations through
     // realizing to Stage::Acceleration. However, if the model has constraints,
     // realizing to Stage::Acceleration will cause Simbody to compute it's own
     // Lagrange multipliers which will not necessarily be consistent with the
-    // multipliers provided by a solver. Therefore, we'll create a copy of the 
-    // original model, disable the its constraints, and apply the constraint 
-    // forces equivalent to the solver's Lagrange multipliers before computing 
+    // multipliers provided by a solver. Therefore, we'll create a copy of the
+    // original model, disable the its constraints, and apply the constraint
+    // forces equivalent to the solver's Lagrange multipliers before computing
     // the accelerations.
     m_model_disabled_constraints = Model(m_model_base);
-    // The constraint forces will be applied to the copied model via an 
+    // The constraint forces will be applied to the copied model via an
     // OpenSim::DiscreteForces component, a thin wrapper to Simbody's
     // DiscreteForces class, which adds discrete variables to the state.
-    DiscreteForces* constraintForces = new DiscreteForces();
-    constraintForces->setName(m_constraint_forces_path);
-    m_model_disabled_constraints.addComponent(constraintForces);
+    auto constraintForcesUPtr = make_unique<DiscreteForces>();
+    constraintForcesUPtr->setName("constraint_forces");
+    m_constraint_forces.reset(constraintForcesUPtr.get());
+    m_model_disabled_constraints.addComponent(constraintForcesUPtr.release());
+    auto accelMotionUPtr = make_unique<AccelerationMotion>("motion");
+    m_acceleration_motion.reset(accelMotionUPtr.get());
+    m_model_disabled_constraints.addModelComponent(accelMotionUPtr.release());
     // Grab a writable state from the copied model -- we'll use this to disable
     // its constraints below.
-    SimTK::State& stateDisabledConstraints = 
-        m_model_disabled_constraints.initSystem();
+    m_state_disabled_constraints =
+            m_model_disabled_constraints.initSystem();
 
     const auto stateNames = m_model_base.getStateVariableNames();
     for (int i = 0; i < ph0.getProperty_state_infos().size(); ++i) {
@@ -110,8 +104,8 @@
         }
         const std::string coordSpeedName = stateVarNames[1];
         if (m_state_infos.count(coordSpeedName) == 0) {
-            const auto info = MocoVariableInfo(coordSpeedName,
-                    ph0.get_default_speed_bounds(), {}, {});
+            const auto info = MocoVariableInfo(
+                    coordSpeedName, ph0.get_default_speed_bounds(), {}, {});
             m_state_infos[coordSpeedName] = info;
         }
     }
@@ -131,22 +125,22 @@
     // Get property values for constraints and Lagrange multipliers.
     const auto& kcBounds = ph0.get_kinematic_constraint_bounds();
     const MocoBounds& multBounds = ph0.get_multiplier_bounds();
-    MocoInitialBounds multInitBounds(multBounds.getLower(),
-            multBounds.getUpper());
-    MocoFinalBounds multFinalBounds(multBounds.getLower(),
-            multBounds.getUpper());
+    MocoInitialBounds multInitBounds(
+            multBounds.getLower(), multBounds.getUpper());
+    MocoFinalBounds multFinalBounds(
+            multBounds.getLower(), multBounds.getUpper());
     // Get model information to loop through constraints.
     const auto& matter = m_model_base.getMatterSubsystem();
-    auto& matterDisabledConstraints = 
-        m_model_disabled_constraints.updMatterSubsystem();
+    auto& matterDisabledConstraints =
+            m_model_disabled_constraints.updMatterSubsystem();
     const auto NC = matter.getNumConstraints();
     const auto& state = m_model_base.getWorkingState();
     int mp, mv, ma;
     m_num_kinematic_constraint_equations = 0;
     for (SimTK::ConstraintIndex cid(0); cid < NC; ++cid) {
         const SimTK::Constraint& constraint = matter.getConstraint(cid);
-        SimTK::Constraint& constraintToDisable = 
-            matterDisabledConstraints.updConstraint(cid);
+        SimTK::Constraint& constraintToDisable =
+                matterDisabledConstraints.updConstraint(cid);
         if (!constraint.isDisabled(state)) {
             constraint.getNumConstraintEquationsInUse(state, mp, mv, ma);
             MocoKinematicConstraint kc(cid, mp, mv, ma);
@@ -176,53 +170,52 @@
             std::vector<MocoVariableInfo> multInfos;
             for (int i = 0; i < mp; ++i) {
                 MocoVariableInfo info("lambda_cid" + std::to_string(cid) +
-                                "_p" + std::to_string(i),
-                                multBounds, multInitBounds, multFinalBounds);
+                                              "_p" + std::to_string(i),
+                        multBounds, multInitBounds, multFinalBounds);
                 multInfos.push_back(info);
             }
             for (int i = 0; i < mv; ++i) {
                 MocoVariableInfo info("lambda_cid" + std::to_string(cid) +
-                                "_v" + std::to_string(i),
-                                multBounds, multInitBounds, multFinalBounds);
+                                              "_v" + std::to_string(i),
+                        multBounds, multInitBounds, multFinalBounds);
                 multInfos.push_back(info);
             }
             for (int i = 0; i < ma; ++i) {
                 MocoVariableInfo info("lambda_cid" + std::to_string(cid) +
-                                "_a" + std::to_string(i),
-                                multBounds, multInitBounds, multFinalBounds);
+                                              "_a" + std::to_string(i),
+                        multBounds, multInitBounds, multFinalBounds);
                 multInfos.push_back(info);
             }
             m_multiplier_infos_map.insert({kcInfo.getName(), multInfos});
 
-            // Disable this constraint in the copied model. 
-            constraintToDisable.disable(stateDisabledConstraints);
+            // Disable this constraint in the copied model.
+            constraintToDisable.disable(m_state_disabled_constraints);
         }
     }
 
     // Verify that the constraint error vectors in the state associated with the
     // copied model are empty.
-    OPENSIM_THROW_IF(stateDisabledConstraints.getQErr().size() != 0 ||
-                     stateDisabledConstraints.getUErr().size() != 0 ||
-                     stateDisabledConstraints.getUDotErr().size() != 0,
-        Exception, "Internal error.");
+    OPENSIM_THROW_IF(m_state_disabled_constraints.getQErr().size() != 0 ||
+                             m_state_disabled_constraints.getUErr().size() != 0 ||
+                             m_state_disabled_constraints.getUDotErr().size() != 0,
+            Exception, "Internal error.");
 
     m_parameters.resize(ph0.getProperty_parameters().size());
     std::unordered_set<std::string> paramNames;
     for (int i = 0; i < ph0.getProperty_parameters().size(); ++i) {
         const auto& param = ph0.get_parameters(i);
         OPENSIM_THROW_IF(param.getName().empty(), Exception,
-            "All parameters must have a name.");
+                "All parameters must have a name.");
         OPENSIM_THROW_IF(paramNames.count(param.getName()), Exception,
-            format("A parameter with name '%s' already exists.",
-                param.getName()));
+                format("A parameter with name '%s' already exists.",
+                        param.getName()));
         paramNames.insert(param.getName());
-        m_parameters[i] = std::unique_ptr<MocoParameter>(
-            param.clone());
+        m_parameters[i] = std::unique_ptr<MocoParameter>(param.clone());
         // We must initialize on both models so that they are consistent when
-        // parameters are updated when applyParameterToModel() is called. 
+        // parameters are updated when applyParameterToModel() is called.
         // Calling initalizeOnModel() twice here should be fine since the models
         // are identical aside from disable Simbody constraints. The property
-        // references to the parameters in both models are added to the 
+        // references to the parameters in both models are added to the
         // MocoParameter's internal vector of property references.
         m_parameters[i]->initializeOnModel(m_model_base);
         m_parameters[i]->initializeOnModel(m_model_disabled_constraints);
@@ -233,10 +226,10 @@
     for (int i = 0; i < ph0.getProperty_costs().size(); ++i) {
         const auto& cost = ph0.get_costs(i);
         OPENSIM_THROW_IF(cost.getName().empty(), Exception,
-            "All costs must have a name.");
+                "All costs must have a name.");
         OPENSIM_THROW_IF(costNames.count(cost.getName()), Exception,
-            format("A cost with name '%s' already exists.",
-                cost.getName()));
+                format("A cost with name '%s' already exists.",
+                        cost.getName()));
         costNames.insert(cost.getName());
         m_costs[i] = std::unique_ptr<MocoCost>(cost.clone());
         m_costs[i]->initializeOnModel(m_model_disabled_constraints);
@@ -247,16 +240,15 @@
     std::unordered_set<std::string> pcNames;
     for (int i = 0; i < ph0.getProperty_path_constraints().size(); ++i) {
         const auto& pc = ph0.get_path_constraints(i);
-        OPENSIM_THROW_IF(pc.getName().empty(), Exception,
-                "All costs must have a name.");
+        OPENSIM_THROW_IF(
+                pc.getName().empty(), Exception, "All costs must have a name.");
         OPENSIM_THROW_IF(pcNames.count(pc.getName()), Exception,
                 format("A constraint with name '%s' already exists.",
                         pc.getName()));
         pcNames.insert(pc.getName());
         m_path_constraints[i] = std::unique_ptr<MocoPathConstraint>(pc.clone());
-        m_path_constraints[i]->
-                initializeOnModel(m_model_disabled_constraints, 
-                    m_num_path_constraint_equations);
+        m_path_constraints[i]->initializeOnModel(
+                m_model_disabled_constraints, m_num_path_constraint_equations);
         m_num_path_constraint_equations +=
                 m_path_constraints[i]->getConstraintInfo().getNumEquations();
     }
@@ -292,16 +284,14 @@
 std::vector<std::string> MocoProblemRep::createMultiplierInfoNames() const {
     std::vector<std::string> names;
     for (const auto& kc : m_kinematic_constraints) {
-        const auto& infos = m_multiplier_infos_map.at(
-                kc.getConstraintInfo().getName());
-        for (const auto& info : infos) {
-            names.push_back(info.getName());
-        }
-    }
-    return names;
-}
-std::vector<std::string> MocoProblemRep::createKinematicConstraintNames()
-const {
+        const auto& infos =
+                m_multiplier_infos_map.at(kc.getConstraintInfo().getName());
+        for (const auto& info : infos) { names.push_back(info.getName()); }
+    }
+    return names;
+}
+std::vector<std::string>
+MocoProblemRep::createKinematicConstraintNames() const {
     std::vector<std::string> names(m_kinematic_constraints.size());
     // Kinematic constraint names are stored in the internal constraint info.
     for (int i = 0; i < (int)m_kinematic_constraints.size(); ++i) {
@@ -345,8 +335,8 @@
     for (const auto& param : m_parameters) {
         if (param->getName() == name) { return *param.get(); }
     }
-    OPENSIM_THROW(Exception,
-            format("No parameter with name '%s' found.", name));
+    OPENSIM_THROW(
+            Exception, format("No parameter with name '%s' found.", name));
 }
 const MocoPathConstraint& MocoProblemRep::getPathConstraint(
         const std::string& name) const {
@@ -376,7 +366,8 @@
     } else {
         OPENSIM_THROW(Exception,
                 format("No variable infos for kinematic constraint info with "
-                       "name '%s' found.", kinematicConstraintInfoName));
+                       "name '%s' found.",
+                        kinematicConstraintInfoName));
     }
 }
 
@@ -386,7 +377,7 @@
     OPENSIM_THROW_IF(parameterValues.size() != (int)m_parameters.size(),
             Exception,
             format("There are %i parameters in "
-                    "this MocoProblem, but %i values were provided.",
+                   "this MocoProblem, but %i values were provided.",
                     m_parameters.size(), parameterValues.size()));
     for (int i = 0; i < (int)m_parameters.size(); ++i) {
         m_parameters[i]->applyParameterToModelProperties(parameterValues(i));
@@ -394,21 +385,22 @@
     if (initSystemAndDisableConstraints) {
         // TODO: Avoid these const_casts.
         const_cast<Model&>(m_model_base).initSystem();
+
         Model& m_model_disabled_constraints_const_cast =
-            const_cast<Model&>(m_model_disabled_constraints);
-        SimTK::State& stateDisabledConstraints = 
-            m_model_disabled_constraints_const_cast.initSystem();
-
-        // Re-disable constraints if they were enabled by the previous 
+                const_cast<Model&>(m_model_disabled_constraints);
+        m_state_disabled_constraints =
+                m_model_disabled_constraints_const_cast.initSystem();
+
+        // Re-disable constraints if they were enabled by the previous
         // initSystem() call.
         auto& matterDisabledConstraints =
-            m_model_disabled_constraints_const_cast.updMatterSubsystem();
+                m_model_disabled_constraints_const_cast.updMatterSubsystem();
         const auto NC = matterDisabledConstraints.getNumConstraints();
         for (SimTK::ConstraintIndex cid(0); cid < NC; ++cid) {
             SimTK::Constraint& constraintToDisable =
-                matterDisabledConstraints.updConstraint(cid);
-            if (!constraintToDisable.isDisabled(stateDisabledConstraints)) {
-                constraintToDisable.disable(stateDisabledConstraints);
+                    matterDisabledConstraints.updConstraint(cid);
+            if (!constraintToDisable.isDisabled(m_state_disabled_constraints)) {
+                constraintToDisable.disable(m_state_disabled_constraints);
             }
         }
     }
@@ -484,5 +476,4 @@
     }
 
     stream.flush();
-}
-
+}