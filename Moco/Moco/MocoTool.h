#ifndef MOCO_MOCOTOOL_H
#define MOCO_MOCOTOOL_H
/* -------------------------------------------------------------------------- *
 * OpenSim Moco: MocoTool.h                                                   *
 * -------------------------------------------------------------------------- *
 * Copyright (c) 2019 Stanford University and the Authors                     *
 *                                                                            *
 * Author(s): Christopher Dembia                                              *
 *                                                                            *
 * Licensed under the Apache License, Version 2.0 (the "License"); you may    *
 * not use this file except in compliance with the License. You may obtain a  *
 * copy of the License at http://www.apache.org/licenses/LICENSE-2.0          *
 *                                                                            *
 * Unless required by applicable law or agreed to in writing, software        *
 * distributed under the License is distributed on an "AS IS" BASIS,          *
 * WITHOUT WARRANTIES OR CONDITIONS OF ANY KIND, either express or implied.   *
 * See the License for the specific language governing permissions and        *
 * limitations under the License.                                             *
 * -------------------------------------------------------------------------- */

#include "ModelProcessor.h"

#include <OpenSim/Common/Object.h>

namespace OpenSim {

/// This is a base class for solving problems that depend on an observed motion
/// using Moco's optimal control methods.
class MocoTool : public Object {
    OpenSim_DECLARE_ABSTRACT_OBJECT(MocoTool, Object);

public:
    OpenSim_DECLARE_OPTIONAL_PROPERTY(initial_time, double,
            "The start of the time interval. "
            "All data must start at or before this time. "
            "(default: earliest time available in all provided data)");

    OpenSim_DECLARE_OPTIONAL_PROPERTY(final_time, double,
            "The end of the time interval. "
            "All data must end at or after this time. "
            "(default: latest time available in all provided data)");

    OpenSim_DECLARE_PROPERTY(mesh_interval, double,
            "The time duration of each mesh interval "
            "(default: 0.020 seconds).");

    OpenSim_DECLARE_PROPERTY(clip_time_range, bool,
            "Set the time range to be 1e-3 shorter on both ends to leave space "
            "for finite difference estimates (default: false).");

    OpenSim_DECLARE_PROPERTY(
            model, ModelProcessor, "The musculoskeletal model to use.");

    MocoTool() { constructProperties(); }

    void setModel(ModelProcessor model) { set_model(std::move(model)); }

protected:
#ifndef SWIG
    struct TimeInfo {
        double initial = -SimTK::Infinity;
        double final = SimTK::Infinity;
        int numMeshPoints = -1;
    };
    /// This function updates a TimeInfo so the initial and final times are
    /// within the data times provided. If the user provided a value for the
    /// initial_time or final_time properties, then this ensures the
    /// user-provided times are within the data times, and the info is updated
    /// to use the user-provided times.
    /// Finally, the TimeInfo.numMeshPoints field is updated based on the
    /// mesh_interval property.
    void updateTimeInfo(const std::string& dataLabel, const double& dataInitial,
            const double& dataFinal, TimeInfo& info) const;
<<<<<<< HEAD

    /// This function accepts a file name and returns the full file path 
    /// including the file's directory.
    std::string getFilePath(const std::string& file) const;

=======
#endif
>>>>>>> 4f5a876c
private:
    void constructProperties();
};

} // namespace OpenSim

#endif // MOCO_MOCOTOOL_H<|MERGE_RESOLUTION|>--- conflicted
+++ resolved
@@ -71,15 +71,12 @@
     /// mesh_interval property.
     void updateTimeInfo(const std::string& dataLabel, const double& dataInitial,
             const double& dataFinal, TimeInfo& info) const;
-<<<<<<< HEAD
 
     /// This function accepts a file name and returns the full file path 
     /// including the file's directory.
     std::string getFilePath(const std::string& file) const;
 
-=======
 #endif
->>>>>>> 4f5a876c
 private:
     void constructProperties();
 };
