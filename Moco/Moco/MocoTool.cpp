/* -------------------------------------------------------------------------- *
 * OpenSim Moco: MocoTool.cpp                                                 *
 * -------------------------------------------------------------------------- *
 * Copyright (c) 2019 Stanford University and the Authors                     *
 *                                                                            *
 * Author(s): Christopher Dembia                                              *
 *                                                                            *
 * Licensed under the Apache License, Version 2.0 (the "License"); you may    *
 * not use this file except in compliance with the License. You may obtain a  *
 * copy of the License at http://www.apache.org/licenses/LICENSE-2.0          *
 *                                                                            *
 * Unless required by applicable law or agreed to in writing, software        *
 * distributed under the License is distributed on an "AS IS" BASIS,          *
 * WITHOUT WARRANTIES OR CONDITIONS OF ANY KIND, either express or implied.   *
 * See the License for the specific language governing permissions and        *
 * limitations under the License.                                             *
 * -------------------------------------------------------------------------- */
#include "MocoTool.h"

#include "MocoUtilities.h"

using namespace OpenSim;

void MocoTool::constructProperties() {
    constructProperty_initial_time();
    constructProperty_final_time();
    constructProperty_mesh_interval(0.02);
    constructProperty_clip_time_range(false);
    constructProperty_model(ModelProcessor());
}

void MocoTool::updateTimeInfo(const std::string& dataLabel,
        const double& dataInitial, const double& dataFinal,
        TimeInfo& info) const {
    double initial;
    double final;
    if (!getProperty_initial_time().empty()) {
        OPENSIM_THROW_IF_FRMOBJ(get_initial_time() < dataInitial, Exception,
                format("Provided initial time of %g is less than what is "
                       "available from %s data, which starts at %g.",
                        get_initial_time(), dataLabel, dataInitial));
        initial = get_initial_time();
    } else {
        initial = std::max(info.initial, dataInitial);
    }
    if (!getProperty_final_time().empty()) {
        OPENSIM_THROW_IF_FRMOBJ(get_final_time() > dataFinal, Exception,
                format("Provided final time of %g is greater than what "
                       "is available from %s data, which ends at %g.",
                        get_final_time(), dataLabel, dataFinal));
        final = get_final_time();
    } else {
        final = std::min(info.final, dataFinal);
    }

    OPENSIM_THROW_IF_FRMOBJ(final < initial, Exception,
            format("Initial time of %g is greater than final time of %g.",
                    initial, final));

    OPENSIM_THROW_IF_FRMOBJ(get_mesh_interval() <= 0, Exception,
            format("Expected mesh_interval to be positive but got %f.",
                    get_mesh_interval()));

    info.initial = initial;
    info.final = final;

    // We do not want to end up with a larger mesh interval than requested.
    info.numMeshIntervals =
            (int)std::ceil((info.final - info.initial) / get_mesh_interval());
}

std::string MocoTool::getFilePath(const std::string& file) const {
    using SimTK::Pathname;

    const std::string setupDir = getDocumentDirectory();

    const std::string filepath =
            Pathname::getAbsolutePathnameUsingSpecifiedWorkingDirectory(
                    setupDir, file);

    return filepath;
}

std::string MocoTool::getDocumentDirectory() const {
    std::string setupDir;
    {
        bool dontApplySearchPath;
        std::string fileName, extension;
<<<<<<< HEAD
        Pathname::deconstructPathname(getDocumentFileName(),
                dontApplySearchPath, setupDir, fileName, extension);
    }

    std::string filepath =
            Pathname::getAbsolutePathnameUsingSpecifiedWorkingDirectory(
                    setupDir, file);

    return filepath;
=======
        SimTK::Pathname::deconstructPathname(getDocumentFileName(),
                dontApplySearchPath, setupDir, fileName, extension);
    }
    return setupDir;
>>>>>>> bdef52cf
}<|MERGE_RESOLUTION|>--- conflicted
+++ resolved
@@ -86,20 +86,8 @@
     {
         bool dontApplySearchPath;
         std::string fileName, extension;
-<<<<<<< HEAD
-        Pathname::deconstructPathname(getDocumentFileName(),
-                dontApplySearchPath, setupDir, fileName, extension);
-    }
-
-    std::string filepath =
-            Pathname::getAbsolutePathnameUsingSpecifiedWorkingDirectory(
-                    setupDir, file);
-
-    return filepath;
-=======
         SimTK::Pathname::deconstructPathname(getDocumentFileName(),
                 dontApplySearchPath, setupDir, fileName, extension);
     }
     return setupDir;
->>>>>>> bdef52cf
 }