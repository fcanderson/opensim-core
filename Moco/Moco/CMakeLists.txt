
set(MOCO_SOURCES
        osimMoco.h
        osimMocoDLL.h
        About.h
        About.cpp
        RegisterTypes_osimMoco.h
        RegisterTypes_osimMoco.cpp
        MocoUtilities.h
        MocoUtilities.cpp
        MocoStudy.h
        MocoStudy.cpp
        MocoBounds.h
        MocoBounds.cpp
        MocoVariableInfo.h
        MocoVariableInfo.cpp
        MocoProblem.h
        MocoProblem.cpp
        MocoProblemInfo.h
        MocoProblemRep.h
        MocoProblemRep.cpp
        MocoGoal/MocoGoal.h
        MocoGoal/MocoGoal.cpp
        MocoGoal/MocoMarkerFinalGoal.h
        MocoGoal/MocoMarkerFinalGoal.cpp
        MocoGoal/MocoMarkerTrackingGoal.h
        MocoGoal/MocoMarkerTrackingGoal.cpp
        MocoWeightSet.h
        MocoGoal/MocoStateTrackingGoal.h
        MocoGoal/MocoStateTrackingGoal.cpp
        MocoGoal/MocoSumSquaredStateGoal.h
        MocoGoal/MocoSumSquaredStateGoal.cpp
        MocoGoal/MocoContactTrackingGoal.cpp
        MocoGoal/MocoContactTrackingGoal.h
        MocoGoal/MocoControlGoal.h
        MocoGoal/MocoControlGoal.cpp
        MocoGoal/MocoControlTrackingGoal.h
        MocoGoal/MocoControlTrackingGoal.cpp
        MocoGoal/MocoJointReactionGoal.h
        MocoGoal/MocoJointReactionGoal.cpp
        MocoGoal/MocoOrientationTrackingGoal.h
        MocoGoal/MocoOrientationTrackingGoal.cpp
        MocoGoal/MocoOutputGoal.h
        MocoGoal/MocoOutputGoal.cpp
        MocoGoal/MocoTranslationTrackingGoal.h
        MocoGoal/MocoTranslationTrackingGoal.cpp
        MocoGoal/MocoAngularVelocityTrackingGoal.h
        MocoGoal/MocoAngularVelocityTrackingGoal.cpp
        MocoGoal/MocoAccelerationTrackingGoal.h
        MocoGoal/MocoAccelerationTrackingGoal.cpp
        MocoGoal/MocoInitialActivationGoal.cpp
        MocoGoal/MocoInitialActivationGoal.h
        MocoGoal/MocoInitialVelocityEquilibriumDGFGoal.h
        MocoGoal/MocoInitialVelocityEquilibriumDGFGoal.cpp
        MocoGoal/MocoInitialForceEquilibriumGoal.h
        MocoGoal/MocoInitialForceEquilibriumGoal.cpp
        MocoGoal/MocoPeriodicityGoal.h
        MocoGoal/MocoPeriodicityGoal.cpp
        MocoSolver.h
        MocoSolver.cpp
        MocoDirectCollocationSolver.h
        MocoDirectCollocationSolver.cpp
        MocoTrajectory.h
        MocoTrajectory.cpp
        MocoTropterSolver.h
        MocoTropterSolver.cpp
        MocoParameter.h
        MocoParameter.cpp
        MocoConstraint.h
        MocoConstraint.cpp
        MocoControlBoundConstraint.cpp
        MocoControlBoundConstraint.h
        MocoFrameDistanceConstraint.h
        MocoFrameDistanceConstraint.cpp
        Components/DeGrooteFregly2016Muscle.h
        Components/DeGrooteFregly2016Muscle.cpp
<<<<<<< HEAD
        Components/DiscreteController.cpp
        Components/DiscreteController.h
        Components/SmoothSphereHalfSpaceForce.h
        Components/SmoothSphereHalfSpaceForce.cpp
=======
>>>>>>> e3d8143c
        Components/ActivationCoordinateActuator.h
        Components/StationPlaneContactForce.h
        Components/StationPlaneContactForce.cpp
        Components/PositionMotion.h
        Components/PositionMotion.cpp
        Components/ModelFactory.h
        Components/ModelFactory.cpp
        Components/DiscreteForces.h
        Components/DiscreteForces.cpp
        Components/AccelerationMotion.h
        Components/AccelerationMotion.cpp
        Components/MultivariatePolynomialFunction.h
        MocoCasADiSolver/MocoCasADiSolver.h
        MocoCasADiSolver/MocoCasADiSolver.cpp
        MocoCasADiSolver/MocoCasOCProblem.h
        MocoCasADiSolver/MocoCasOCProblem.cpp
        MocoCasADiSolver/CasOCProblem.h
        MocoCasADiSolver/CasOCProblem.cpp
        MocoCasADiSolver/CasOCSolver.h
        MocoCasADiSolver/CasOCSolver.cpp
        MocoCasADiSolver/CasOCFunction.h
        MocoCasADiSolver/CasOCFunction.cpp
        MocoCasADiSolver/CasOCTranscription.h
        MocoCasADiSolver/CasOCTranscription.cpp
        MocoCasADiSolver/CasOCTrapezoidal.h
        MocoCasADiSolver/CasOCTrapezoidal.cpp
        MocoCasADiSolver/CasOCHermiteSimpson.h
        MocoCasADiSolver/CasOCHermiteSimpson.cpp
        MocoCasADiSolver/CasOCIterate.h
        MocoInverse.cpp
        MocoInverse.h
        MocoTrack.h
        MocoTrack.cpp
        Common/TableProcessor.h
        ModelProcessor.h
        ModelOperators.h
        MocoTool.h
        MocoTool.cpp
        MocoConstraintInfo.h
        MocoConstraintInfo.cpp
        MocoStudyFactory.h
        MocoStudyFactory.cpp
        )
if (MOCO_WITH_TROPTER)
    list(APPEND MOCO_SOURCES
            tropter/TropterProblem.h
            tropter/TropterProblem.cpp
            )
endif ()
add_library(osimMoco SHARED ${MOCO_SOURCES})
target_link_libraries(osimMoco PUBLIC osimTools
        PRIVATE casadi)
if (MOCO_WITH_TROPTER)
    target_link_libraries(osimMoco PRIVATE tropter)
endif ()

target_include_directories(osimMoco INTERFACE
        $<BUILD_INTERFACE:${CMAKE_SOURCE_DIR}/Moco>
        $<INSTALL_INTERFACE:${CMAKE_INSTALL_INCLUDEDIR}>)

set_target_properties(osimMoco PROPERTIES
        DEFINE_SYMBOL OSIMMOCO_EXPORTS
        PROJECT_LABEL "Library - osimMoco"
        FOLDER "Moco"
        )
if (MOCO_WITH_TROPTER)
    target_compile_definitions(osimMoco PUBLIC MOCO_WITH_TROPTER)
endif ()
target_compile_definitions(osimMoco PRIVATE
        OPENSIM_MOCO_VERSION=${MOCO_FULL_VERSION}
        )

MocoAddInstallRPATHSelf(TARGET osimMoco LOADER)
MocoAddInstallRPATHSimbody(TARGET osimMoco LOADER
        FROM "${CMAKE_INSTALL_LIBDIR}")

if (WIN32)
    add_dependencies(osimMoco Copy_OpenSim_DLLs)
endif ()

install(TARGETS osimMoco EXPORT OpenSimMocoTargets
        ARCHIVE DESTINATION ${CMAKE_INSTALL_LIBDIR}
        LIBRARY DESTINATION ${CMAKE_INSTALL_LIBDIR}
        RUNTIME DESTINATION ${CMAKE_INSTALL_BINDIR})

# TODO do not install InverseMuscleSolverMotionData.h b/c it uses Eigen.
install(DIRECTORY ${CMAKE_CURRENT_SOURCE_DIR}/
        DESTINATION ${CMAKE_INSTALL_INCLUDEDIR}/Moco
        FILES_MATCHING PATTERN "*.h*")<|MERGE_RESOLUTION|>--- conflicted
+++ resolved
@@ -74,13 +74,8 @@
         MocoFrameDistanceConstraint.cpp
         Components/DeGrooteFregly2016Muscle.h
         Components/DeGrooteFregly2016Muscle.cpp
-<<<<<<< HEAD
         Components/DiscreteController.cpp
         Components/DiscreteController.h
-        Components/SmoothSphereHalfSpaceForce.h
-        Components/SmoothSphereHalfSpaceForce.cpp
-=======
->>>>>>> e3d8143c
         Components/ActivationCoordinateActuator.h
         Components/StationPlaneContactForce.h
         Components/StationPlaneContactForce.cpp
