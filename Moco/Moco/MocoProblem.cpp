--- conflicted
+++ resolved
@@ -181,16 +181,11 @@
 Model* MocoProblem::setModelCopy(Model model) {
     return upd_phases(0).setModelCopy(std::move(model));
 }
-<<<<<<< HEAD
 void MocoProblem::setModelProcessor(ModelProcessor model) {
     upd_phases(0).setModelProcessor(std::move(model));
 }
-void MocoProblem::setTimeBounds(const MocoInitialBounds& initial,
-        const MocoFinalBounds& final) {
-=======
 void MocoProblem::setTimeBounds(
         const MocoInitialBounds& initial, const MocoFinalBounds& final) {
->>>>>>> c1502541
     upd_phases(0).setTimeBounds(initial, final);
 }
 void MocoProblem::setStateInfo(const std::string& name,
