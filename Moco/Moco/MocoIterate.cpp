--- conflicted
+++ resolved
@@ -292,13 +292,10 @@
 }
 SimTK::VectorView MocoIterate::getMultiplier(const std::string& name) const {
     ensureUnsealed();
-<<<<<<< HEAD
     auto it = std::find(m_multiplier_names.cbegin(), m_multiplier_names.cend(),
             name);
-=======
     auto it = std::find(
             m_multiplier_names.cbegin(), m_multiplier_names.cend(), name);
->>>>>>> 64b9b097
     OPENSIM_THROW_IF(it == m_multiplier_names.cend(), Exception,
             format("Cannot find multiplier named %s.", name));
     int index = (int)std::distance(m_multiplier_names.cbegin(), it);
