#ifndef MOCO_TABLEPROCESSOR_H
#define MOCO_TABLEPROCESSOR_H
/* -------------------------------------------------------------------------- *
 * OpenSim Moco: TableProcessor.h                                             *
 * -------------------------------------------------------------------------- *
 * Copyright (c) 2019 Stanford University and the Authors                     *
 *                                                                            *
 * Author(s): Christopher Dembia, Nicholas Bianco, Prasanna Sritharan         *
 *                                                                            *
 * Licensed under the Apache License, Version 2.0 (the "License"); you may    *
 * not use this file except in compliance with the License. You may obtain a  *
 * copy of the License at http://www.apache.org/licenses/LICENSE-2.0          *
 *                                                                            *
 * Unless required by applicable law or agreed to in writing, software        *
 * distributed under the License is distributed on an "AS IS" BASIS,          *
 * WITHOUT WARRANTIES OR CONDITIONS OF ANY KIND, either express or implied.   *
 * See the License for the specific language governing permissions and        *
 * limitations under the License.                                             *
 * -------------------------------------------------------------------------- */

#include "../MocoUtilities.h"
#include <algorithm>

#include <OpenSim/Common/TimeSeriesTable.h>
#include <OpenSim/Simulation/Model/Model.h>

namespace OpenSim {

/// This abstract class describes *any* operation that consumes a
/// modifies a TimeSeriesTable as part of a TableProcessor.
class OSIMMOCO_API TableOperator : public Object {
    OpenSim_DECLARE_ABSTRACT_OBJECT(TableOperator, Object);

public:
    /// This function may or may not be provided with a model. If the operation
    /// requires a model and model == nullptr, an exception is thrown.
    virtual void operate(TimeSeriesTable& table, const Model* model) const = 0;
};

/// This class describes a workflow for processing a table using
/// TableOperator%s. The user must provide a source table either as a filepath
/// to a table or an in-memory TimeSeriesTable. In C++, one can easily chain
/// together the operators in a processor using the C++ pipe operator:
/// @code
/// TableProcessor proc = TableProcessor("file.sto") | TabOpLowPassFilter(6);
/// @endcode
class OSIMMOCO_API TableProcessor : public Object {
    OpenSim_DECLARE_CONCRETE_OBJECT(TableProcessor, Object);

public:
    OpenSim_DECLARE_PROPERTY(
            filepath, std::string, "File path to a TimeSeriesTable.");
    OpenSim_DECLARE_LIST_PROPERTY(operators, TableOperator,
            "Operators to apply to the source table of this processor.");
    /// This constructor is only for use when reading (deserializing) from an
    /// XML file.
    TableProcessor() {
        constructProperty_filepath("");
        constructProperty_operators();
    }
    /// Use an in-memory TimeSeriesTable as the source table.
    /// Since this constructor is not explicit, you can provide a
    /// TimeSeriesTable to any function that takes a TableProcessor (in C++).
    TableProcessor(TimeSeriesTable table) : TableProcessor() {
        m_tableProvided = true;
        m_table = std::move(table);
    }
    /// Use a filepath as the source table.
    /// Since this constructor is not explicit, you can provide a string
    /// filepath to any function that takes a TableProcessor.
    TableProcessor(std::string filepath) : TableProcessor() {
        set_filepath(std::move(filepath));
    }
    /// Process and obtain the table. If a filepath is provided, it will be
    /// evaluated relative `relativeToDirectory`.
    /// If a model is provided, it is used to convert columns from degrees to
    /// radians (if the table has a header with inDegrees=yes) before any
<<<<<<< HEAD
    /// operations are performed. This model is accessible by any 
=======
    /// operations are performed. This model is accessible by any
>>>>>>> 08e66bdf
    /// TableOperator%s that require it.
    TimeSeriesTable process(std::string relativeToDirectory,
            const Model* model = nullptr) const {
        TimeSeriesTable table;
        if (get_filepath().empty()) {
            if (m_tableProvided) {
                table = m_table;
            } else {
                OPENSIM_THROW_FRMOBJ(Exception, "No source table.");
            }
        } else {
            OPENSIM_THROW_IF_FRMOBJ(m_tableProvided, Exception,
                    "Expected either an in-memory table or a filepath, but "
                    "both were provided.");
            std::string path = get_filepath();
            if (!relativeToDirectory.empty()) {
                using SimTK::Pathname;
                path = Pathname::
                        getAbsolutePathnameUsingSpecifiedWorkingDirectory(
                                relativeToDirectory, path);
            }
            table = TimeSeriesTable(path);
        }

        if (table.hasTableMetaDataKey("inDegrees") &&
                table.getTableMetaDataAsString("inDegrees") == "yes") {
            model->getSimbodyEngine().convertDegreesToRadians(table);
        }

        for (int i = 0; i < getProperty_operators().size(); ++i) {
            get_operators(i).operate(table, model);
        }
        return table;
    }
    /// Same as above, but paths are evaluated with respect to the current
    /// working directory.
    TimeSeriesTable process(const Model* model = nullptr) const {
        return process({}, model);
    }
    /// Returns true if neither a filepath nor an in-memory table have been
    /// provided.
    bool empty() const {
        return !m_tableProvided && get_filepath().empty();
    }
    /// Append an operation to the end of the operations in this processor.
    TableProcessor& append(const TableOperator& op) {
        append_operators(op);
        return *this;
    }
    /// Append all operations in another processor to this processor.
    /// The source table of the provided trajectory is ignored.
    TableProcessor& append(const TableProcessor& traj) {
        for (int i = 0; i < traj.getProperty_operators().size(); ++i) {
            append_operators(traj.get_operators(i));
        }
        return *this;
    }
    /// This operator allows one to write the following code in C++:
    /// @code
    /// TableProcessor proc = TableProcessor("file.sto") |
    ///         TabOpLowPassFilter(6);
    /// @endcode
    TableProcessor& operator|(const TableOperator& right) {
        return append(right);
    }

private:
    bool m_tableProvided = false;
    TimeSeriesTable m_table;
};

/// Apply a low-pass filter to the trajectory.
class OSIMMOCO_API TabOpLowPassFilter : public TableOperator {
    OpenSim_DECLARE_CONCRETE_OBJECT(TabOpLowPassFilter, TableOperator);

public:
    OpenSim_DECLARE_PROPERTY(cutoff_frequency, double,
            "Low-pass cutoff frequency (Hz) (default is -1, which means no "
            "filtering).");
    TabOpLowPassFilter() { constructProperty_cutoff_frequency(-1); }
    TabOpLowPassFilter(double cutoffFrequency) : TabOpLowPassFilter() {
        set_cutoff_frequency(cutoffFrequency);
    }
<<<<<<< HEAD
    void operate(TimeSeriesTable& table, const Model* model = nullptr) 
=======
    void operate(TimeSeriesTable& table, const Model* model = nullptr)
>>>>>>> 08e66bdf
            const override {
        if (get_cutoff_frequency() != -1) {
            OPENSIM_THROW_IF(get_cutoff_frequency() <= 0, Exception,
                    format("Expected cutoff frequency to be positive, "
                           "but got %f.",
                            get_cutoff_frequency()));

            table = filterLowpass(table, get_cutoff_frequency(), true);
        }
    }
};

/// Update table column labels to use post-4.0 state paths instead of pre-4.0
/// state names. For example, this converts column labels as follows:
///   - `pelvis_tilt` -> `/jointset/ground_pelvis/pelvis_tilt/value`
///   - `pelvis_tilt_u` -> `/jointset/ground_pelvis/pelvis_tilt/speed`
///   - `soleus.activation` -> `/forceset/soleus/activation`
///   - `soleus.fiber_length` -> `/forceset/soleus/fiber_length`
<<<<<<< HEAD
/// If a column label does not identify a state in the model,
/// the column label is not changed. We assume all column labels are unique.
=======
/// This can also be used to convert an Inverse Kinematics Tool solution MOT
/// file to be used as a states file (with only coordinate values).
/// If a column label does not identify a state in the model,
/// the column label is not changed. Column labels must be unique.
/// This operator is implemented using updateStateLabels40().
>>>>>>> 08e66bdf
class OSIMMOCO_API TabOpUseAbsoluteStateNames : public TableOperator {
    OpenSim_DECLARE_CONCRETE_OBJECT(TabOpUseAbsoluteStateNames, TableOperator);

public:
    TabOpUseAbsoluteStateNames() {}

    void operate(TimeSeriesTable& table, const Model* model) const override {
<<<<<<< HEAD
        // Storage::getStateIndex() holds the logic for converting between
        // new-style state names and old-style state names.
=======
>>>>>>> 08e66bdf

        OPENSIM_THROW_IF(!model, Exception,
                "Expected a model, but no model was provided.");

<<<<<<< HEAD
        Array<std::string> labels;
        labels.append("time");
        for (const auto& label : table.getColumnLabels()) {
            labels.append(label);
        }
        Storage sto;
        sto.setColumnLabels(labels);

        const Array<std::string> stateNames = model->getStateVariableNames();
        for (int isv = 0; isv < stateNames.size(); ++isv) {
            int isto = sto.getStateIndex(stateNames[isv]);
            if (isto == -1) continue;

            // Skip over time.
            labels[isto + 1] = stateNames[isv];
        }

        std::vector<std::string> newLabels;
        for (int i = 1; i < labels.size(); ++i) {
            newLabels.push_back(labels[i]);
        }
        table.setColumnLabels(newLabels);
=======
        auto labels = table.getColumnLabels();
        updateStateLabels40(*model, labels);
        table.setColumnLabels(labels);
>>>>>>> 08e66bdf
    }
};

} // namespace OpenSim

#endif // MOCO_TABLEPROCESSOR_H<|MERGE_RESOLUTION|>--- conflicted
+++ resolved
@@ -75,11 +75,7 @@
     /// evaluated relative `relativeToDirectory`.
     /// If a model is provided, it is used to convert columns from degrees to
     /// radians (if the table has a header with inDegrees=yes) before any
-<<<<<<< HEAD
     /// operations are performed. This model is accessible by any 
-=======
-    /// operations are performed. This model is accessible by any
->>>>>>> 08e66bdf
     /// TableOperator%s that require it.
     TimeSeriesTable process(std::string relativeToDirectory,
             const Model* model = nullptr) const {
@@ -163,11 +159,7 @@
     TabOpLowPassFilter(double cutoffFrequency) : TabOpLowPassFilter() {
         set_cutoff_frequency(cutoffFrequency);
     }
-<<<<<<< HEAD
     void operate(TimeSeriesTable& table, const Model* model = nullptr) 
-=======
-    void operate(TimeSeriesTable& table, const Model* model = nullptr)
->>>>>>> 08e66bdf
             const override {
         if (get_cutoff_frequency() != -1) {
             OPENSIM_THROW_IF(get_cutoff_frequency() <= 0, Exception,
@@ -186,16 +178,11 @@
 ///   - `pelvis_tilt_u` -> `/jointset/ground_pelvis/pelvis_tilt/speed`
 ///   - `soleus.activation` -> `/forceset/soleus/activation`
 ///   - `soleus.fiber_length` -> `/forceset/soleus/fiber_length`
-<<<<<<< HEAD
-/// If a column label does not identify a state in the model,
-/// the column label is not changed. We assume all column labels are unique.
-=======
 /// This can also be used to convert an Inverse Kinematics Tool solution MOT
 /// file to be used as a states file (with only coordinate values).
 /// If a column label does not identify a state in the model,
 /// the column label is not changed. Column labels must be unique.
 /// This operator is implemented using updateStateLabels40().
->>>>>>> 08e66bdf
 class OSIMMOCO_API TabOpUseAbsoluteStateNames : public TableOperator {
     OpenSim_DECLARE_CONCRETE_OBJECT(TabOpUseAbsoluteStateNames, TableOperator);
 
@@ -203,43 +190,13 @@
     TabOpUseAbsoluteStateNames() {}
 
     void operate(TimeSeriesTable& table, const Model* model) const override {
-<<<<<<< HEAD
-        // Storage::getStateIndex() holds the logic for converting between
-        // new-style state names and old-style state names.
-=======
->>>>>>> 08e66bdf
 
         OPENSIM_THROW_IF(!model, Exception,
                 "Expected a model, but no model was provided.");
 
-<<<<<<< HEAD
-        Array<std::string> labels;
-        labels.append("time");
-        for (const auto& label : table.getColumnLabels()) {
-            labels.append(label);
-        }
-        Storage sto;
-        sto.setColumnLabels(labels);
-
-        const Array<std::string> stateNames = model->getStateVariableNames();
-        for (int isv = 0; isv < stateNames.size(); ++isv) {
-            int isto = sto.getStateIndex(stateNames[isv]);
-            if (isto == -1) continue;
-
-            // Skip over time.
-            labels[isto + 1] = stateNames[isv];
-        }
-
-        std::vector<std::string> newLabels;
-        for (int i = 1; i < labels.size(); ++i) {
-            newLabels.push_back(labels[i]);
-        }
-        table.setColumnLabels(newLabels);
-=======
         auto labels = table.getColumnLabels();
         updateStateLabels40(*model, labels);
         table.setColumnLabels(labels);
->>>>>>> 08e66bdf
     }
 };
 
