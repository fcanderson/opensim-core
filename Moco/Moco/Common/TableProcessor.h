#ifndef MOCO_TABLEPROCESSOR_H
#define MOCO_TABLEPROCESSOR_H
/* -------------------------------------------------------------------------- *
 * OpenSim Moco: TableProcessor.h                                             *
 * -------------------------------------------------------------------------- *
 * Copyright (c) 2019 Stanford University and the Authors                     *
 *                                                                            *
 * Author(s): Christopher Dembia, Nicholas Bianco                             *
 *                                                                            *
 * Licensed under the Apache License, Version 2.0 (the "License"); you may    *
 * not use this file except in compliance with the License. You may obtain a  *
 * copy of the License at http://www.apache.org/licenses/LICENSE-2.0          *
 *                                                                            *
 * Unless required by applicable law or agreed to in writing, software        *
 * distributed under the License is distributed on an "AS IS" BASIS,          *
 * WITHOUT WARRANTIES OR CONDITIONS OF ANY KIND, either express or implied.   *
 * See the License for the specific language governing permissions and        *
 * limitations under the License.                                             *
 * -------------------------------------------------------------------------- */

#include "../MocoUtilities.h"

#include <OpenSim/Common/TimeSeriesTable.h>
#include <OpenSim/Simulation/Model/Model.h>

namespace OpenSim {

/// This abstract class describes *any* operation that consumes a
/// TimeSeriesTable and produces a TimeSeriesTable, as part of a TableProcessor.
class OSIMMOCO_API TableOperator : public Object {
    OpenSim_DECLARE_ABSTRACT_OBJECT(TableOperator, Object);

public:
    virtual void operate(TimeSeriesTable& table) const = 0;
};

/// This class describes a workflow for processing a table using TableOperators.
/// The user must provide a source table either as a filepath to a table or an
/// in-memory TimeSeriesTable.
/// In C++, one can easily chain together the operators in a processor using the
/// C++ pipe operator:
/// @code
/// TableProcessor proc = TableProcessor("file.sto") | TabOpLowPassFilter(6);
/// @endcode
class OSIMMOCO_API TableProcessor : public Object {
    OpenSim_DECLARE_CONCRETE_OBJECT(TableProcessor, Object);

public:
    OpenSim_DECLARE_PROPERTY(
            filepath, std::string, "File path to a TimeSeriesTable.");
    OpenSim_DECLARE_LIST_PROPERTY(operators, TableOperator,
            "Operators to apply to the source table of this processor.");
    /// This constructor is only for use when reading (deserializing) from an
    /// XML file.
    TableProcessor() {
        constructProperty_filepath("");
        constructProperty_operators();
    }
    /// Use an in-memory TimeSeriesTable as the source table.
    /// Since this constructor is not explicit, you can provide a
    /// TimeSeriesTable to any function that takes a TableProcessor.
    TableProcessor(TimeSeriesTable table) : TableProcessor() {
        m_tableProvided = true;
        m_table = std::move(table);
    }
    /// Use a filepath as the source table.
    /// Since this constructor is not explicit, you can provide a string
    /// filepath to any function that takes a TableProcessor.
    TableProcessor(std::string filepath) : TableProcessor() {
        set_filepath(std::move(filepath));
    }
    /// Process and obtain the table. If a filepath is provided, it will be
    /// evaluated relative `relativeToDirectory`, if provided.
    /// If a model is provided, it is used to convert columns from degrees to
    /// radians (if the table has a header with inDegrees=yes).
    TimeSeriesTable process(std::string relativeToDirectory = {},
            const Model* modelToConvertDegreesToRadians = nullptr) const {
        TimeSeriesTable table;
        if (get_filepath().empty()) {
            if (m_tableProvided) {
                table = m_table;
            } else {
                OPENSIM_THROW_FRMOBJ(Exception, "No source table.");
            }
        } else {
            std::string path = get_filepath();
            if (!relativeToDirectory.empty()) {
                using SimTK::Pathname;
                path = Pathname::
                        getAbsolutePathnameUsingSpecifiedWorkingDirectory(
                                relativeToDirectory, path);
            }
            table = readTableFromFile(path);
        }

        if (table.hasTableMetaDataKey("inDegrees") &&
                table.getTableMetaDataAsString("inDegrees") == "yes") {
            modelToConvertDegreesToRadians->getSimbodyEngine()
                    .convertDegreesToRadians(table);
        }

        for (int i = 0; i < getProperty_operators().size(); ++i) {
            get_operators(i).operate(table);
        }
        return table;
    }
    /// Append an operation to the end of the operations in this processor.
    TableProcessor& append(const TableOperator& op) {
        append_operators(op);
        return *this;
    }
    /// Append all operations in another processor to this processor.
    /// The source table of the provided trajectory is ignored.
    TableProcessor& append(const TableProcessor& traj) {
        for (int i = 0; i < traj.getProperty_operators().size(); ++i) {
            append_operators(traj.get_operators(i));
        }
        return *this;
    }

private:
    bool m_tableProvided = false;
    TimeSeriesTable m_table;
};

/// This operator allows one to write the following code in C++:
/// @code
<<<<<<< HEAD
/// TableProcessor proc = TableProcessor("file.sto") | TableLowPassFilter(6);
=======
/// TableProcessor proc = TableProcessor("file.sto") | TabOpLowPassFilter(6);
>>>>>>> 82afc93c
/// @endcode
inline TableProcessor operator|(
        TableProcessor left, const TableOperator& right) {
    left.append(right);
    return left;
}

/// This operator allows one to write the following code in C++:
/// @code
<<<<<<< HEAD
/// TableProcessor proc = TableProcessor("file.sto") | TableLowPassFilter(6);
=======
/// TableProcessor proc = TableProcessor("file.sto") | TabOpLowPassFilter(6);
>>>>>>> 82afc93c
/// @endcode
inline TableProcessor& operator|(
        TableProcessor& left, const TableOperator& right) {
    return left.append(right);
}

<<<<<<< HEAD
inline TableProcessor& operator|(
        TableProcessor& left, const TableProcessor& right) {
    return left.append(right);
}

/// Apply a low-pass filter to the trajectory.
class OSIMMOCO_API TableLowPassFilter : public TableOperator {
    OpenSim_DECLARE_CONCRETE_OBJECT(TableLowPassFilter, TableOperator);
=======
/// Apply a low-pass filter to the trajectory.
class OSIMMOCO_API TabOpLowPassFilter : public TableOperator {
    OpenSim_DECLARE_CONCRETE_OBJECT(TabOpLowPassFilter, TableOperator);
>>>>>>> 82afc93c

public:
    OpenSim_DECLARE_PROPERTY(cutoff_frequency, double,
            "Low-pass cutoff frequency (Hz) (default is -1, which means no "
            "filtering).");
<<<<<<< HEAD
    TableLowPassFilter() { constructProperty_cutoff_frequency(-1); }
    TableLowPassFilter(double cutoffFrequency) : TableLowPassFilter() {
        set_cutoff_frequency(cutoffFrequency);
    }
    TimeSeriesTable operate(const TimeSeriesTable& table) const override {
=======
    TabOpLowPassFilter() { constructProperty_cutoff_frequency(-1); }
    TabOpLowPassFilter(double cutoffFrequency) : TabOpLowPassFilter() {
        set_cutoff_frequency(cutoffFrequency);
    }
    void operate(TimeSeriesTable& table) const override {
>>>>>>> 82afc93c
        if (get_cutoff_frequency() != -1) {
            OPENSIM_THROW_IF(get_cutoff_frequency() <= 0, Exception,
                    format("Expected cutoff frequency to be positive, "
                           "but got %f.",
                            get_cutoff_frequency()));

<<<<<<< HEAD
            return filterLowpass(table, get_cutoff_frequency(), true);
        }
        return table;
=======
            table = filterLowpass(table, get_cutoff_frequency(), true);
        }
>>>>>>> 82afc93c
    }
};

} // namespace OpenSim

#endif // MOCO_TABLEPROCESSOR_H<|MERGE_RESOLUTION|>--- conflicted
+++ resolved
@@ -125,11 +125,7 @@
 
 /// This operator allows one to write the following code in C++:
 /// @code
-<<<<<<< HEAD
-/// TableProcessor proc = TableProcessor("file.sto") | TableLowPassFilter(6);
-=======
 /// TableProcessor proc = TableProcessor("file.sto") | TabOpLowPassFilter(6);
->>>>>>> 82afc93c
 /// @endcode
 inline TableProcessor operator|(
         TableProcessor left, const TableOperator& right) {
@@ -139,63 +135,59 @@
 
 /// This operator allows one to write the following code in C++:
 /// @code
-<<<<<<< HEAD
-/// TableProcessor proc = TableProcessor("file.sto") | TableLowPassFilter(6);
-=======
 /// TableProcessor proc = TableProcessor("file.sto") | TabOpLowPassFilter(6);
->>>>>>> 82afc93c
 /// @endcode
 inline TableProcessor& operator|(
         TableProcessor& left, const TableOperator& right) {
     return left.append(right);
 }
 
-<<<<<<< HEAD
-inline TableProcessor& operator|(
-        TableProcessor& left, const TableProcessor& right) {
-    return left.append(right);
-}
-
-/// Apply a low-pass filter to the trajectory.
-class OSIMMOCO_API TableLowPassFilter : public TableOperator {
-    OpenSim_DECLARE_CONCRETE_OBJECT(TableLowPassFilter, TableOperator);
-=======
 /// Apply a low-pass filter to the trajectory.
 class OSIMMOCO_API TabOpLowPassFilter : public TableOperator {
     OpenSim_DECLARE_CONCRETE_OBJECT(TabOpLowPassFilter, TableOperator);
->>>>>>> 82afc93c
 
 public:
     OpenSim_DECLARE_PROPERTY(cutoff_frequency, double,
             "Low-pass cutoff frequency (Hz) (default is -1, which means no "
             "filtering).");
-<<<<<<< HEAD
-    TableLowPassFilter() { constructProperty_cutoff_frequency(-1); }
-    TableLowPassFilter(double cutoffFrequency) : TableLowPassFilter() {
-        set_cutoff_frequency(cutoffFrequency);
-    }
-    TimeSeriesTable operate(const TimeSeriesTable& table) const override {
-=======
     TabOpLowPassFilter() { constructProperty_cutoff_frequency(-1); }
     TabOpLowPassFilter(double cutoffFrequency) : TabOpLowPassFilter() {
         set_cutoff_frequency(cutoffFrequency);
     }
     void operate(TimeSeriesTable& table) const override {
->>>>>>> 82afc93c
         if (get_cutoff_frequency() != -1) {
             OPENSIM_THROW_IF(get_cutoff_frequency() <= 0, Exception,
                     format("Expected cutoff frequency to be positive, "
                            "but got %f.",
                             get_cutoff_frequency()));
 
-<<<<<<< HEAD
+            table = filterLowpass(table, get_cutoff_frequency(), true);
+        }
+    }
+};
+
+/// Apply a low-pass filter to the trajectory.
+class OSIMMOCO_API TableLowPassFilter : public TableOperator {
+    OpenSim_DECLARE_CONCRETE_OBJECT(TableLowPassFilter, TableOperator);
+
+public:
+    OpenSim_DECLARE_PROPERTY(cutoff_frequency, double,
+            "Low-pass cutoff frequency (Hz) (default is -1, which means no "
+            "filtering).");
+    TableLowPassFilter() { constructProperty_cutoff_frequency(-1); }
+    TableLowPassFilter(double cutoffFrequency) : TableLowPassFilter() {
+        set_cutoff_frequency(cutoffFrequency);
+    }
+    TimeSeriesTable operate(const TimeSeriesTable& table) const override {
+        if (get_cutoff_frequency() != -1) {
+            OPENSIM_THROW_IF(get_cutoff_frequency() <= 0, Exception,
+                    format("Expected cutoff frequency to be positive, "
+                           "but got %f.",
+                            get_cutoff_frequency()));
+
             return filterLowpass(table, get_cutoff_frequency(), true);
         }
         return table;
-=======
-            table = filterLowpass(table, get_cutoff_frequency(), true);
-        }
->>>>>>> 82afc93c
     }
 };
 
