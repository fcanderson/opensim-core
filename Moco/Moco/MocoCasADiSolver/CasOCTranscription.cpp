--- conflicted
+++ resolved
@@ -24,9 +24,6 @@
 
 namespace CasOC {
 
-<<<<<<< HEAD
-void Transcription::createVariablesAndSetBounds(const casadi::DM& grid) {
-=======
 // http://casadi.sourceforge.net/api/html/d7/df0/solvers_2callback_8py-example.html
 
 /// This class allows us to observe intermediate iterates throughout the
@@ -82,8 +79,7 @@
     mutable int evalCount = 0;
 };
 
-void Transcription::createVariablesAndSetBounds() {
->>>>>>> d23ed861
+void Transcription::createVariablesAndSetBounds(const casadi::DM& grid) {
     // Set the grid.
     // -------------
     // The grid for a transcription scheme includes both mesh points (i.e.
