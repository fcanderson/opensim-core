--- conflicted
+++ resolved
@@ -68,23 +68,15 @@
     /// weight is already set for the requested state, then the provided
     /// weight replaces the previous weight. Only controls with non-zero weights
     /// that are associated with actuators for which appliesForce is True are
-<<<<<<< HEAD
-    /// included in the cost function. Weights set here take precedents over
-=======
     /// included in the cost function. Weights set here take precedence over
->>>>>>> 08e66bdf
     /// weights specified with a regular expression.
     void setWeightForControl(
             const std::string& controlName, const double& weight);
 
     /// Set weights for all controls whose entire path matches the provided
     /// regular expression pattern.
-<<<<<<< HEAD
-    /// Multiple pairs of patterns and weights can be provided.
-=======
     /// Multiple pairs of patterns and weights can be provided by calling this
     /// function multiple times.
->>>>>>> 08e66bdf
     /// If a control matches multiple patterns, the weight associated with the
     /// last pattern is used.
     void setWeightForControlPattern(
