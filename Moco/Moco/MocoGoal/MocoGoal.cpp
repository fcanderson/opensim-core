--- conflicted
+++ resolved
@@ -42,12 +42,8 @@
     if (mode == "cost") {
         stream << " weight: " << get_weight();
     }
-<<<<<<< HEAD
-    std::cout << std::endl;
-=======
     stream << std::endl;
     printDescriptionImpl(stream);
->>>>>>> eaa19ef9
 }
 
 void MocoGoal::constructProperties() {
