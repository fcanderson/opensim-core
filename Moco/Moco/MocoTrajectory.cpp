--- conflicted
+++ resolved
@@ -295,7 +295,6 @@
     }
 }
 
-<<<<<<< HEAD
 void MocoTrajectory::insertControlsTrajectory(
         const TimeSeriesTable& subsetOfControls, bool overwrite) {
     ensureUnsealed();
@@ -325,7 +324,8 @@
             }
         }
     }
-=======
+}
+
 void MocoTrajectory::generateSpeedsFromValues() {
     // Spline the states trajectory.
     auto statesTable = exportToStatesTable();
@@ -447,7 +447,6 @@
     }
     // Assign acceleration names.
     m_derivative_names = accelNames;
->>>>>>> 67d54af7
 }
 
 double MocoTrajectory::getInitialTime() const {
