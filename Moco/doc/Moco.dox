--- conflicted
+++ resolved
@@ -30,11 +30,8 @@
   - @ref mocotrack
   - @ref mocoinverse
   - @ref mocostudy
-<<<<<<< HEAD
   - MocoTrajectory
-=======
   - @ref utilities
->>>>>>> b48ffda7
   - @ref mocoimplguide
   - @ref faq
 
