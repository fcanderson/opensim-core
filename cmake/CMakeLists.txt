# CMake packaging so people can use OpenSim.
# ------------------------------------------

# Requires CMake 2.8.8.
include(CMakePackageConfigHelpers)

set(OPENSIM_INSTALL_CMAKE_DIR cmake)

configure_file(OpenSimConfig.cmake.in
    "${CMAKE_CURRENT_BINARY_DIR}/OpenSimConfig.cmake" @ONLY)

<<<<<<< HEAD
CONFIGURE_PACKAGE_CONFIG_file(
=======
configure_package_config_file(
>>>>>>> 1a16b0ee
    OpenSimConfig.cmake.in
    ${CMAKE_CURRENT_BINARY_DIR}/OpenSimConfig.cmake
    INSTALL_DESTINATION "${OPENSIM_INSTALL_CMAKE_DIR}"
    PATH_VARS # Variables to edit in OpenSimConfig.cmake.in.
        CMAKE_INSTALL_PREFIX
        OPENSIM_INSTALL_CMAKE_DIR
    )

# Version file.
<<<<<<< HEAD
WRITE_BASIC_CONFIG_VERSION_file(
=======
write_basic_config_version_file(
>>>>>>> 1a16b0ee
    "${CMAKE_CURRENT_BINARY_DIR}/OpenSimConfigVersion.cmake"
    VERSION "${OPENSIM_VERSION}"
    COMPATIBILITY SameMajorVersion)

install(
    FILES
        "SampleCMakeLists.txt"
        "${CMAKE_CURRENT_BINARY_DIR}/OpenSimConfig.cmake"
        "${CMAKE_CURRENT_BINARY_DIR}/OpenSimConfigVersion.cmake"
    DESTINATION
        "${OPENSIM_INSTALL_CMAKE_DIR}"
        )

install(EXPORT OpenSimTargets DESTINATION "${OPENSIM_INSTALL_CMAKE_DIR}")<|MERGE_RESOLUTION|>--- conflicted
+++ resolved
@@ -9,11 +9,7 @@
 configure_file(OpenSimConfig.cmake.in
     "${CMAKE_CURRENT_BINARY_DIR}/OpenSimConfig.cmake" @ONLY)
 
-<<<<<<< HEAD
-CONFIGURE_PACKAGE_CONFIG_file(
-=======
 configure_package_config_file(
->>>>>>> 1a16b0ee
     OpenSimConfig.cmake.in
     ${CMAKE_CURRENT_BINARY_DIR}/OpenSimConfig.cmake
     INSTALL_DESTINATION "${OPENSIM_INSTALL_CMAKE_DIR}"
@@ -23,11 +19,7 @@
     )
 
 # Version file.
-<<<<<<< HEAD
-WRITE_BASIC_CONFIG_VERSION_file(
-=======
 write_basic_config_version_file(
->>>>>>> 1a16b0ee
     "${CMAKE_CURRENT_BINARY_DIR}/OpenSimConfigVersion.cmake"
     VERSION "${OPENSIM_VERSION}"
     COMPATIBILITY SameMajorVersion)
