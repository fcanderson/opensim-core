--- conflicted
+++ resolved
@@ -24,15 +24,11 @@
 
 ARG MOCOBRANCH=master
 
-<<<<<<< HEAD
-# Avoid interactive timezone prompt when installing packages.
-=======
 RUN echo ttf-mscorefonts-installer msttcorefonts/accepted-mscorefonts-eula \
         select true | debconf-set-selections
 
 # Set DEBIAN_FRONTEND to avoid interactive timezone prompt when installing
 # packages.
->>>>>>> 33efdd73
 RUN apt-get update && DEBIAN_FRONTEND=noninteractive apt-get install -y \
         git \
         build-essential libtool autoconf \
