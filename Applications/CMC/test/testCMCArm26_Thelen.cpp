--- conflicted
+++ resolved
@@ -41,11 +41,8 @@
     Storage *standard = new Storage();
     cmc.getModel().formStateStorage(temp, *standard);
 
-<<<<<<< HEAD
-    Array<double> rms_tols(0.01, 2*2+2*6); // activations within 1%, angles within .6 degrees
-=======
-    std::vector<double> rms_tols(2*2+2*6, 0.02);
->>>>>>> de4d2ebd
+    // activations within 1%, angles within .6 degrees
+    std::vector<double> rms_tols{2*2+2*6, 0.01}; 
     const string& muscleType = cmc.getModel().getMuscles()[0].getConcreteClassName();
     string base = "testCMCArm26 "+ muscleType;
 
