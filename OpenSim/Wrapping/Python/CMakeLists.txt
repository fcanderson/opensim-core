--- conflicted
+++ resolved
@@ -106,26 +106,14 @@
     set_target_properties(_${KIT} PROPERTIES SUFFIX ".so")
 endif()
 
-<<<<<<< HEAD
-# Create complete python package in the build tree.
-# -------------------------------------------------
-=======
 if(${OPENSIM_USE_INSTALL_RPATH})
     set_target_properties(_${KIT} PROPERTIES
         INSTALL_RPATH "${CMAKE_INSTALL_FULL_LIBDIR}"
         )
 endif()
 
-# Shared libraries are needed at runtime for applications, so we put them
-# at the top level in OpenSim/bin/*.dll (Windows) or OpenSim/lib/*.so (Linux)
-# or OpemSim/lib/*.dylib (Mac). Windows .lib files, and Linux/Mac .a static
-# archives are only needed at link time so go in sdk/lib.
-install(TARGETS _${KIT}
-        RUNTIME DESTINATION sdk/python/opensim
-        LIBRARY DESTINATION sdk/python/opensim
-        ARCHIVE DESTINATION sdk/python/opensim)
-
->>>>>>> 22e47707
+# Create complete python package in the build tree.
+# -------------------------------------------------
 # Configure setup.py
 configure_file(${CMAKE_CURRENT_SOURCE_DIR}/setup.py.in
     "${PYTHON_PACKAGE_BINARY_DIR}/setup.py" @ONLY)
