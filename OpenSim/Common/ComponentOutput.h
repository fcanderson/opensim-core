#ifndef OPENSIM_COMPONENT_OUTPUT_H_
#define OPENSIM_COMPONENT_OUTPUT_H_
/* -------------------------------------------------------------------------- *
 *                      OpenSim:  ComponentOutput.h                           *
 * -------------------------------------------------------------------------- *
 * The OpenSim API is a toolkit for musculoskeletal modeling and simulation.  *
 * See http://opensim.stanford.edu and the NOTICE file for more information.  *
 * OpenSim is developed at Stanford University and supported by the US        *
 * National Institutes of Health (U54 GM072970, R24 HD065690) and by DARPA    *
 * through the Warrior Web program.                                           *
 *                                                                            *
 * Copyright (c) 2005-2016 Stanford University and the Authors                *
 * Author(s): Ajay Seth                                                       *
 *                                                                            *
 * Licensed under the Apache License, Version 2.0 (the "License"); you may    *
 * not use this file except in compliance with the License. You may obtain a  *
 * copy of the License at http://www.apache.org/licenses/LICENSE-2.0.         *
 *                                                                            *
 * Unless required by applicable law or agreed to in writing, software        *
 * distributed under the License is distributed on an "AS IS" BASIS,          *
 * WITHOUT WARRANTIES OR CONDITIONS OF ANY KIND, either express or implied.   *
 * See the License for the specific language governing permissions and        *
 * limitations under the License.                                             *
 * -------------------------------------------------------------------------- */

/** @file
 * This file defines the Output class, which formalizes an output (signal)  
 * that a Component produces. This can be the tension in a force element, the 
 * location of a body, metabolic energy consumption of a model, etc...
 * It is the obligation of the Component to define its outputs.
 */

// INCLUDES
#include <functional>
#include <map>

#include <SimTKcommon/internal/Stage.h>
#include <SimTKcommon/internal/State.h>

namespace OpenSim {

class Component;

/** One of the values of an Output. */
class AbstractChannel {
public:
    virtual ~AbstractChannel() = default;
    /** The name of this channel, or the name of the output that
    contains this Channel if it's in a single-value Output. */
    virtual const std::string& getChannelName() const = 0;
    /** The name of this channel appended to the name of the output that
     * contains this channel. The output name and channel name are separated by
     * a colon (e.g., "markers:medial_knee"). If the output that contains
     * this channel is a single-value Output, then this is just the Output's 
     * name. */
    virtual std::string getName() const = 0;
    /** This returns the absolute path name of the component to which this channel
     * belongs prepended to the channel's name. For example, this 
     * method might return something like "/model/metabolics/heat_rate:soleus_r".
     */
    virtual std::string getPathName() const = 0;
};


//=============================================================================
//                           OPENSIM COMPONENT OUTPUT
//=============================================================================
/**
 * Output formalizes the access to a value of interest computed by the 
 * owning Component. The value is then exposed and easily accessible for use by
 * other components (e.g. to satisfy an Input).
 * The purpose of an Output is to bind a value of interest to a component's 
 * member function (generator), and provide a generic interface to the value, 
 * its type and label so it can be easily identified. It also specifies the 
 * realization (computational) stage at which the value is valid, so that a 
 * caller can provide adequate error handling.
 *
 * For example, a Body can have its position transformation with respect to  
 * ground as an Output, which is only accessible when the model has been 
 * realized to the Position stage or beyond, in which case it depends on the
 * Position stage. The validity of data flow can be checked prior to
 * initiating a simulation.
 *
 * An Output is intended to lightweight and adds no computational overhead
 * if the output goes unused. When an Output's value is called upon,
 * the overhead is a single redirect to the corresponding member function
 * for the value.
 *
 * An Output can either be a single-value Output or a list Output. A list Output
 * is one that can have multiple Channels. The Channels are what get connected
 * to Inputs.
 * @author  Ajay Seth
 */

<<<<<<< HEAD
/** One of the values of an Output. */
class AbstractChannel {
public:
    virtual ~AbstractChannel() = default;
    /** The name of this channel, or the name of the output that
    contains this Channel if it's in a single-value Output. */
    virtual const std::string& getChannelName() const = 0;
    /** The name of the value type (e.g., `double`) produced by this channel. */
    virtual std::string getTypeName() const = 0;
    /** The name of this channel appended to the name of the output that
     * contains this channel. The output name and channel name are separated by
     * a colon (e.g., "markers:medial_knee"). If the output that contains
     * this channel is a single-value Output, then this is just the Output's 
     * name. */
    virtual std::string getName() const = 0;
    /** This returns the full path name of the component to which this channel
     * belongs prepended to the channel's name. For example, this 
     * method might return something like "/model/metabolics/heat_rate:soleus_r".
     */
    virtual std::string getPathName() const = 0;
};

=======
>>>>>>> eb6cc66e
class OSIMCOMMON_API AbstractOutput {
public:
    AbstractOutput() : dependsOnStage(SimTK::Stage::Infinity) {}
    AbstractOutput(const std::string& name, SimTK::Stage dependsOnStage,
                   bool isList) :
        name(name), dependsOnStage(dependsOnStage), _isList(isList) {}
    virtual ~AbstractOutput() { }

    /** Output's name */
    const std::string& getName() const { return name; }
    /** Output's dependence on System being realized to at least this System::Stage */
    const SimTK::Stage& getDependsOnStage() const { return dependsOnStage; }
    /** Can this Output have more than one channel? */
    bool isListOutput() const { return _isList; }

    /** Output's owning Component */
    const Component& getOwner() const { return _owner.getRef(); }

    /** Output Interface */
    
    /** Remove all channels from this Output (for list Outputs). */
    virtual void clearChannels() = 0;
    /** Add a channel to this Output. This should be called within the
     * component's extendFinalizeFromProperties() .*/
    virtual void addChannel(const std::string& channelName) = 0;
    virtual const AbstractChannel& getChannel(const std::string& name) const = 0;
    
    /** The name of the value type (e.g., `double`) produced by this output. */
    virtual std::string     getTypeName() const = 0;
    virtual std::string     getValueAsString(const SimTK::State& state) const = 0;
    virtual bool        isCompatible(const AbstractOutput&) const = 0;
    virtual void compatibleAssign(const AbstractOutput&) = 0;

    AbstractOutput& operator=(const AbstractOutput& o)
    { compatibleAssign(o); return *this; }

    virtual AbstractOutput* clone() const = 0;

    /** Specification for number of significant figures in string value. */
    unsigned int getNumberOfSignificantDigits() const { return _numSigFigs; }
    void         setNumberOfSignificantDigits(unsigned int numSigFigs) 
    { _numSigFigs = numSigFigs; }

protected:

    // Set the component that contains this Output.
    void setOwner(const Component& owner) {
        _owner.reset(&owner);
    }

    SimTK::ReferencePtr<const Component> _owner;

private:
    std::string name;
    SimTK::Stage dependsOnStage;
    unsigned int _numSigFigs = 8;
    bool _isList = false;

    // For calling setOwner().
    friend Component;
//=============================================================================
};  // END class AbstractOutput

template<class T>
class Output : public AbstractOutput {
public:

    /// The concrete Channel type that corresponds to Output<T>.
    class Channel;
    
    /// The container type that holds onto all of Channels in an Output.
    typedef std::map<std::string, Channel> ChannelMap;
    
    //default construct output function pointer and result container
    Output() {}
    /** Convenience constructor
    Create a Component::Output bound to a specific method of the Component and 
    valid at a given realization Stage.
    @param name             The name of the output.
    @param outputFunction   The output function to be invoked (returns Output T)
    @param dependsOnStage   Stage at which Output can be evaluated.
    @param isList           Can this Output have more than one channel? */
    explicit Output(const std::string& name,
        const std::function<void (const Component* comp,
                                 const SimTK::State&,
                                 const std::string& channel, T&)>& outputFunction,
        const SimTK::Stage&     dependsOnStage,
        bool                    isList) :
            AbstractOutput(name, dependsOnStage, isList),
            _outputFcn(outputFunction) {
        if (!isList) {
            // We want just one channel with an empty name.
            _channels[""] = Channel(this, "");
        }
    
    }
    
    /** Custom copy constructor is for setting the Channel's pointer
     * back to this Output. */
    Output(const Output& source) : AbstractOutput(source),
            _outputFcn(source._outputFcn), _channels(source._channels) {
        for (auto& it : _channels) {
            it.second._output.reset(this);
        }
    }
    
    /** Custom copy assignment operator is for setting the Channel's pointer
     * back to this Output. */
    Output& operator=(const Output& source) {
        if (&source == this) return *this;
        AbstractOutput::operator=(source);
        _outputFcn = source._outputFcn;
        _channels = source._channels;
        for (auto& it : _channels) {
            it.second._output.reset(this);
        }
        return *this;
    }
    
    virtual ~Output() {}
    
    // TODO someone more knowledgable could try to implement these.
    Output(Output&&) = delete;
    Output& operator=(Output&&) = delete;

    bool isCompatible(const AbstractOutput& o) const override { return isA(o); }
    void compatibleAssign(const AbstractOutput& o) override {
        if (!isA(o)) 
            SimTK_THROW2(SimTK::Exception::IncompatibleValues,
                         o.getTypeName(), getTypeName());
        *this = downcast(o);
    }
    
    void clearChannels() override {
        if (!isListOutput())
            throw Exception("Cannot clear Channels of single-value Output.");
        _channels.clear();
    }
    
    void addChannel(const std::string& channelName) override {
        if (!isListOutput())
            throw Exception("Cannot add Channels to single-value Output.");
        if (channelName.empty())
            throw Exception("Channel name cannot be empty.");
        _channels[channelName] = Channel(this, channelName);
    }
    
    const AbstractChannel& getChannel(const std::string& name) const override {
        try {
            return _channels.at(name);
        } catch (const std::out_of_range&) {
            OPENSIM_THROW(Exception, "Output '" + getName() + "' does not have "
                          "a channel named '" + name + "'.");
        }
    }
    
    /** Use this to iterate through this Output's channels
     (even for single-value Channels).
     
     @code{.cpp}
     for (const auto& chan : getChannels()) {
        std::cout << chan.second->getName() << std::endl;
     }
     @endcode
     */
    const ChannelMap& getChannels() const { return _channels; }

    //--------------------------------------------------------------------------
    // OUTPUT VALUE
    //--------------------------------------------------------------------------
    /** Return the Value of this output if the state is appropriately realized   
        to a stage at or beyond the dependsOnStage, otherwise expect an
        Exception. */
    const T& getValue(const SimTK::State& state) const {
        if (isListOutput()) {
            throw Exception("Cannot get value for list Output. "
                            "Ask a specific channel for its value.");
        }
        if (state.getSystemStage() < getDependsOnStage())
        {
            throw SimTK::Exception::StageTooLow(__FILE__, __LINE__,
                    state.getSystemStage(), getDependsOnStage(),
                    "Output::getValue(state)");
        }
        _outputFcn(_owner.get(), state, "", _result);
        return _result;
    }
    
    std::string getTypeName() const override
        { return SimTK::NiceTypeName<T>::namestr(); }

    std::string getValueAsString(const SimTK::State& state) const override {
        if (isListOutput()) {
            throw Exception("Cannot get value for list Output. "
                            "Ask a specific channel for its value.");
        }
        unsigned int ns = getNumberOfSignificantDigits();
        std::stringstream s;
        s << std::setprecision(ns) << getValue(state);
        return s.str();
    }

    Output<T>* clone() const override { return new Output(*this); }
    SimTK_DOWNCAST(Output, AbstractOutput);

    /** For use in python/java/MATLAB bindings. */
    // This method exists for consistency with Object's safeDownCast.
    static Output<T>* safeDownCast(AbstractOutput* parent) {
        return dynamic_cast<Output<T>*>(parent);
    }

private:
    mutable T _result;
    std::function<void (const Component*,
                        const SimTK::State&,
                        const std::string& channel,
                        T& result)> _outputFcn { nullptr };
    // TODO consider using indices, and having a parallel data structure
    // for names.
    std::map<std::string, Channel> _channels;

//=============================================================================
};  // END class Output


template <typename T>
class Output<T>::Channel : public AbstractChannel {
public:
    Channel() = default;
    Channel(const Output<T>* output, const std::string& channelName)
     : _output(output), _channelName(channelName) {}
    const T& getValue(const SimTK::State& state) const {
        // Must cache, since we're returning a reference.
        _output->_outputFcn(_output->_owner.get(), state, _channelName, _result);
        return _result;
    }
    const Output<T>& getOutput() const { return _output.getRef(); }
    const std::string& getChannelName() const override {
        if (_channelName.empty()) return getOutput().getName();
        return _channelName;
    }
    std::string getTypeName() const override {
        return getOutput().getTypeName();
    }
    std::string getName() const override {
        if (_channelName.empty()) return getOutput().getName();
        return getOutput().getName() + ":" + _channelName;
    }
    std::string getPathName() const override {
        return getOutput().getOwner().getAbsolutePathName() + "/" + getName();
    }
private:
    mutable T _result;
    SimTK::ReferencePtr<const Output<T>> _output;
    std::string _channelName;
    
#ifndef SWIG // These declarations cause a warning in SWIG.
    // To allow Output<T> to set the _output pointer upon copy.
    friend Output<T>::Output(const Output&);
    friend Output<T>& Output<T>::operator=(const Output&);
#endif
};

// TODO consider using std::reference_wrapper<T> as type for _output_##oname,
// since it is copyable.

/// @name Creating Outputs for your Component
/// Use these macros at the top of your component class declaration,
/// near where you declare @ref Property properties.
/// @{
/** Create an output for a member function of this component.
 *  The following must be true about componentMemberFunction, the function
 *  that returns the output:
 *
 *     -# It is a member function of your component.
 *     -# The member function is const.
 *     -# It takes only one argument, which is `const SimTK::State&`.
 *     -# The function returns the computed quantity *by value* (e.g., 
 *        `double computeQuantity(const SimTK::State&) const`).
 *
 *  You must also provide the stage on which the output depends.
 *
 *  Here's an example for using this macro:
 *  @code{.cpp}
 *  class MyComponent : public Component {
 *  public:
 *      OpenSim_DECLARE_OUTPUT(force, double, getForce, SimTK::Stage::Dynamics);
 *      ...
 *  };
 *  @endcode
 *
 *  @warning The fourth requirement above can be lifted if the function returns
 *  a quantity that is stored in the provided SimTK::State (as a state
 *  variable, cache variable, etc.); in this case, your function's return type
 *  should be `const T&` (e.g, `const double&`). If your function returns a
 *  `const T&` but the quantity is NOT stored in the provided SimTK::State, the
 *  output value will be invalid!
 *
 * @see Component::constructOutput()
 * @relates OpenSim::Output
 */
#define OpenSim_DECLARE_OUTPUT(oname, T, func, ostage)                      \
    /** @name Outputs                                                    */ \
    /** @{                                                               */ \
    /** Provides the value of func##() and is available at stage ostage. */ \
    /** This output was generated with the                               */ \
    /** #OpenSim_DECLARE_OUTPUT macro.                                   */ \
    OpenSim_DOXYGEN_Q_PROPERTY(T, oname)                                    \
    /** @}                                                               */ \
    /** @cond                                                            */ \
    bool _has_output_##oname {                                              \
        this->template constructOutput<T>(#oname, &Self::func, ostage)      \
    };                                                                      \
    /** @endcond                                                         */
    
/**
 * Create a list output for a member function of this component. A list output
 * can have multiple values, or channels. The component must publish what channels
 * its outputs have by calling AbstractOutput::addChannel() within  
 * Component::extendFinalizeFromProperties(). The provided member function must
 * take the name of the channel whose value is requested.
 * @code{.cpp}
 * class MyComponent : public Component {
 * public:
 *     double getData(const SimTK::State& s, const std::string& requestedChannel) const;
 *     OpenSim_DECLARE_LIST_OUTPUT(data, double, getData, SimTK::Stage::Dynamics);
 *     ...
 * protected:
 *     void extendFinalizeFromProperties() {
 *          Super::extendFinalizeFromProperties();
 *          for (const auto& name : getChannelsToAdd()) {
 *              updOutput("data").addChannel(name);
 *          }
 *     }
 * };
 * @endcode
 * In this example, `getChannelsToAdd()` is a placeholder for whatever way
 * you determine your class' available channels. For example, TableSource_
 * uses the columns of its DataTable_.
 * @relates OpenSim::Output
 */
#define OpenSim_DECLARE_LIST_OUTPUT(oname, T, func, ostage)                 \
    /** @name Outputs (list)                                             */ \
    /** @{                                                               */ \
    /** Provides the value of func##() and is available at stage ostage. */ \
    /** This output can have multiple channels. TODO                     */ \
    /** This output was generated with the                               */ \
    /** #OpenSim_DECLARE_LIST_OUTPUT macro.                              */ \
    OpenSim_DOXYGEN_Q_PROPERTY(T, oname)                                    \
    /** @}                                                               */ \
    /** @cond                                                            */ \
    bool _has_output_##oname {                                              \
        this->template constructListOutput<T>(#oname, &Self::func, ostage)  \
    };                                                                      \
    /** @endcond                                                         */

// Note: we could omit the T argument from the above macro by using the
// following code to deduce T from the provided func
//      std::result_of<decltype(&Self::func)(Self, const SimTK::State&)>::type
// However, then we wouldn't be able to document the type for the output in
// doxygen.

/** Create an Output for a StateVariable in this component. The provided
 * name is both the name of the output and of the state variable.
 *
 * While this macro is a convenient way to construct an Output for a
 * StateVariable, it is inefficient because it uses a string lookup at runtime.
 * To create a more efficient Output, create a member variable that returns the
 * state variable directly (see Coordinate::getValue() or
 * Muscle::getActivation()) and then use the #OpenSim_DECLARE_OUTPUT macro.
 *
 * @code{.cpp}
 * class MyComponent : public Component {
 * public:
 *     OpenSim_DECLARE_OUTPUT_FOR_STATE_VARIABLE(activation);
 *     ...
 * };
 * @endcode
 * @see Component::constructOutputForStateVariable()
 * @relates OpenSim::Output
 */
#define OpenSim_DECLARE_OUTPUT_FOR_STATE_VARIABLE(oname)                    \
    /** @name Outputs                                                    */ \
    /** @{                                                               */ \
    /** Provides the value of this class's oname state variable.         */ \
    /** Available at stage SimTK::Stage::Model.                          */ \
    /** This output was generated with the                               */ \
    /** #OpenSim_DECLARE_OUTPUT_FOR_STATE_VARIABLE macro.                */ \
    OpenSim_DOXYGEN_Q_PROPERTY(double, oname)                               \
    /** @}                                                               */ \
    /** @cond                                                            */ \
    bool _has_output_##oname { constructOutputForStateVariable(#oname) };   \
    /** @endcond                                                         */
/// @}
//=============================================================================
//=============================================================================

} // end of namespace OpenSim

#endif  // OPENSIM_COMPONENT_OUTPUT_H_<|MERGE_RESOLUTION|>--- conflicted
+++ resolved
@@ -48,6 +48,8 @@
     /** The name of this channel, or the name of the output that
     contains this Channel if it's in a single-value Output. */
     virtual const std::string& getChannelName() const = 0;
+    /** The name of the value type (e.g., `double`) produced by this channel. */
+    virtual std::string getTypeName() const = 0;
     /** The name of this channel appended to the name of the output that
      * contains this channel. The output name and channel name are separated by
      * a colon (e.g., "markers:medial_knee"). If the output that contains
@@ -92,31 +94,6 @@
  * @author  Ajay Seth
  */
 
-<<<<<<< HEAD
-/** One of the values of an Output. */
-class AbstractChannel {
-public:
-    virtual ~AbstractChannel() = default;
-    /** The name of this channel, or the name of the output that
-    contains this Channel if it's in a single-value Output. */
-    virtual const std::string& getChannelName() const = 0;
-    /** The name of the value type (e.g., `double`) produced by this channel. */
-    virtual std::string getTypeName() const = 0;
-    /** The name of this channel appended to the name of the output that
-     * contains this channel. The output name and channel name are separated by
-     * a colon (e.g., "markers:medial_knee"). If the output that contains
-     * this channel is a single-value Output, then this is just the Output's 
-     * name. */
-    virtual std::string getName() const = 0;
-    /** This returns the full path name of the component to which this channel
-     * belongs prepended to the channel's name. For example, this 
-     * method might return something like "/model/metabolics/heat_rate:soleus_r".
-     */
-    virtual std::string getPathName() const = 0;
-};
-
-=======
->>>>>>> eb6cc66e
 class OSIMCOMMON_API AbstractOutput {
 public:
     AbstractOutput() : dependsOnStage(SimTK::Stage::Infinity) {}
