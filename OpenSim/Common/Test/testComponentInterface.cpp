/* -------------------------------------------------------------------------- *
 *                OpenSim:  testComponentInterface.cpp                        *
 * -------------------------------------------------------------------------- *
 * The OpenSim API is a toolkit for musculoskeletal modeling and simulation.  *
 * See http://opensim.stanford.edu and the NOTICE file for more information.  *
 * OpenSim is developed at Stanford University and supported by the US        *
 * National Institutes of Health (U54 GM072970, R24 HD065690) and by DARPA    *
 * through the Warrior Web program.                                           *
 *                                                                            *
 * Copyright (c) 2005-2016 Stanford University and the Authors                *
 * Author(s): Ajay Seth, Ayman Habib                                          *
 *                                                                            *
 * Licensed under the Apache License, Version 2.0 (the "License"); you may    *
 * not use this file except in compliance with the License. You may obtain a  *
 * copy of the License at http://www.apache.org/licenses/LICENSE-2.0.         *
 *                                                                            *
 * Unless required by applicable law or agreed to in writing, software        *
 * distributed under the License is distributed on an "AS IS" BASIS,          *
 * WITHOUT WARRANTIES OR CONDITIONS OF ANY KIND, either express or implied.   *
 * See the License for the specific language governing permissions and        *
 * limitations under the License.                                             *
 * -------------------------------------------------------------------------- */
#include <OpenSim/Auxiliary/auxiliaryTestFunctions.h>
#include <OpenSim/Common/Component.h>
#include <OpenSim/Common/Reporter.h>
#include <OpenSim/Common/TableSource.h>
#include <OpenSim/Common/STOFileAdapter.h>
#include <simbody/internal/SimbodyMatterSubsystem.h>
#include <simbody/internal/GeneralForceSubsystem.h>
#include <simbody/internal/Force.h>
#include <simbody/internal/MobilizedBody_Pin.h>
#include <simbody/internal/MobilizedBody_Ground.h>

using namespace OpenSim;
using namespace std;
using namespace SimTK;

class Foo;
class Bar;

class Sub : public Component {
    OpenSim_DECLARE_CONCRETE_OBJECT(Sub, Component);
public:
    OpenSim_DECLARE_OUTPUT_FOR_STATE_VARIABLE(subState);
    Sub() = default;
    virtual ~Sub() = default;
private:
    void extendAddToSystem(MultibodySystem &system) const override {
        Super::extendAddToSystem(system);
        addStateVariable("subState", Stage::Dynamics);
    }
    void computeStateVariableDerivatives(const SimTK::State& s) const override {
        double deriv = exp(-2.0*s.getTime());
        setStateVariableDerivativeValue(s, "subState", deriv);
    }
}; //end class Sub

class TheWorld : public Component {
    OpenSim_DECLARE_CONCRETE_OBJECT(TheWorld, Component);
public:
    TheWorld() : Component() { }

    TheWorld(const std::string& fileName, bool updFromXMLNode = false)
        : Component(fileName, updFromXMLNode) {
        // Propagate XML file values to properties 
        updateFromXMLDocument();
        // add components listed as properties as sub components.
        finalizeFromProperties();
    }

    void add(Component* comp) {
        addComponent(comp);
        // Edit Sub 
        /*Sub& subc = */updMemberSubcomponent<Sub>(intSubix);
    }

    // Top level connection method for this all encompassing component, TheWorld
    void connect() {
        Super::connect(*this);
    }
    void buildUpSystem(MultibodySystem& system) { 
        connect();
        addToSystem(system);
    }

    const SimbodyMatterSubsystem& getMatterSubsystem() const { return *matter; }
    SimbodyMatterSubsystem& updMatterSubsystem() const { return *matter; }

    const GeneralForceSubsystem& getForceSubsystem() const { return *forces; }
    GeneralForceSubsystem& updForceSubsystem() const { return *forces; }

protected:
    // Component interface implementation
    void extendAddToSystem(MultibodySystem& system) const override {
        if (system.hasMatterSubsystem()){
            matter = system.updMatterSubsystem();
        }
        else{
            // const Sub& subc = getMemberSubcomponent<Sub>(intSubix);

            SimbodyMatterSubsystem* old_matter = matter.release();
            delete old_matter;
            matter = new SimbodyMatterSubsystem(system);

            GeneralForceSubsystem* old_forces = forces.release();
            delete old_forces;
            forces = new GeneralForceSubsystem(system);

            SimTK::Force::UniformGravity gravity(*forces, *matter, Vec3(0, -9.816, 0));
            fix = gravity.getForceIndex();

            system.updMatterSubsystem().setShowDefaultGeometry(true);
        }
    }

private:
    // Keep track of pointers to the underlying computational subsystems. 
    mutable ReferencePtr<SimbodyMatterSubsystem> matter;
    mutable ReferencePtr<GeneralForceSubsystem> forces;

    // keep track of the force added by the component
    mutable ForceIndex fix;

    MemberSubcomponentIndex intSubix{ constructSubcomponent<Sub>("internalSub") };

}; // end of TheWorld


class Foo : public Component {
    OpenSim_DECLARE_CONCRETE_OBJECT(Foo, Component);
public:
//=============================================================================
// PROPERTIES
//=============================================================================
    OpenSim_DECLARE_PROPERTY(mass, double, "mass (kg)");
    OpenSim_DECLARE_LIST_PROPERTY_SIZE(inertia, double, 6,
        "inertia {Ixx, Iyy, Izz, Ixy, Ixz, Iyz}");

    OpenSim_DECLARE_OUTPUT(Output1, double, getSomething, SimTK::Stage::Time);
    OpenSim_DECLARE_OUTPUT(Output2, SimTK::Vec3, calcSomething,
            SimTK::Stage::Time);

    OpenSim_DECLARE_OUTPUT(Output3, double, getSomethingElse, SimTK::Stage::Time);

    OpenSim_DECLARE_OUTPUT(Qs, Vector, getQ, SimTK::Stage::Position);

    OpenSim_DECLARE_OUTPUT(BodyAcc, SpatialVec, calcSpatialAcc,
            SimTK::Stage::Velocity);

    OpenSim_DECLARE_OUTPUT(return_by_ref, double, getReturnByRef,
            SimTK::Stage::Time);

    OpenSim_DECLARE_INPUT(input1, double, SimTK::Stage::Model, "");
    OpenSim_DECLARE_INPUT(AnglesIn, Vector, SimTK::Stage::Model, "");
    OpenSim_DECLARE_INPUT(fiberLength, double, SimTK::Stage::Model, "");
    OpenSim_DECLARE_INPUT(activation, double, SimTK::Stage::Model, "");
    OpenSim_DECLARE_LIST_INPUT(listInput1, double, SimTK::Stage::Model, "");

    Foo() : Component() {
        constructProperties();
        m_ctr = 0;
        m_mutableCtr = 0;
    }

    double getSomething(const SimTK::State& state) const {
        const_cast<Foo *>(this)->m_ctr++;
        m_mutableCtr++;

        return state.getTime();
    }

    SimTK::Vec3 calcSomething(const SimTK::State& state) const {
        const_cast<Foo *>(this)->m_ctr++;
        m_mutableCtr++;

        double t = state.getTime();
        return SimTK::Vec3(t, t*t, sqrt(t));
    }

    double getSomethingElse(const SimTK::State& state) const {
        return 1.618;
    }

    SimTK::Vector getQ(const SimTK::State& state) const {
        return state.getQ();
    }

    SimTK::SpatialVec calcSpatialAcc(const SimTK::State& state) const {
        const_cast<Foo *>(this)->m_ctr++;
        m_mutableCtr++;

        return getSystem().getMatterSubsystem().getMobilizedBody(bindex)
            .getBodyAcceleration(state);
    }

    const double& getReturnByRef(const SimTK::State& s) const {
        // Must return something that is stored in the state!
        return s.getTime();
    }

protected:
    /** Component Interface */
    void extendConnect(Component& root) override {
        Super::extendConnect(root);
        // do any internal wiring
        world = dynamic_cast<TheWorld*>(&root);
    }

    void extendAddToSystem(MultibodySystem &system) const override {
        Super::extendAddToSystem(system);

        SimbodyMatterSubsystem& matter = system.updMatterSubsystem();

        Vec3 mInB(0.0, 1.0, 0);
        Vec3 mInP(0, 0, 0);

        SimTK::Body::Rigid bone(
            MassProperties(1, Vec3(0), Inertia::brick(0.5, 1, 0.5)));

        // Thigh connected by hip
        MobilizedBody::Pin b1ToGround(matter.updGround(), SimTK::Transform(mInP),
            bone, SimTK::Transform(mInB));

        //Pin knee connects shank
        MobilizedBody::Pin b1ToB2(b1ToGround, SimTK::Transform(mInP),
            bone, SimTK::Transform(mInB));

        bindex = b1ToB2.getMobilizedBodyIndex();
    }

private:
    int m_ctr;
    mutable int m_mutableCtr;


    void constructProperties() {
        constructProperty_mass(1.0);
        Array<double> inertia(0.001, 6);
        inertia[0] = inertia[1] = inertia[2] = 0.1;
        constructProperty_inertia(inertia);
    }

    // Keep indices and reference to the world
    mutable MobilizedBodyIndex bindex;
    ReferencePtr<TheWorld> world;

}; // End of class Foo

class Bar : public Component {
    OpenSim_DECLARE_CONCRETE_OBJECT(Bar, Component);
public:
    
    OpenSim_DECLARE_CONNECTOR(parentFoo, Foo, "");
    OpenSim_DECLARE_CONNECTOR(childFoo, Foo, "");

    // This is used to test output copying and returns the address of the 
    // component.
    OpenSim_DECLARE_OUTPUT(copytesting, size_t, myself, SimTK::Stage::Model);
    // Use this member variable to ensure that output functions get copied
    // correctly.
    double copytestingViaMemberVariable = 5;
    OpenSim_DECLARE_OUTPUT(copytestingMemVar, double, getCopytestingMemVar,
                           SimTK::Stage::Model);

    OpenSim_DECLARE_OUTPUT(PotentialEnergy, double, getPotentialEnergy,
            SimTK::Stage::Velocity);

    OpenSim_DECLARE_OUTPUT_FOR_STATE_VARIABLE(fiberLength);
    OpenSim_DECLARE_OUTPUT_FOR_STATE_VARIABLE(activation);

    double getPotentialEnergy(const SimTK::State& state) const {
        const GeneralForceSubsystem& forces = world->getForceSubsystem();
        const Force& force = forces.getForce(fix);
        const Force::TwoPointLinearSpring& spring = 
            Force::TwoPointLinearSpring::downcast(force);
    
        return spring.calcPotentialEnergyContribution(state);
    }
    
    /** Returns the `this` pointer. Used to ensure that the std::function 
     within Outputs is properly copied when copying components. */
    size_t myself(const SimTK::State& s) const { return size_t(this); }
    
    double getCopytestingMemVar(const SimTK::State& s) const
    { return copytestingViaMemberVariable; }

protected:
    /** Component Interface */
    void extendConnect(Component& root) override{
        Super::extendConnect(root);
        // do any internal wiring
        world = dynamic_cast<TheWorld*>(&root);
        // perform custom checking
        if (&updConnector<Foo>("parentFoo").getConnectee()
                == &updConnector<Foo>("childFoo").getConnectee()){
            string msg = "ERROR - Bar::extendConnect()\n";
            msg += " parentFoo and childFoo cannot be the same component.";
            throw OpenSim::Exception(msg);
        }
    }

    // Copied here from Component for testing purposes.


    void extendAddToSystem(MultibodySystem& system) const override{

        GeneralForceSubsystem& forces = world->updForceSubsystem();
        SimbodyMatterSubsystem& matter = world->updMatterSubsystem();

        int nb = matter.getNumBodies();
        if (nb > 2) {
            const MobilizedBody& b1 = matter.getMobilizedBody(MobilizedBodyIndex(1));
            const MobilizedBody& b2 = matter.getMobilizedBody(MobilizedBodyIndex(2));

            Force::TwoPointLinearSpring 
                spring(forces, b1, Vec3(0.5,0,0), b2, Vec3(0.5,0,0), 10.0, 0.1);
            fix = spring.getForceIndex();
        }

        // We use these to test the Output's that are generated when we
        // add a StateVariable.
        addStateVariable("fiberLength", SimTK::Stage::Velocity);
        addStateVariable("activation", SimTK::Stage::Dynamics);

        // Create a hidden state variable, so we can ensure that hidden state
        // variables do not have a corresponding Output.
        bool hidden = true;
        addStateVariable("hiddenStateVar", SimTK::Stage::Dynamics, hidden);
    }

    void computeStateVariableDerivatives(const SimTK::State& state) const override {
        setStateVariableDerivativeValue(state, "fiberLength", 2.0);
        setStateVariableDerivativeValue(state, "activation", 3.0 * state.getTime());
        setStateVariableDerivativeValue(state, "hiddenStateVar", 
                                          exp(-0.5 * state.getTime()));
    }

private:

    // keep track of the force added by the component
    mutable ForceIndex fix;
    ReferencePtr<TheWorld> world;

}; // End of class Bar

// Create 2nd level derived class to verify that Component interface
// holds up.
class CompoundFoo : public Foo {
    OpenSim_DECLARE_CONCRETE_OBJECT(CompoundFoo, Foo);
public:
    //=============================================================================
    // PROPERTIES
    //=============================================================================
    OpenSim_DECLARE_PROPERTY(Foo1, Foo, "1st Foo of CompoundFoo");
    OpenSim_DECLARE_PROPERTY(Foo2, Foo, "2nd Foo of CompoundFoo");
    OpenSim_DECLARE_PROPERTY(scale1, double, "Scale factor for 1st Foo");
    OpenSim_DECLARE_PROPERTY(scale2, double, "Scale factor for 2nd Foo");

    CompoundFoo() : Foo() {
        constructProperties();
    }

protected:
    // Component implementation interface
    void extendFinalizeFromProperties() override {
        // Allow Foo to do its finalize from properties
        Super::extendFinalizeFromProperties();

        // Mark components listed in properties as subcomponents
        Foo& foo1 = upd_Foo1();
        Foo& foo2 = upd_Foo2();

        // update CompoundFoo's properties based on it sub Foos
        double orig_mass = get_mass();
        upd_mass() = get_scale1()*foo1.get_mass() + get_scale2()*foo2.get_mass();

        double inertiaScale = (get_mass() / orig_mass);

        for (int i = 0; i < updProperty_inertia().size(); ++i) {
            upd_inertia(i) = inertiaScale*get_inertia(i);
        }
    }

private:
    void constructProperties() {
        constructProperty_Foo1(Foo());
        constructProperty_Foo2(Foo());
        constructProperty_scale1(1.0);
        constructProperty_scale2(2.0);
    }   
}; // End of Class CompoundFoo

SimTK_NICETYPENAME_LITERAL(Foo);
SimTK_NICETYPENAME_LITERAL(Bar);

void testMisc() {
    // Define the Simbody system
    MultibodySystem system;

    TheWorld theWorld;
    theWorld.setName("World");
    theWorld.finalizeFromProperties();

    // ComponentHasNoSystem exception should be thrown if user attempts to read
    // or write state, discrete, or cache variables before Component has an
    // underlying MultibodySystem.
    {
        SimTK::State sBlank;
        const std::string varName = "waldo"; //dummy name

        ASSERT_THROW(ComponentHasNoSystem, theWorld.findStateVariable(varName));
        ASSERT_THROW(ComponentHasNoSystem, theWorld.getNumStateVariables());
        ASSERT_THROW(ComponentHasNoSystem, theWorld.getStateVariableNames());
        ASSERT_THROW(ComponentHasNoSystem,
            theWorld.getStateVariableValue(sBlank, varName));
        ASSERT_THROW(ComponentHasNoSystem,
            theWorld.setStateVariableValue(sBlank, varName, 0.));
        ASSERT_THROW(ComponentHasNoSystem,
            theWorld.getStateVariableValues(sBlank));
        ASSERT_THROW(ComponentHasNoSystem,
            theWorld.setStateVariableValues(sBlank, SimTK::Vector(1, 0.)));
        ASSERT_THROW(ComponentHasNoSystem,
            theWorld.getStateVariableDerivativeValue(sBlank, varName));
        ASSERT_THROW(ComponentHasNoSystem,
            theWorld.getDiscreteVariableValue(sBlank, varName));
        ASSERT_THROW(ComponentHasNoSystem,
            theWorld.setDiscreteVariableValue(sBlank, varName, 0.));
        ASSERT_THROW(ComponentHasNoSystem,
            theWorld.getCacheVariableValue<double>(sBlank, varName));
        ASSERT_THROW(ComponentHasNoSystem,
            theWorld.setCacheVariableValue(sBlank, varName, 0.));
        ASSERT_THROW(ComponentHasNoSystem,
            theWorld.updCacheVariableValue<double>(sBlank, varName));
        ASSERT_THROW(ComponentHasNoSystem,
            theWorld.markCacheVariableValid(sBlank, varName));
        ASSERT_THROW(ComponentHasNoSystem,
            theWorld.markCacheVariableInvalid(sBlank, varName));
        ASSERT_THROW(ComponentHasNoSystem,
            theWorld.isCacheVariableValid(sBlank, varName));
    }

    TheWorld* cloneWorld = theWorld.clone();
    cloneWorld->setName("ClonedWorld");
    cloneWorld->finalizeFromProperties();

    TheWorld copyWorld(theWorld);
    copyWorld.setName("CopiedWorld");
    copyWorld.finalizeFromProperties();

    const Sub& theSub = theWorld.getComponent<Sub>("internalSub");
    const Sub& cloneSub = cloneWorld->getComponent<Sub>("internalSub");
    const Sub& copySub = copyWorld.getComponent<Sub>("internalSub");

    // The clone and copy intern Sub components should be different
    // allocation (address) from original internal Sub
    ASSERT(&theSub != &cloneSub);
    ASSERT(&theSub != &copySub);
    // But their contents/values should be identical 
    ASSERT(theSub == cloneSub);
    ASSERT(theSub == copySub);

    // let component add its stuff to the system
    Foo& foo = *new Foo();
    foo.setName("Foo");
    theWorld.add(&foo);
    foo.set_mass(2.0);

    // Foo* footTest = foo.clone();

    // bar0 is to test copying of the function within a component's outputs.
    std::unique_ptr<Bar> bar0(new Bar());
    Bar& bar = *bar0->clone();
    bar.copytestingViaMemberVariable = 6;
    bar.setName("Bar");
    theWorld.add(&bar);

    Bar barEqual(bar);
    ASSERT(barEqual == bar);

    //Configure the connector to look for its dependency by this name
    //Will get resolved and connected automatically at Component connect
    bar.updConnector<Foo>("parentFoo").setConnecteeName(foo.getAbsolutePathName());
    bar.updConnector<Foo>("childFoo").connect(foo);
        
    // add a subcomponent
    // connect internals
    ASSERT_THROW( OpenSim::Exception,
                  theWorld.connect() );


    auto worldTreeAsList = theWorld.getComponentList();
    std::cout << "list begin: " << worldTreeAsList.begin()->getName() << std::endl;
    for (auto it = worldTreeAsList.begin();
              it != worldTreeAsList.end(); ++it) {
        std::cout << "Iterator is at: " << it->getAbsolutePathName() << std::endl;
    }

        
    std::cout << "Using range-for loop: " << std::endl;
    for (const Component& component : worldTreeAsList) {
        std::cout << "Iterator is at: " << component.getAbsolutePathName() << std::endl;
    }

        
    std::cout << "Iterate over only Foo's." << std::endl;
    for (auto& component : theWorld.getComponentList<Foo>()) {
        std::cout << "Iterator is at: " << component.getAbsolutePathName() << std::endl;
    }

    Foo& foo2 = *new Foo();
    foo2.setName("Foo2");
    foo2.set_mass(3.0);

    theWorld.add(&foo2);

    std::cout << "Iterate over Foo's after adding Foo2." << std::endl;
    for (auto& component : theWorld.getComponentList<Foo>()) {
        std::cout << "Iter at: " << component.getAbsolutePathName() << std::endl;
    }

    // Query existing components.
    theWorld.printComponentsMatching("");
    SimTK_TEST(theWorld.hasComponent("Foo"));
    SimTK_TEST(!theWorld.hasComponent("Nonexistant"));
    SimTK_TEST(theWorld.hasComponent<Foo>("Foo"));
    SimTK_TEST(!theWorld.hasComponent<Bar>("Foo"));
    SimTK_TEST(!theWorld.hasComponent<Foo>("Nonexistant"));


    bar.updConnector<Foo>("childFoo").connect(foo2);
    string connectorName = bar.updConnector<Foo>("childFoo").getName();

    // Bar should connect now
    theWorld.connect();
    theWorld.buildUpSystem(system);

    const Foo& foo2found = theWorld.getComponent<Foo>("Foo2");
    ASSERT(foo2 == foo2found);

    // do any other input/output connections
    foo.connectInput_input1(bar.getOutput("PotentialEnergy"));
    
    // check how this model serializes
    string modelFile("testComponentInterfaceModel.osim");
    theWorld.print(modelFile);

    // Simbody model state setup
    State s = system.realizeTopology();

    // int nu = system.getMatterSubsystem().getNumMobilities();

    //SimTK::Visualizer viz(system);
    //viz.drawFrameNow(s);
    const Vector q = Vector(s.getNQ(), SimTK::Pi/2);
    const Vector u = Vector(s.getNU(), 1.0);
        
    // Ensure the "this" pointer inside the output function is for the
    // correct Bar.
    system.realize(s, Stage::Model);
    // Since bar0 is not part of any "world", we must call
    // finalizeFromProperties() on it ourselves in order to set the
    // "owner" of its outputs.
    bar0->finalizeFromProperties();
    // If bar's copytesting output is 0, then the following tests will pass
    // accidentally.
    SimTK_TEST(bar.getOutputValue<size_t>(s, "copytesting") != 0);
    // Make sure bar's outputs don't point to bar0.
    SimTK_TEST(bar.getOutputValue<size_t>(s, "copytesting") != size_t(bar0.get()));
    // Make sure bar's outputs are using bar underneath.
    SimTK_TEST(bar.getOutputValue<size_t>(s, "copytesting") == size_t(&bar));
    SimTK_TEST(bar0->getOutputValue<double>(s, "copytestingMemVar") == 5);
    SimTK_TEST(bar.getOutputValue<double>(s, "copytestingMemVar") == 6);
        
    // By deleting bar0 then calling getOutputValue on bar without a
    // segfault (throughout the remaining code), we ensure that bar
    // does not depend on bar0.
    bar0.reset(nullptr);


    for (int i = 0; i < 10; ++i){
        s.updTime() = i*0.01234;
        s.updQ() = (i+1)*q/10.0;
        system.realize(s, Stage::Velocity);

        const AbstractOutput& out1 = foo.getOutput("Output1");
        const AbstractOutput& out2 = foo.getOutput("Output2");
        const AbstractOutput& out3 = foo.getOutput("Qs");
        const AbstractOutput& out4 = foo.getOutput("BodyAcc");
        const AbstractOutput& out5 = bar.getOutput("PotentialEnergy");

        cout << "=========================[Time " << s.getTime() << "s]======================="<<endl;
        cout << out1.getName() <<"|"<< out1.getTypeName() <<"|"<< out1.getValueAsString(s) << endl;
        cout << out2.getName() <<"|"<< out2.getTypeName() <<"|"<< out2.getValueAsString(s) << endl;
        cout << out3.getName() <<"|"<< out3.getTypeName() <<"|"<< out3.getValueAsString(s) << endl;
            
        system.realize(s, Stage::Acceleration);
        cout << out4.getName() <<"|"<< out4.getTypeName() <<"|"<< out4.getValueAsString(s) << endl;
        cout << out5.getName() <<"|"<< out5.getTypeName() <<"|"<< out5.getValueAsString(s) << endl;

        //viz.report(s);
        system.realize(s, Stage::Report);

        cout << "foo.input1 = " << foo.getInputValue<double>(s, "input1") << endl;
    }

    // Test the output that returns by const T&.
    SimTK_TEST(foo.getOutputValue<double>(s, "return_by_ref") == s.getTime());

    MultibodySystem system2;
    TheWorld *world2 = new TheWorld(modelFile, true);
        
    world2->updComponent("Bar").getConnector<Foo>("childFoo");
    // We haven't called connect yet, so this connection isn't made yet.
    SimTK_TEST_MUST_THROW_EXC(
            world2->updComponent("Bar").getConnectee<Foo>("childFoo"),
            OpenSim::Exception
             );

    ASSERT(theWorld == *world2, __FILE__, __LINE__,
        "Model serialization->deserialization FAILED");

    world2->setName("InternalWorld");
    world2->connect();

    world2->updComponent("Bar").getConnector<Foo>("childFoo");
    ASSERT("Foo2" ==
            world2->updComponent("Bar").getConnectee<Foo>("childFoo").getName());

    world2->buildUpSystem(system2);
    s = system2.realizeTopology();

    world2->print("clone_" + modelFile);

    // Test copy assignment
    TheWorld world3;
    world3 = *world2;

    ASSERT(&world3 != world2, __FILE__, __LINE__,
        "Model copy assignment FAILED: A copy was not made.");

    world3.finalizeFromProperties();

    ASSERT(world3 == *world2, __FILE__, __LINE__,
        "Model copy assignment FAILED: Property values are not identical.");

    world3.getComponent("Bar").getConnector<Foo>("parentFoo");

    auto& barInWorld3 = world3.getComponent<Bar>("Bar");
    auto& barInWorld2 = world2->getComponent<Bar>("Bar");
    ASSERT(&barInWorld3 != &barInWorld2, __FILE__, __LINE__, 
        "Model copy assignment FAILED: property was not copied but "
        "assigned the same memory");

    world3.setName("World3");

    // Add second world as the internal model of the first
    theWorld.add(world2);
    theWorld.connect();

    Bar& bar2 = *new Bar();
    bar2.setName("bar2");
    CompoundFoo& compFoo = *new CompoundFoo();
    compFoo.setName("BigFoo");

    // setting Foo's creates copies that are now part of CompoundFoo
    compFoo.set_Foo1(foo);
    compFoo.set_Foo2(foo2);
    compFoo.finalizeFromProperties();

    world3.add(&compFoo);
    world3.add(&bar2);

    //Configure the connector to look for its dependency by this name
    //Will get resolved and connected automatically at Component connect
    bar2.updConnector<Foo>("parentFoo")
    .setConnecteeName(compFoo.getRelativePathName(bar2));
    
    bar2.updConnector<Foo>("childFoo").connect(foo);
    compFoo.upd_Foo1().updInput("input1")
        .connect(bar2.getOutput("PotentialEnergy"));

    world3.finalizeFromProperties();
    world3.print("Compound_" + modelFile);

    cout << "Adding world3 to theWorld" << endl;
    theWorld.add(world3.clone());

    // Should not be able to add the same Component twice within the same tree
    ASSERT_THROW( ComponentAlreadyPartOfOwnershipTree,
                  world3.add(&bar2));

    cout << "Connecting theWorld:" << endl;
    theWorld.dumpSubcomponents();
    theWorld.finalizeFromProperties();
    theWorld.connect();

    auto* reporter = new TableReporterVector();
    reporter->set_report_time_interval(0.1);
    reporter->connectInput_inputs(foo.getOutput("Qs"));
    theWorld.add(reporter);

    MultibodySystem system3;
    cout << "Building theWorld's system:" << endl;
    theWorld.buildUpSystem(system3);

    // Connect our state variables.
    foo.connectInput_fiberLength(bar.getOutput("fiberLength"));
    foo.connectInput_activation(bar.getOutput("activation"));
    // Since hiddenStateVar is a hidden state variable, it has no
    // corresponding output.
    ASSERT_THROW( OpenSim::Exception,
          /*const AbstractOutput& out = */bar.getOutput("hiddenStateVar") );

    s = system3.realizeTopology();

    bar.setStateVariableValue(s, "fiberLength", 1.5);
    bar.setStateVariableValue(s, "activation", 0);

    // int nu3 = system3.getMatterSubsystem().getNumMobilities();

    // realize simbody system to velocity stage
    system3.realize(s, Stage::Velocity);

    RungeKuttaFeldbergIntegrator integ(system3);
    integ.setAccuracy(1.0e-3);

    TimeStepper ts(system3, integ);
    ts.initialize(s);
    ts.stepTo(1.0);
    s = ts.getState();

    // realize simbody system to velocity stage
    system3.realize(s, Stage::Velocity);

    // Get the results of integrating the system forward
    const TimeSeriesTable_<Real>& results = reporter->getTable();
    ASSERT(results.getNumRows() == 11, __FILE__, __LINE__,
        "Number of rows in Reporter results not equal to number of time intervals.");
    cout << "************** Contents of Table of Results ****************" << endl;
    cout << results << endl;
    cout << "***************** Qs Output at Final state *****************" << endl;
    auto& finalVal = foo.getOutputValue<Vector>(s, "Qs");
    (~finalVal).dump();
    size_t ncols = results.getNumColumns();
    ASSERT(ncols == static_cast<size_t>(finalVal.size()), __FILE__, __LINE__,
        "Number of cols in Reporter results not equal to size of Output'Qs' size.");

    // Check the result of the integration on our state variables.
    ASSERT_EQUAL(3.5, bar.getOutputValue<double>(s, "fiberLength"), 1e-10);
    ASSERT_EQUAL(1.5, bar.getOutputValue<double>(s, "activation"), 1e-10);

    // Ensure the connection works.
    ASSERT_EQUAL(3.5, foo.getInputValue<double>(s, "fiberLength"), 1e-10);
    ASSERT_EQUAL(1.5, foo.getInputValue<double>(s, "activation"), 1e-10);

    theWorld.dumpSubcomponents();

    std::cout << "Iterate over all Components in the world." << std::endl;
    for (auto& component : theWorld.getComponentList<Component>()) {
        std::cout << "Iterator is at: " << component.getAbsolutePathName() << std::endl;
    }

    // Should fail to get Component when path is not specified
    ASSERT_THROW(OpenSim::Exception,
        theWorld.getComponent<CompoundFoo>("BigFoo") );

    // With path to the component it should work
    auto& bigFoo = theWorld.getComponent<CompoundFoo>("World/World3/BigFoo");
    // const Sub& topSub = theWorld.getComponent<Sub>("InternalWorld/internalSub");
        
    // Should also be able to get top-level
    auto& topFoo = theWorld.getComponent<Foo>("Foo2");
    cout << "Top level Foo2 path name: " << topFoo.getAbsolutePathName() << endl;

    // And the leaf Foo2 from BigFoo
    auto& leafFoo = bigFoo.getComponent<Foo>("Foo2");
    cout << "Leaf level Foo2 path name: " << leafFoo.getAbsolutePathName() << endl;

    theWorld.print("Nested_" + modelFile);
}



void testListInputs() {
    MultibodySystem system;
    TheWorld theWorld;
    theWorld.setName("World");
    
    Foo& foo = *new Foo();
    foo.setName("Foo");
    theWorld.add(&foo);
    foo.set_mass(2.0);

    Foo& foo2 = *new Foo();
    foo2.setName("Foo2");
    foo2.set_mass(3.0);
    theWorld.add(&foo2);

    Bar& bar = *new Bar();
    bar.setName("Bar");
    theWorld.add(&bar);

    bar.updConnector<Foo>("parentFoo").setConnecteeName("Foo");
    bar.updConnector<Foo>("childFoo").setConnecteeName("Foo2");
    
    auto* reporter = new ConsoleReporter();
    reporter->setName("rep0");
    theWorld.add(reporter);

    // wire up console reporter inputs to desired model outputs
    reporter->connectInput_inputs(foo.getOutput("Output1"));
    reporter->connectInput_inputs(bar.getOutput("PotentialEnergy"));
    reporter->connectInput_inputs(bar.getOutput("fiberLength"));
    reporter->connectInput_inputs(bar.getOutput("activation"));

    auto* tabReporter = new TableReporter();
    tabReporter->setName("TableReporterMixedOutputs");
    theWorld.add(tabReporter);

    // wire up table reporter inputs (using convenience method) to desired 
    // model outputs
    tabReporter->addToReport(bar.getOutput("fiberLength"));
    tabReporter->addToReport(bar.getOutput("activation"));
    tabReporter->addToReport(foo.getOutput("Output1"));
    tabReporter->addToReport(bar.getOutput("PotentialEnergy"));

    theWorld.connect();
    theWorld.buildUpSystem(system);
    
    State s = system.realizeTopology();
    
    const Vector q = Vector(s.getNQ(), SimTK::Pi/2);
    for (int i = 0; i < 10; ++i){
        s.updTime() = i*0.01234;
        s.updQ() = (i+1)*q/10.0;
        system.realize(s, Stage::Report);
    }

    cout << "  TableReporterMixedOutputs (contents)" << endl;
    cout << tabReporter->getTable() << endl;

    tabReporter->clearTable();
    ASSERT(tabReporter->getTable().getNumRows() == 0);
}


void testListConnectors() {
    MultibodySystem system;
    TheWorld theWorld;
    theWorld.setName("world");
    
    Foo& foo = *new Foo(); foo.setName("foo"); foo.set_mass(2.0);
    theWorld.add(&foo);

    Foo& foo2 = *new Foo(); foo2.setName("foo2"); foo2.set_mass(3.0);
    theWorld.add(&foo2);

    Bar& bar = *new Bar(); bar.setName("bar");
    theWorld.add(&bar);
    
    // Non-list connectors.
    bar.updConnector<Foo>("parentFoo").setConnecteeName("foo");
    bar.updConnector<Foo>("childFoo").setConnecteeName("foo2");
    
    // Ensure that calling connect() on bar's "parentFoo" doesn't increase
    // its number of connectees.
    bar.updConnector<Foo>("parentFoo").connect(foo);
    // TODO The "Already connected to 'foo'" is caught by `connect()`.
    SimTK_TEST(bar.getConnector<Foo>("parentFoo").getNumConnectees() == 1);
    
    theWorld.connect();
    theWorld.buildUpSystem(system);
    
    State s = system.realizeTopology();
    
    std::cout << bar.getConnectee<Foo>("parentFoo").get_mass() << std::endl;
    
    // TODO redo with the property list / the reference connect().
}

void testComponentPathNames()
{
    Foo foo;
    Bar bar;
    TheWorld top;

    // These are not valid component names
    // Only using for testing as surrogates for path names
    // which are computed by the component. Just testing
    // the relative path name facility here.
    top.setName("Top");
    foo.setName("A/B/C/D");
    bar.setName("A/B/E");

    std::string fooWrtBar = foo.getRelativePathName(bar);
    ASSERT(fooWrtBar == "../C/D"); // "/A/B/" as common

    std::string barWrtFoo= bar.getRelativePathName(foo);
    ASSERT(barWrtFoo == "../../E"); // "/A/B/" as common

    // null case foo wrt foo
    std::string fooWrtFoo = foo.getRelativePathName(foo);
    ASSERT(fooWrtFoo == "");

    std::string topAbsPath = top.getAbsolutePathName();
    std::string fooWrtTop = foo.getRelativePathName(top);
    ASSERT(fooWrtTop == "../A/B/C/D");

    std::string topWrtFoo = top.getRelativePathName(foo);
    ASSERT(topWrtFoo== "../../../../Top");

    foo.setName("World/Foo");
    bar.setName("World3/bar2");
    fooWrtBar = foo.getRelativePathName(bar);
    ASSERT(fooWrtBar == "../../World/Foo");

    foo.setName("World3/bar2/foo1");
    fooWrtBar = foo.getRelativePathName(bar);
    ASSERT(fooWrtBar == "foo1");

    bar.setName("LegWithConstrainedFoot/footConstraint");
    foo.setName("LegWithConstrainedFoot/foot");
    barWrtFoo = bar.getRelativePathName(foo);
    ASSERT(barWrtFoo == "../footConstraint");

    // Now build use real components and assemble them 
    // into a tree and test the path names that are 
    // generated on the fly.
    TheWorld* A = new TheWorld();
    TheWorld* B = new TheWorld();
    TheWorld* C = new TheWorld();
    TheWorld* D = new TheWorld();
    TheWorld* E = new TheWorld();
    A->setName("A");
    B->setName("B");
    C->setName("C");
    D->setName("D");
    E->setName("E");
    
    top.add(A);
    A->add(B);
    B->add(C);
    A->add(D);
    D->add(E);

    top.dumpSubcomponents();

    std::string absPathC = C->getAbsolutePathName();
    ASSERT(absPathC == "/Top/A/B/C");

    std::string absPathE = E->getAbsolutePathName();
    ASSERT(absPathE == "/Top/A/D/E");

    // Must specify a unique path to E
    ASSERT_THROW(OpenSim::ComponentNotFoundOnSpecifiedPath,
                 /*auto& eref = */top.getComponent("E") );

    auto& cref = top.getComponent(absPathC);
    auto& eref = top.getComponent(absPathE);

    auto cFromE = cref.getRelativePathName(eref);
    ASSERT(cFromE == "../../B/C");

    auto eFromC = eref.getRelativePathName(cref);
    ASSERT(eFromC == "../../D/E");

    // verify that we can also navigate relative paths properly
    auto& eref2 = cref.getComponent(eFromC);
    ASSERT(eref2 == eref);

    Foo* foo1 = new Foo();
    foo1->setName("Foo1");
    Foo* foo2 = new Foo();
    foo2->setName("Foo2");
    Bar* bar2 = new Bar();
    bar2->setName("Bar2");

    A->add(foo1);
    A->add(foo2);
    A->add(bar2);

    TheWorld* F = A->clone();
    F->setName("F");
    top.add(F);

    top.dumpSubcomponents();

    std::string fFoo1AbsPath = 
        F->getComponent<Foo>("Foo1").getAbsolutePathName();
    std::string aBar2AbsPath = 
        A->getComponent<Bar>("Bar2").getAbsolutePathName();
    auto bar2FromBarFoo = 
        bar2->getRelativePathName(F->getComponent<Foo>("Foo1"));

    // Verify deep copy of subcomponents
    const Foo& foo1inA = top.getComponent<Foo>("/Top/A/Foo1");
    const Foo& foo1inF = top.getComponent<Foo>("/Top/F/Foo1");
    ASSERT(&foo1inA != &foo1inF);

    // double check that we have the original Foo foo1 in A
    ASSERT(&foo1inA == foo1);

    // This bar2 that belongs to A and connects the two foo2s
    bar2->updConnector<Foo>("parentFoo").connect(*foo2);
    bar2->updConnector<Foo>("childFoo")
        .connect(F->getComponent<Foo>("Foo2"));

    // auto& foo2inF = bar2->getComponent<Foo>("../../F/Foo2");

    // now wire up bar2 that belongs to F and connect the 
    // two foo1s one in A and other F
    auto& fbar2 = F->updComponent<Bar>("Bar2");
    ASSERT(&fbar2 != bar2);

    fbar2.updConnector<Foo>("parentFoo").connect(*foo1);
    fbar2.updConnector<Foo>("childFoo")
        .setConnecteeName("../Foo1");

    top.dumpSubcomponents();
    top.connect();
}

void testInputOutputConnections()
{
    {
        TheWorld world;
        Foo* foo1 = new Foo();
        Foo* foo2 = new Foo();
        Bar* bar = new Bar();

        foo1->setName("foo1");
        foo2->setName("foo2");
        bar->setName("bar");
        bar->updConnector<Foo>("parentFoo").connect(*foo1);
        bar->updConnector<Foo>("childFoo").connect(*foo2);

        world.add(foo1);
        world.add(foo2);
        world.add(bar);

        MultibodySystem mbs;

<<<<<<< HEAD
    // do any other input/output connections
    foo1->connectInput_input1(bar->getOutput("PotentialEnergy"));
=======
        world.connect();

        // do any other input/output connections
        foo1->updInput("input1").connect(bar->getOutput("PotentialEnergy"));
>>>>>>> a3f2955d

        // Test various exceptions for inputs, outputs, connectors
        ASSERT_THROW(InputNotFound, foo1->getInput("input0"));
        ASSERT_THROW(ConnectorNotFound, bar->updConnector<Foo>("parentFoo0"));
        ASSERT_THROW(OutputNotFound, 
                world.getComponent("./internalSub").getOutput("subState0"));
        // Ensure that getOutput does not perform a "find"
        ASSERT_THROW(OutputNotFound,
                world.getOutput("./internalSub/subState"));

<<<<<<< HEAD
    foo2->connectInput_input1(world.getComponent("./internalSub").getOutput("subState"));

    foo1->connectInput_AnglesIn(foo2->getOutput("Qs"));
    foo2->connectInput_AnglesIn(foo1->getOutput("Qs"));

    foo1->connectInput_activation(bar->getOutput("activation"));
    foo1->connectInput_fiberLength(bar->getOutput("fiberLength"));

    foo2->connectInput_activation(bar->getOutput("activation"));
    foo2->connectInput_fiberLength(bar->getOutput("fiberLength"));
=======
        foo2->updInput("input1").connect(world.getComponent("./internalSub").getOutput("subState"));

        foo1->updInput("AnglesIn").connect(foo2->getOutput("Qs"));
        foo2->updInput("AnglesIn").connect(foo1->getOutput("Qs"));

        foo1->updInput("activation").connect(bar->getOutput("activation"));
        foo1->updInput("fiberLength").connect(bar->getOutput("fiberLength"));

        foo2->updInput("activation").connect(bar->getOutput("activation"));
        foo2->updInput("fiberLength").connect(bar->getOutput("fiberLength"));
>>>>>>> a3f2955d

        world.connect();
        world.buildUpSystem(mbs);
    }
    // Test exception message when asking for the value of an input that is
    // not wired up.
    class A : public Component { // Test single-value input.
        OpenSim_DECLARE_CONCRETE_OBJECT(A, Component);
    public:
        OpenSim_DECLARE_INPUT(in1, double, SimTK::Stage::Model, "");
    };
    class B : public Component { // Test list inputs.
        OpenSim_DECLARE_CONCRETE_OBJECT(B, Component);
    public:
        OpenSim_DECLARE_LIST_INPUT(in1, double, SimTK::Stage::Model, "");
    };
    class C : public Component {
        OpenSim_DECLARE_CONCRETE_OBJECT(C, Component);
    public:
        OpenSim_DECLARE_OUTPUT(out1, double, calcOut1, SimTK::Stage::Time);
        double calcOut1(const SimTK::State& state) const { return 0; }
    };
    {
        // Single-value input.
        TheWorld world;
        A* a = new A(); a->setName("a");
        world.add(a);
        MultibodySystem system;
        world.connect();
        world.buildUpSystem(system);
        State s = system.realizeTopology();
        system.realize(s, Stage::Model);
        SimTK_TEST_MUST_THROW_EXC(a->getInput<double>("in1").getValue(s),
                InputNotConnected);
    }
    {
        // List input.
        // We must wire up an output to the input, as a list input with no
        // connectees is always "connected."
        TheWorld world;
        B* b = new B(); b->setName("b");
        C* c = new C(); c->setName("c");
        world.add(b);
        world.add(c);
        b->updInput("in1").connect(c->getOutput("out1"));
        MultibodySystem system;
        world.connect();
        world.buildUpSystem(system);
        State s = system.realizeTopology();
        system.realize(s, Stage::Model);
        // The following will work, now that the connection is satisfied.
        b->getInput<double>("in1").getValue(s, 0);
        b->disconnect(); // Disconnect to get the "not connected"exception.
        SimTK_TEST_MUST_THROW_EXC(b->getInput<double>("in1").getValue(s, 0),
                InputNotConnected);
    }
}

void testInputConnecteeNames() {
    {
        std::string componentPath, outputName, channelName, alias;
        AbstractInput::parseConnecteeName("/foo/bar|output",
                componentPath, outputName, channelName, alias);
        SimTK_TEST(componentPath == "/foo/bar");
        SimTK_TEST(outputName == "output");
        SimTK_TEST(channelName == "");
        SimTK_TEST(alias == "");
    }
    {
        std::string componentPath, outputName, channelName, alias;
        AbstractInput::parseConnecteeName("/foo/bar|output:channel",
                componentPath, outputName, channelName, alias);
        SimTK_TEST(componentPath == "/foo/bar");
        SimTK_TEST(outputName == "output");
        SimTK_TEST(channelName == "channel");
        SimTK_TEST(alias == "");
    }
    {
        std::string componentPath, outputName, channelName, alias;
        AbstractInput::parseConnecteeName("/foo/bar|output(baz)",
                componentPath, outputName, channelName, alias);
        SimTK_TEST(componentPath == "/foo/bar");
        SimTK_TEST(outputName == "output");
        SimTK_TEST(channelName == "");
        SimTK_TEST(alias == "baz");
    }
    {
        std::string componentPath, outputName, channelName, alias;
        AbstractInput::parseConnecteeName("/foo/bar|output:channel(baz)",
                componentPath, outputName, channelName, alias);
        SimTK_TEST(componentPath == "/foo/bar");
        SimTK_TEST(outputName == "output");
        SimTK_TEST(channelName == "channel");
        SimTK_TEST(alias == "baz");
    }

    // TODO test invalid names as well.
}


void testExceptionsForConnecteeTypeMismatch() {
    // Create Component classes for use in the following tests.
    // --------------------------------------------------------
    // This class has Outputs.
    class A : public Component {
        OpenSim_DECLARE_CONCRETE_OBJECT(A, Component);
    public:
        OpenSim_DECLARE_OUTPUT(out1, double, calcOut1, SimTK::Stage::Time);
        OpenSim_DECLARE_LIST_OUTPUT(outL, double, calcOutL, SimTK::Stage::Time);
        double calcOut1(const SimTK::State& state) const { return 0; }
        double calcOutL(const SimTK::State& state,
                        const std::string& channel) const { return 0; }
    private:
        void extendFinalizeFromProperties() override {
            // Register Channels for list output 'outL'.
            auto& outL = updOutput("outL");
            outL.addChannel("0"); outL.addChannel("1"); outL.addChannel("2");
        }
    };
    // This class has Inputs.
    class B : public Component {
        OpenSim_DECLARE_CONCRETE_OBJECT(B, Component);
    public:
        OpenSim_DECLARE_INPUT(in1, Vec3, SimTK::Stage::Model, "");
        OpenSim_DECLARE_LIST_INPUT(inL, Vec3, SimTK::Stage::Model, "");
    };
    // This class has a connector.
    class C : public Component {
        OpenSim_DECLARE_CONCRETE_OBJECT(C, Component);
    public:
        OpenSim_DECLARE_CONNECTOR(conn1, A, "");
    };
    
    // Test various type mismatches.
    // -----------------------------
    // First, check for exceptions when directly connecting inputs to outputs
    // (or connectors to connectees).
    { // Connector.
        TheWorld model;
        B* b = new B(); b->setName("b");
        C* c = new C(); c->setName("c");
        model.add(b); model.add(c);
        SimTK_TEST_MUST_THROW_EXC(c->updConnector("conn1").connect(*b),
                                  OpenSim::Exception);
    }
    { // single-value output -> single-value input.
        TheWorld model;
        A* a = new A(); a->setName("a");
        B* b = new B(); b->setName("b");
        model.add(a); model.add(b);
        SimTK_TEST_MUST_THROW_EXC(b->updInput("in1").connect(a->getOutput("out1")),
                                  OpenSim::Exception);
    }
    { // single-value output -> list input.
        TheWorld model;
        A* a = new A(); a->setName("a");
        B* b = new B(); b->setName("b");
        model.add(a); model.add(b);
        SimTK_TEST_MUST_THROW_EXC(b->updInput("inL").connect(a->getOutput("out1")),
                                  OpenSim::Exception);
    }
    { // list output -> single-value input.
        TheWorld model;
        A* a = new A(); a->setName("a");
        B* b = new B(); b->setName("b");
        model.add(a); model.add(b);
        SimTK_TEST_MUST_THROW_EXC(
            b->updInput("in1").connect(a->getOutput("outL").getChannel("0")),
            OpenSim::Exception);
    }
    { // list output -> list input.
        TheWorld model;
        A* a = new A(); a->setName("a");
        B* b = new B(); b->setName("b");
        model.add(a); model.add(b);
        SimTK_TEST_MUST_THROW_EXC(
            b->updInput("inL").connect(a->getOutput("outL").getChannel("1")),
            OpenSim::Exception);
    }

    // Now check for exceptions when setting the connectee_name property, then
    // connecting on the model (similar to deserializing an XML model file).
    { // Connector.
        TheWorld model;
        B* b = new B(); b->setName("b");
        C* c = new C(); c->setName("c");
        model.add(b); model.add(c);
        c->updConnector("conn1").setConnecteeName("../b");
        SimTK_TEST_MUST_THROW_EXC(model.connect(), OpenSim::Exception);
    }
    { // single-value output -> single-value input.
        TheWorld model;
        A* a = new A(); a->setName("a");
        B* b = new B(); b->setName("b");
        model.add(a); model.add(b);
        b->updInput("in1").setConnecteeName("../a/out1");
        SimTK_TEST_MUST_THROW_EXC(model.connect(), OpenSim::Exception);
    }
    { // single-value output -> list input.
        TheWorld model;
        A* a = new A(); a->setName("a");
        B* b = new B(); b->setName("b");
        model.add(a); model.add(b);
        b->updInput("inL").appendConnecteeName("../a/out1");
        SimTK_TEST_MUST_THROW_EXC(model.connect(), OpenSim::Exception);
    }
    { // list output -> single-value input.
        TheWorld model;
        A* a = new A(); a->setName("a");
        B* b = new B(); b->setName("b");
        model.add(a); model.add(b);
        b->updInput("in1").setConnecteeName("../a/outL:2");
        SimTK_TEST_MUST_THROW_EXC(model.connect(), OpenSim::Exception);
    }
    { // list output -> list input.
        TheWorld model;
        A* a = new A(); a->setName("a");
        B* b = new B(); b->setName("b");
        model.add(a); model.add(b);
        b->updInput("inL").appendConnecteeName("../a/outL:0");
        SimTK_TEST_MUST_THROW_EXC(model.connect(), OpenSim::Exception);
    }
}

void testExceptionsConnectorNameExistsAlready() {
    // Make sure that it is not possible for a class to have more than one
    // connector with a given name, even if the connectee types are different.

    // We will use Z and Y as the connectee types.
    class Z : public Component
    {   OpenSim_DECLARE_CONCRETE_OBJECT(Z, Component); };
    class Y : public Component
    {   OpenSim_DECLARE_CONCRETE_OBJECT(Y, Component); };

    // A is the base class that has a connector named 'conn1', of type Z.
    class A : public Component {
        OpenSim_DECLARE_CONCRETE_OBJECT(A, Component);
    public:
        OpenSim_DECLARE_CONNECTOR(conn1, Z, "");
    };

    // BSame tries to reuse the name 'conn1', and also connect to type Z.
    class BSame : public A {
        OpenSim_DECLARE_CONCRETE_OBJECT(BSame, A);
    public:
        OpenSim_DECLARE_CONNECTOR(conn1, Z, "");
    };

    // BDifferent uses the same name 'conn1' but connects to a different type.
    class BDifferent : public A {
        OpenSim_DECLARE_CONCRETE_OBJECT(BDifferent, A);
    public:
        OpenSim_DECLARE_CONNECTOR(conn1, Y, "");
    };

    ASSERT_THROW_MSG(OpenSim::Exception,
            "BSame already has a connector named 'conn1'",
            BSame b;);
    ASSERT_THROW_MSG(OpenSim::Exception,
            "BDifferent already has a connector named 'conn1'",
            BDifferent b;);

    // The API user may try to create two connectors with the
    // same name in the same exact class (that is, not separated across the
    // inheritance hierarchy). We do not need to test this case, because it
    // leads to a compiling error (duplicate member variable).
}

void testExceptionsInputNameExistsAlready() {
    // Make sure that it is not possible for a class to have more than one
    // input with a given name, even if the connectee types are different.

    { // Single-value input.
        class A : public Component {
            OpenSim_DECLARE_CONCRETE_OBJECT(A, Component);
        public:
            OpenSim_DECLARE_INPUT(in1, Vec3, SimTK::Stage::Model, "");
        };

        // BSame tries to reuse the name 'in1', and also connect to Vec3.
        class BSame : public A {
            OpenSim_DECLARE_CONCRETE_OBJECT(BSame, A);
        public:
            OpenSim_DECLARE_INPUT(in1, Vec3, SimTK::Stage::Model, "");
        };

        // BDifferent uses the same name 'in1' but connects to a different type.
        class BDifferent : public A {
            OpenSim_DECLARE_CONCRETE_OBJECT(BDifferent, A);
        public:
            OpenSim_DECLARE_INPUT(in1, double, SimTK::Stage::Model, "");
        };

        ASSERT_THROW_MSG(OpenSim::Exception,
                "BSame already has an input named 'in1'",
                BSame b;);
        ASSERT_THROW_MSG(OpenSim::Exception,
                "BDifferent already has an input named 'in1'",
                BDifferent b;);
    }

    { // List input.
        class A : public Component {
            OpenSim_DECLARE_CONCRETE_OBJECT(A, Component);
        public:
            OpenSim_DECLARE_LIST_INPUT(in1, Vec3, SimTK::Stage::Model, "");
        };

        // BSame tries to reuse the name 'in1', and also connect to Vec3.
        class BSame : public A {
            OpenSim_DECLARE_CONCRETE_OBJECT(BSame, A);
        public:
            OpenSim_DECLARE_LIST_INPUT(in1, Vec3, SimTK::Stage::Model, "");
        };

        // BDifferent uses the same name 'in1' but connects to a different type.
        class BDifferent : public A {
            OpenSim_DECLARE_CONCRETE_OBJECT(BDifferent, A);
        public:
            OpenSim_DECLARE_LIST_INPUT(in1, double, SimTK::Stage::Model, "");
        };

        ASSERT_THROW_MSG(OpenSim::Exception,
                "BSame already has an input named 'in1'",
                BSame b;);
        ASSERT_THROW_MSG(OpenSim::Exception,
                "BDifferent already has an input named 'in1'",
                BDifferent b;);
    }
}

void testExceptionsOutputNameExistsAlready() {
    // Make sure that it is not possible for a class to have more than one
    // output with a given name, even if the types are different.

    { // Single-value output.
        class A : public Component {
            OpenSim_DECLARE_CONCRETE_OBJECT(A, Component);
        public:
            OpenSim_DECLARE_OUTPUT(out1, double, calcOut1, SimTK::Stage::Time);
            double calcOut1(const SimTK::State& state) const { return 0; }
        };

        // BSame tries to reuse the name 'out1', and also uses type double.
        class BSame : public A {
            OpenSim_DECLARE_CONCRETE_OBJECT(BSame, A);
        public:
            OpenSim_DECLARE_OUTPUT(out1, double, calcOut1, SimTK::Stage::Time);
            double calcOut1(const SimTK::State& state) const { return 0; }
        };

        // BDifferent uses the same name 'out1' but uses a different type.
        class BDifferent : public A {
            OpenSim_DECLARE_CONCRETE_OBJECT(BDifferent, A);
        public:
            OpenSim_DECLARE_OUTPUT(out1, Vec3, calcOut1, SimTK::Stage::Time);
            Vec3 calcOut1(const SimTK::State& state) const { return Vec3(0); }
        };

        ASSERT_THROW_MSG(OpenSim::Exception,
                "BSame already has an output named 'out1'",
                BSame b;);
        ASSERT_THROW_MSG(OpenSim::Exception,
                "BDifferent already has an output named 'out1'",
                BDifferent b;);
    }

    { // List output.
        class A : public Component {
            OpenSim_DECLARE_CONCRETE_OBJECT(A, Component);
        public:
            OpenSim_DECLARE_LIST_OUTPUT(out1, double, calcOut1,
                                        SimTK::Stage::Time);
            double calcOut1(const SimTK::State& state,
                            const std::string&) const { return 0; }
        };

        // BSame tries to reuse the name 'out1', and also uses type double.
        class BSame : public A {
            OpenSim_DECLARE_CONCRETE_OBJECT(BSame, A);
        public:
            OpenSim_DECLARE_LIST_OUTPUT(out1, double, calcOut1,
                                        SimTK::Stage::Time);
            double calcOut1(const SimTK::State& state,
                            const std::string&) const { return 0; }
        };

        // BDifferent uses the same name 'out1' but uses a different type.
        class BDifferent : public A {
            OpenSim_DECLARE_CONCRETE_OBJECT(BDifferent, A);
        public:
            OpenSim_DECLARE_LIST_OUTPUT(out1, Vec3, calcOut1,
                                        SimTK::Stage::Time);
            Vec3 calcOut1(const SimTK::State& state,
                          const std::string&) const { return Vec3(0); }
        };

        ASSERT_THROW_MSG(OpenSim::Exception,
                "BSame already has an output named 'out1'",
                BSame b;);
        ASSERT_THROW_MSG(OpenSim::Exception,
                "BDifferent already has an output named 'out1'",
                BDifferent b;);
    }
}

template<typename RowVec>
void assertEqual(const RowVec& a, const RowVec& b) {
    ASSERT(a.nrow() == b.nrow());
    ASSERT(a.ncol() == b.ncol());
    for(int i = 0; i < a.ncol(); ++i)
        ASSERT_EQUAL(a[i], b[i], 1e-10);
}

void testTableSource() {
    using namespace OpenSim;
    using namespace SimTK;

    {
        TheWorld model{};
        auto tablesource = new TableSourceVec3{};
        tablesource->setName("tablesource");
        tablesource->set_filename("testEformatParsing.trc");
        tablesource->set_tablename("markers");
        model.addComponent(tablesource);

        model.print("TestTableSource.osim");
    }

    {
    const std::string src_file{"TestTableSource.osim"};
    TheWorld model{src_file};
    const auto& tablesource = 
        model.getComponent<TableSourceVec3>("tablesource");
    model.print("TestTableSourceResult.osim");
    // Read the model file again to verify serialization.
    TheWorld model_copy{"TestTableSourceResult.osim"};
    const auto& tablesource_copy = 
        model_copy.getComponent<TableSourceVec3>("tablesource");
    OPENSIM_THROW_IF(tablesource_copy.get_filename() !=
                     tablesource.get_filename(),
                     OpenSim::Exception);
    }

    TimeSeriesTable table{};
    table.setColumnLabels({"0", "1", "2", "3"});
    SimTK::RowVector_<double> row{4, double{0}};
    for(unsigned i = 0; i < 4; ++i)
        table.appendRow(0.00 + 0.25 * i, row + i);

    std::cout << "Contents of the table :" << std::endl;
    std::cout << table << std::endl;

    auto tableSource = new TableSource{table};

    auto tableReporter = new TableReporter_<double, double>{};

    // Define the Simbody system
    MultibodySystem system;

    TheWorld theWorld;
    theWorld.setName("World");

    theWorld.add(tableSource);
    theWorld.add(tableReporter);

    tableReporter->addToReport(tableSource->getOutput("column"));

    theWorld.finalizeFromProperties();

    theWorld.connect();
    theWorld.buildUpSystem(system);

    const auto& report = tableReporter->getTable();

    State s = system.realizeTopology();

    s.setTime(0);
    tableReporter->report(s);
    assertEqual(table.getRowAtIndex(0)  , report.getRowAtIndex(0));

    s.setTime(0.1);
    tableReporter->report(s);
    row = RowVector_<double>{4, 0.4};
    assertEqual(row.getAsRowVectorView(), report.getRowAtIndex(1));

    s.setTime(0.25);
    tableReporter->report(s);
    assertEqual(table.getRowAtIndex(1)  , report.getRowAtIndex(2));

    s.setTime(0.4);
    tableReporter->report(s);
    row = RowVector_<double>{4, 1.6};
    assertEqual(row.getAsRowVectorView(), report.getRowAtIndex(3));

    s.setTime(0.5);
    tableReporter->report(s);
    assertEqual(table.getRowAtIndex(2)  , report.getRowAtIndex(4));

    s.setTime(0.6);
    tableReporter->report(s);
    row = RowVector_<double>{4, 2.4};
    assertEqual(row.getAsRowVectorView(), report.getRowAtIndex(5));

    s.setTime(0.75);
    tableReporter->report(s);
    assertEqual(table.getRowAtIndex(3)  , report.getRowAtIndex(6));

    std::cout << "Report: " << std::endl;
    std::cout << report << std::endl;
}


const std::string dataFileNameForInputConnecteeSerialization =
        "testComponentInterface_testInputConnecteeSerialization_data.sto";

void writeTimeSeriesTableForInputConnecteeSerialization() {
    TimeSeriesTable table{};
    table.setColumnLabels({"a", "b", "c", "d"});
    SimTK::RowVector row{4, 0.0}; row(1)=0.5; row(2)= 0.7; row(3)=0.8;
    for(unsigned i = 0; i < 4; ++i) table.appendRow(0.25 * i, row + i);
    STOFileAdapter_<double>::write(table,
                                   dataFileNameForInputConnecteeSerialization);
}

void testListInputConnecteeSerialization() {
    // We build a model, store the input connectee names, then
    // recreate the same model from a serialization, and make sure the
    // connectee names are the same.

    // Helper function.
    auto getConnecteeNames = [](const AbstractInput& in) {
        const auto numConnectees = in.getNumConnectees();
        std::vector<std::string> connecteeNames(numConnectees);
        for (unsigned ic = 0u; ic < numConnectees; ++ic) {
            connecteeNames[ic] = in.getConnecteeName(ic);
        }
        return connecteeNames;
    };

    // Build a model and serialize it.
    std::string modelFileName = "testComponentInterface_"
                                "testListInputConnecteeSerialization_world.xml";
    std::vector<std::string> expectedConnecteeNames{
            "../producer|column:a",
            "../producer|column:c",
            "../producer|column:b(berry)"};
    SimTK::Vector expectedInputValues;
    {
        // Create the "model," which just contains a reporter.
        TheWorld world;
        world.setName("World");
        
        // TableSource.
        auto* source = new TableSource();
        source->setName("producer");
        source->set_filename(dataFileNameForInputConnecteeSerialization);
        
        // TableReporter.
        auto* reporter = new TableReporter();
        reporter->setName("consumer");
        
        // Add to world.
        world.add(source);
        world.add(reporter);
        
        // Connect, finalize, etc.
        const auto& output = source->getOutput("column");
        // See if we preserve the ordering of the channels.
        reporter->addToReport(output.getChannel("a"));
        reporter->addToReport(output.getChannel("c"));
        // We want to make sure aliases are preserved.
        reporter->addToReport(output.getChannel("b"), "berry");
        world.finalizeFromProperties();
        world.connect();
        MultibodySystem system;
        world.buildUpSystem(system);
        
        // Grab the connectee names.
        const auto& input = reporter->getInput("inputs");
        SimTK_TEST(getConnecteeNames(input) == expectedConnecteeNames);
        
        // Get the value of the input at some given time.
        State s = system.realizeTopology();
        system.realize(s, Stage::Model);
        s.setTime(0.3);
        expectedInputValues = Input<double>::downcast(input).getVector(s);
        SimTK_TEST(expectedInputValues.size() == 3);
        
        // Serialize.
        world.print(modelFileName);
    }
    
    // Deserialize and test.
    {
        TheWorld world(modelFileName);
        const auto& reporter = world.getComponent("consumer");
        const auto& input = reporter.getInput("inputs");
        SimTK_TEST(input.isListConnector());
        // Check connectee names before *and* after connecting, since
        // the connecting process edits the connectee_name property.
        SimTK_TEST(getConnecteeNames(input) == expectedConnecteeNames);
        world.connect();
        SimTK_TEST(getConnecteeNames(input) == expectedConnecteeNames);
        // Check aliases.
        SimTK_TEST(input.getAlias(0) == ""); // default.
        SimTK_TEST(input.getAlias(1) == ""); // default.
        SimTK_TEST(input.getAlias(2) == "berry"); // specified.
        
        // Check that the value of the input is the same as before.
        MultibodySystem system;
        world.buildUpSystem(system);
        State s = system.realizeTopology();
        system.realize(s, Stage::Model);
        s.setTime(0.3);
        auto actualInputValues = Input<double>::downcast(input).getVector(s);
        
        SimTK_TEST_EQ(expectedInputValues, actualInputValues);
    }
}

void testSingleValueInputConnecteeSerialization() {

    // Test normal behavior of single-value input (de)serialization.
    // -------------------------------------------------------------
    
    // Build a model and serialize it.
    std::string modelFileName = "testComponentInterface_"
            "testSingleValueInputConnecteeSerialization_world.xml";
    double expectedInput1Value = SimTK::NaN;
    {
        // Create the "model," which just contains a reporter.
        TheWorld world;
        world.setName("World");
        
        // TableSource.
        auto* source = new TableSource();
        source->setName("producer");
        source->set_filename(dataFileNameForInputConnecteeSerialization);
        
        // TableReporter.
        auto* foo = new Foo();
        foo->setName("consumer");
        // Make sure we are dealing with single-value inputs
        // (future-proofing this test).
        SimTK_TEST(!foo->updInput("input1").isListConnector());
        SimTK_TEST(!foo->updInput("fiberLength").isListConnector());
        
        // Add to world.
        world.add(source);
        world.add(foo);
        
        // Connect, finalize, etc.
        const auto& output = source->getOutput("column");
        // See if we preserve the ordering of the channels.
        foo->connectInput_input1(output.getChannel("b"));
        // We want to make sure aliases are preserved.
        foo->connectInput_fiberLength(output.getChannel("d"), "desert");
        world.finalizeFromProperties();
        world.connect();
        MultibodySystem system;
        world.buildUpSystem(system);
        
        // Get the value of the input at some given time.
        State s = system.realizeTopology();
        system.realize(s, Stage::Model);
        s.setTime(0.3);
        const auto& input1 = foo->getInput("input1");
        expectedInput1Value = Input<double>::downcast(input1).getValue(s);
        
        // We won't wire up this input, but its connectee name should still
        // (de)serialize.
        foo->updInput("activation").setConnecteeName("non/existant");
        
        // Serialize.
        world.print(modelFileName);
    }
    
    // Deserialize and test.
    {
        TheWorld world(modelFileName);
        auto& foo = world.updComponent("consumer");
        const auto& input1 = foo.getInput("input1");
        const auto& fiberLength = foo.getInput("fiberLength");
        auto& activation = foo.updInput("activation");
        
        // Make sure these inputs are single-value after deserialization,
        // even before connecting.
        SimTK_TEST(!input1.isListConnector());
        SimTK_TEST(!fiberLength.isListConnector());
        SimTK_TEST(!activation.isListConnector());
        
        // Check connectee names before *and* after connecting, since
        // the connecting process edits the connectee_name property.
        SimTK_TEST(input1.getConnecteeName() == "../producer|column:b");
        SimTK_TEST(fiberLength.getConnecteeName() ==
                   "../producer|column:d(desert)");
        // Even if we hadn't wired this up, its name still deserializes:
        SimTK_TEST(activation.getConnecteeName() == "non/existant");
        // Now we must clear this before trying to connect, since the connectee
        // doesn't exist.
        activation.setConnecteeName("");
        
        // Connect.
        world.connect();
        
        // Make sure these inputs are single-value even after connecting.
        SimTK_TEST(!input1.isListConnector());
        SimTK_TEST(!fiberLength.isListConnector());
        SimTK_TEST(!activation.isListConnector());
        
        SimTK_TEST(input1.getConnecteeName() == "../producer|column:b");
        SimTK_TEST(fiberLength.getConnecteeName() ==
                   "../producer|column:d(desert)");
        
        // Check aliases.
        SimTK_TEST(input1.getAlias(0) == "");
        SimTK_TEST(fiberLength.getAlias(0) == "desert");
        
        // Check that the value of the input is the same as before.
        MultibodySystem system;
        world.buildUpSystem(system);
        State s = system.realizeTopology();
        system.realize(s, Stage::Model);
        s.setTime(0.3);
        
        SimTK_TEST_EQ(Input<double>::downcast(input1).getValue(s),
                      expectedInput1Value);
    }
    
    // Test error case: single-value input connectee_name has multiple values.
    // -----------------------------------------------------------------------
    // We'll first create an Input with multiple connectee_names (as is possible
    // in an XML file), then deserialize it and see what errors we get.
    std::string modelFileNameMultipleValues = "testComponentInterface_"
        "testSingleValueInputConnecteeSerializationMultipleValues_world.xml";
    {
        TheWorld world;
        auto* foo = new Foo();
        world.add(foo);
        
        // Hack into the Foo and modify its properties! The typical interface
        // for editing the input's connectee_name does not allow multiple
        // connectee names for a single-value input.
        auto& connectee_name = Property<std::string>::updAs(
                        foo->updPropertyByName("input_input1_connectee_name"));
        connectee_name.setAllowableListSize(0, 10);
        connectee_name.appendValue("apple");
        connectee_name.appendValue("banana");
        connectee_name.appendValue("lemon");
        
        world.print(modelFileNameMultipleValues);
    }
    // Deserialize.
    {
        // Single-value connectee cannot have multiple connectee_names.
        // TODO Would ideally check for an exception, but we only emit a warning
        // for now. This is because the way we determine if multiple
        // connectee names were specified is by looking for spaces, but old
        // models used have spaces in their names.
        // SimTK_TEST_MUST_THROW_EXC(
        //     TheWorld world(modelFileNameMultipleValues),
        //     OpenSim::Exception);
        TheWorld world(modelFileNameMultipleValues);
    }
    
    // Test error case: connectee_name has invalid characters.
    // -------------------------------------------------------
    // This test is structured similarly to the one above.
    std::string modelFileNameInvalidChar = "testComponentInterface_"
        "testSingleValueInputConnecteeSerializationInvalidChar_world.xml";
    {
        TheWorld world;
        auto* foo = new Foo();
        world.add(foo);
        auto& input1 = foo->updInput("input1");
        input1.setConnecteeName("abc+def"); // '+' is invalid for ComponentPath.
        // The check for invalid names occurs in
        // AbstractConnector::checkConnecteeNameProperty(), which is invoked
        // by the following function:
        SimTK_TEST_MUST_THROW_EXC(foo->finalizeFromProperties(),
                                  OpenSim::Exception);
        world.print(modelFileNameInvalidChar);
    }
    // Deserialize.
    {
        // Make sure that deserializing a Component with an invalid
        // connectee_name throws an exception.
        SimTK_TEST_MUST_THROW_EXC(TheWorld world(modelFileNameInvalidChar),
                                  OpenSim::Exception);
    }
}

void testAliasesAndLabels() {
    TheWorld* theWorld = new TheWorld();
    theWorld->setName("world");

    Foo* foo = new Foo();  foo->setName("foo");
    Foo* bar = new Foo();  bar->setName("bar");

    theWorld->addComponent(foo);
    theWorld->addComponent(bar);

    ASSERT_THROW(InputNotConnected, foo->getInput("input1").getAlias());
    ASSERT_THROW(InputNotConnected, foo->getInput("input1").getAlias(0));
    ASSERT_THROW(InputNotConnected, foo->updInput("input1").setAlias("qux"));
    ASSERT_THROW(InputNotConnected, foo->updInput("input1").setAlias(0, "qux"));
    ASSERT_THROW(InputNotConnected, foo->getInput("input1").getLabel());
    ASSERT_THROW(InputNotConnected, foo->getInput("input1").getLabel(0));

    // Non-list Input, no alias.
    foo->connectInput_input1( bar->getOutput("Output1") );
    SimTK_TEST(foo->getInput("input1").getAlias().empty());
    SimTK_TEST(foo->getInput("input1").getLabel() == "/world/bar|Output1");

    // Set alias.
    foo->updInput("input1").setAlias("waldo");
    SimTK_TEST(foo->getInput("input1").getAlias() == "waldo");
    SimTK_TEST(foo->getInput("input1").getLabel() == "waldo");

    foo->updInput("input1").setAlias(0, "fred");
    SimTK_TEST(foo->getInput("input1").getAlias() == "fred");
    SimTK_TEST(foo->getInput("input1").getLabel() == "fred");

    using SimTKIndexOutOfRange = SimTK::Exception::IndexOutOfRange;
    ASSERT_THROW(SimTKIndexOutOfRange, foo->getInput("input1").getAlias(1));
    ASSERT_THROW(SimTKIndexOutOfRange, foo->updInput("input1").setAlias(1, "fred"));
    ASSERT_THROW(SimTKIndexOutOfRange, foo->getInput("input1").getLabel(1));

    foo->updInput("input1").disconnect();

    // Non-list Input, with alias.
    foo->connectInput_input1( bar->getOutput("Output1"), "baz" );
    SimTK_TEST(foo->getInput("input1").getAlias() == "baz");
    SimTK_TEST(foo->getInput("input1").getLabel() == "baz");

    // List Input, no aliases.
    foo->connectInput_listInput1( bar->getOutput("Output1") );
    foo->connectInput_listInput1( bar->getOutput("Output3") );

    ASSERT_THROW(OpenSim::Exception, foo->getInput("listInput1").getAlias());
    ASSERT_THROW(OpenSim::Exception, foo->getInput("listInput1").getLabel());

    SimTK_TEST(foo->getInput("listInput1").getAlias(0).empty());
    SimTK_TEST(foo->getInput("listInput1").getLabel(0) == "/world/bar|Output1");

    SimTK_TEST(foo->getInput("listInput1").getAlias(1).empty());
    SimTK_TEST(foo->getInput("listInput1").getLabel(1) == "/world/bar|Output3");

    foo->updInput("listInput1").disconnect();

    // List Input, with aliases.
    foo->connectInput_listInput1( bar->getOutput("Output1"), "plugh" );
    foo->connectInput_listInput1( bar->getOutput("Output3"), "thud" );

    SimTK_TEST(foo->getInput("listInput1").getAlias(0) == "plugh");
    SimTK_TEST(foo->getInput("listInput1").getLabel(0) == "plugh");

    SimTK_TEST(foo->getInput("listInput1").getAlias(1) == "thud");
    SimTK_TEST(foo->getInput("listInput1").getLabel(1) == "thud");
}

int main() {

    //Register new types for testing deserialization
    Object::registerType(Foo());
    Object::registerType(Bar());
    Object::registerType(TheWorld());

    SimTK_START_TEST("testComponentInterface");
        SimTK_SUBTEST(testMisc);
        SimTK_SUBTEST(testListInputs);
        SimTK_SUBTEST(testListConnectors);
        SimTK_SUBTEST(testComponentPathNames);
        SimTK_SUBTEST(testInputOutputConnections);
        SimTK_SUBTEST(testInputConnecteeNames);
        SimTK_SUBTEST(testExceptionsForConnecteeTypeMismatch);
        SimTK_SUBTEST(testExceptionsConnectorNameExistsAlready);
        SimTK_SUBTEST(testExceptionsInputNameExistsAlready);
        SimTK_SUBTEST(testExceptionsOutputNameExistsAlready);
        SimTK_SUBTEST(testTableSource);
        SimTK_SUBTEST(testAliasesAndLabels);
    
        writeTimeSeriesTableForInputConnecteeSerialization();
        SimTK_SUBTEST(testListInputConnecteeSerialization);
        SimTK_SUBTEST(testSingleValueInputConnecteeSerialization);
    SimTK_END_TEST();
}<|MERGE_RESOLUTION|>--- conflicted
+++ resolved
@@ -1023,43 +1023,37 @@
 void testInputOutputConnections()
 {
     {
-        TheWorld world;
-        Foo* foo1 = new Foo();
-        Foo* foo2 = new Foo();
-        Bar* bar = new Bar();
-
-        foo1->setName("foo1");
-        foo2->setName("foo2");
-        bar->setName("bar");
-        bar->updConnector<Foo>("parentFoo").connect(*foo1);
-        bar->updConnector<Foo>("childFoo").connect(*foo2);
-
-        world.add(foo1);
-        world.add(foo2);
-        world.add(bar);
-
-        MultibodySystem mbs;
-
-<<<<<<< HEAD
+    TheWorld world;
+    Foo* foo1 = new Foo();
+    Foo* foo2 = new Foo();
+    Bar* bar = new Bar();
+
+    foo1->setName("foo1");
+    foo2->setName("foo2");
+    bar->setName("bar");
+    bar->updConnector<Foo>("parentFoo").connect(*foo1);
+    bar->updConnector<Foo>("childFoo").connect(*foo2);
+    
+    world.add(foo1);
+    world.add(foo2);
+    world.add(bar);
+
+    MultibodySystem mbs;
+
+    world.connect();
+
     // do any other input/output connections
     foo1->connectInput_input1(bar->getOutput("PotentialEnergy"));
-=======
-        world.connect();
-
-        // do any other input/output connections
-        foo1->updInput("input1").connect(bar->getOutput("PotentialEnergy"));
->>>>>>> a3f2955d
-
-        // Test various exceptions for inputs, outputs, connectors
-        ASSERT_THROW(InputNotFound, foo1->getInput("input0"));
-        ASSERT_THROW(ConnectorNotFound, bar->updConnector<Foo>("parentFoo0"));
-        ASSERT_THROW(OutputNotFound, 
-                world.getComponent("./internalSub").getOutput("subState0"));
-        // Ensure that getOutput does not perform a "find"
-        ASSERT_THROW(OutputNotFound,
-                world.getOutput("./internalSub/subState"));
-
-<<<<<<< HEAD
+
+    // Test various exceptions for inputs, outputs, connectors
+    ASSERT_THROW(InputNotFound, foo1->getInput("input0"));
+    ASSERT_THROW(ConnectorNotFound, bar->updConnector<Foo>("parentFoo0"));
+    ASSERT_THROW(OutputNotFound, 
+        world.getComponent("./internalSub").getOutput("subState0"));
+    // Ensure that getOutput does not perform a "find"
+    ASSERT_THROW(OutputNotFound,
+        world.getOutput("./internalSub/subState"));
+
     foo2->connectInput_input1(world.getComponent("./internalSub").getOutput("subState"));
 
     foo1->connectInput_AnglesIn(foo2->getOutput("Qs"));
@@ -1070,21 +1064,9 @@
 
     foo2->connectInput_activation(bar->getOutput("activation"));
     foo2->connectInput_fiberLength(bar->getOutput("fiberLength"));
-=======
-        foo2->updInput("input1").connect(world.getComponent("./internalSub").getOutput("subState"));
-
-        foo1->updInput("AnglesIn").connect(foo2->getOutput("Qs"));
-        foo2->updInput("AnglesIn").connect(foo1->getOutput("Qs"));
-
-        foo1->updInput("activation").connect(bar->getOutput("activation"));
-        foo1->updInput("fiberLength").connect(bar->getOutput("fiberLength"));
-
-        foo2->updInput("activation").connect(bar->getOutput("activation"));
-        foo2->updInput("fiberLength").connect(bar->getOutput("fiberLength"));
->>>>>>> a3f2955d
-
-        world.connect();
-        world.buildUpSystem(mbs);
+
+    world.connect();
+    world.buildUpSystem(mbs);
     }
     // Test exception message when asking for the value of an input that is
     // not wired up.
