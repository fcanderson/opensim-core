--- conflicted
+++ resolved
@@ -677,23 +677,6 @@
         return getProperty_connectors().size();
     }
 
-<<<<<<< HEAD
-    /** Access the number of Inputs that this component has. */
-    int getNumInputs() const {
-        return getProperty_inputs().size();
-    }
-
-    /** Access the number of Outputs that this component has. */
-    int getNumOutputs() const {
-        return int(_outputsTable.size());
-    }
-
-    /** Collect and return the names of Outputs as an std::vector. */
-    std::vector<std::string> getOutputNames() const {
-        std::vector<std::string> names;
-        for (auto it = getOutputsBegin(); it != getOutputsEnd(); it++)
-            names.push_back(it->first);
-=======
     /** Collect and return the names of the connectors in this
      * component. The names are in the same order as the connectors. */
     std::vector<std::string> getConnectorNames() {
@@ -701,7 +684,6 @@
         for (int i = 0; i < getNumConnectors(); ++i) {
             names[i] = get_connectors(i).getName(); 
         }
->>>>>>> 4ccecb05
         return names;
     }
 
@@ -845,7 +827,7 @@
 
     /** Access the number of Inputs that this component has. */
     int getNumInputs() const {
-        return int(_inputsTable.size());
+        return getProperty_inputs().size();
     }
 
     /** Access the number of Outputs that this component has. */
