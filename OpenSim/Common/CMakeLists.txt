--- conflicted
+++ resolved
@@ -18,13 +18,8 @@
 OpenSimAddLibrary(
     KIT Common
     AUTHORS "Clay_Anderson-Ayman_Habib-Peter_Loan"
-<<<<<<< HEAD
-    # Clients of osimCommon need not link to BTK.
-    LINKLIBS PUBLIC ${Simbody_LIBRARIES} spdlog::spdlog 
-=======
     # Clients of osimCommon need not link to BTK or ezc3d.
     LINKLIBS PUBLIC ${Simbody_LIBRARIES} spdlog::spdlog
->>>>>>> fa74b53a
              PRIVATE ${BTK_LIBRARIES} ${ezc3d_LIBRARY}
     INCLUDES ${INCLUDES}
     SOURCES ${SOURCES}
