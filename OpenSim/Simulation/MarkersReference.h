#ifndef OPENSIM_MARKERS_REFERENCE_H_
#define OPENSIM_MARKERS_REFERENCE_H_
/* -------------------------------------------------------------------------- *
 *                        OpenSim:  MarkersReference.h                        *
 * -------------------------------------------------------------------------- *
 * The OpenSim API is a toolkit for musculoskeletal modeling and simulation.  *
 * See http://opensim.stanford.edu and the NOTICE file for more information.  *
 * OpenSim is developed at Stanford University and supported by the US        *
 * National Institutes of Health (U54 GM072970, R24 HD065690) and by DARPA    *
 * through the Warrior Web program.                                           *
 *                                                                            *
 * Copyright (c) 2005-2017 Stanford University and the Authors                *
 * Author(s): Ajay Seth                                                       *
 *                                                                            *
 * Licensed under the Apache License, Version 2.0 (the "License"); you may    *
 * not use this file except in compliance with the License. You may obtain a  *
 * copy of the License at http://www.apache.org/licenses/LICENSE-2.0.         *
 *                                                                            *
 * Unless required by applicable law or agreed to in writing, software        *
 * distributed under the License is distributed on an "AS IS" BASIS,          *
 * WITHOUT WARRANTIES OR CONDITIONS OF ANY KIND, either express or implied.   *
 * See the License for the specific language governing permissions and        *
 * limitations under the License.                                             *
 * -------------------------------------------------------------------------- */

#include "Reference.h"
#include <OpenSim/Common/Set.h>
#include "OpenSim/Common/Units.h"
#include "OpenSim/Common/TimeSeriesTable.h"

namespace OpenSim {

class UnsupportedFileType : public Exception {
public:
    UnsupportedFileType(const std::string& file,
                        size_t line,
                        const std::string& func,
                        const std::string& filename,
                        const std::string& msg) :
        Exception{file, line, func} {
        std::string message = msg + "\nFilename : '" + filename + "'";

        addMessage(message);
    }
};

class Units;

class OSIMSIMULATION_API MarkerWeight : public Object {
OpenSim_DECLARE_CONCRETE_OBJECT(MarkerWeight, Object);
private:
    OpenSim_DECLARE_PROPERTY(weight, double, "Marker weight.");

public:
    MarkerWeight() : Object() { constructProperties(); }

    MarkerWeight(std::string name, double weight) : MarkerWeight() {
        setName(name);
        upd_weight() = weight;
    }

    void setWeight(double weight) { upd_weight() = weight; }
    double getWeight() const {return get_weight(); }

private:
    void constructProperties() {
        constructProperty_weight(1.0);
    }

}; // end of MarkerWeight class


//=============================================================================
//=============================================================================
/**
 * Reference values to be achieved for specified Markers that will be used
 * via optimization and/or tracking. Also contains a weighting that identifies
 * the relative importance of achieving one marker's reference relative to
 * another.
 *
 * @author Ajay Seth
 */
class OSIMSIMULATION_API MarkersReference : public Reference_<SimTK::Vec3> {
    OpenSim_DECLARE_CONCRETE_OBJECT(MarkersReference, Reference_<SimTK::Vec3>);
//=============================================================================
// Properties
//=============================================================================
public:
    OpenSim_DECLARE_PROPERTY(marker_file, std::string, 
        "Marker file(e.g. .trc) containing the time history of observations of "
        "marker positions.");

    OpenSim_DECLARE_PROPERTY(marker_weights, Set<MarkerWeight>,
        "Set of marker weights identified by marker name with weight being a "
        "positive scalar.");

    OpenSim_DECLARE_PROPERTY(default_weight, double,
        "Default weight for a marker.");
//=============================================================================
// METHODS
//=============================================================================
public:
    //--------------------------------------------------------------------------
    // CONSTRUCTION
    //--------------------------------------------------------------------------
    MarkersReference();

    /** Convenience load markers from a file */
    MarkersReference(const std::string& markerFileName,
                     Units modelUnits = Units(Units::Meters));
    /** Form a Reference from TimeSeriesTable and corresponding marker weights. 
    The marker weights are used to initialize the weightings of the markers
    provided by the Reference. Marker weights are associated to markers by
    name. The TimeSeriesTable should contain the key 'Units', representing 
    units of the columns, as table metadata. In absence of 'Units' metadata,
    columns are assumed to be of units 'meters'.                              */
    MarkersReference(const TimeSeriesTable_<SimTK::Vec3>& markerData,
                     const Set<MarkerWeight>* markerWeightSet = nullptr,
                     Units units = Units(Units::Meters));

    virtual ~MarkersReference() {}

    /** load the marker data for this MarkersReference from markerFile  */
    void loadMarkersFile(const std::string markerFile,
                         Units modelUnits = Units(Units::Meters));

    //--------------------------------------------------------------------------
    // Reference Interface
    //--------------------------------------------------------------------------
    int getNumRefs() const override;
    /** get the time range for which the MarkersReference values are valid,
        based on the loaded marker data.*/
    SimTK::Vec2 getValidTimeRange() const override;
    /** get the names of the markers serving as references */
    const SimTK::Array_<std::string>& getNames() const override;
    /** get the value of the MarkersReference */
    void getValues(const SimTK::State &s,
        SimTK::Array_<SimTK::Vec3> &values) const override;
    // The following two methods are commented out as they are not implemented
    // and we don't want users to think it *is* implemented when viewing
    // doxygen.
    // /** get the speed value of the MarkersReference */
    // virtual void getSpeedValues(const SimTK::State &s,
    //     SimTK::Array_<SimTK::Vec3> &speedValues) const;
    // /** get the acceleration value of the MarkersReference */
    // virtual void getAccelerationValues(const SimTK::State &s,
    //     SimTK::Array_<SimTK::Vec3> &accValues) const;
    /** get the weighting (importance) of meeting this MarkersReference in the
        same order as names*/
    void getWeights(const SimTK::State &s,
                    SimTK::Array_<double> &weights) const override;
    /** get the marker trajectories in a table*/
    const TimeSeriesTable_<SimTK::Vec3>& getMarkerTable() const;

    //--------------------------------------------------------------------------
    // Convenience Access
    //--------------------------------------------------------------------------
<<<<<<< HEAD
    double getSamplingFrequency() {return _markerData->getDataRate(); }
    const Set<MarkerWeight>& getMarkerWeightSet() const
        {   return get_marker_weights(); }
    Set<MarkerWeight>& updMarkerWeightSet() {return upd_marker_weights(); }
=======
    double getSamplingFrequency() const;
    Set<MarkerWeight> &updMarkerWeightSet() {return upd_marker_weights(); }
>>>>>>> 72ed2011
    /** %Set the marker weights from a set of MarkerWeights. As of OpenSim 4.0
        the input set is const and a copy of the Set is used internally. 
        Therefore, subsequent changes to the Set of MarkerWeights will have
        no effect on the marker weights associated with this Reference. */
    void setMarkerWeightSet(const Set<MarkerWeight>& markerWeights);
    void setDefaultWeight(double weight);
    size_t getNumFrames() const;

private:
    void constructProperties();
    void
    populateFromMarkerData(const TimeSeriesTable_<SimTK::Vec3>& markerData,
                           const std::string& units);
    void updateInternalWeights() const;

    TimeSeriesTable_<SimTK::Vec3> _markerTable;
    // marker names inside the marker data
    SimTK::Array_<std::string> _markerNames;
    //    TimeSeriesTable_<SimTK::Vec3> _markerTable;
    // List of weights guaranteed to be in the same order as marker names.
    mutable SimTK::Array_<double> _weights;
//=============================================================================
};  // END of class MarkersReference
//=============================================================================
} // namespace

#endif // OPENSIM_MARKERS_REFERENCE_H_<|MERGE_RESOLUTION|>--- conflicted
+++ resolved
@@ -155,15 +155,10 @@
     //--------------------------------------------------------------------------
     // Convenience Access
     //--------------------------------------------------------------------------
-<<<<<<< HEAD
-    double getSamplingFrequency() {return _markerData->getDataRate(); }
+    double getSamplingFrequency() const;
     const Set<MarkerWeight>& getMarkerWeightSet() const
         {   return get_marker_weights(); }
     Set<MarkerWeight>& updMarkerWeightSet() {return upd_marker_weights(); }
-=======
-    double getSamplingFrequency() const;
-    Set<MarkerWeight> &updMarkerWeightSet() {return upd_marker_weights(); }
->>>>>>> 72ed2011
     /** %Set the marker weights from a set of MarkerWeights. As of OpenSim 4.0
         the input set is const and a copy of the Set is used internally. 
         Therefore, subsequent changes to the Set of MarkerWeights will have
