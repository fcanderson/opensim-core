/* -------------------------------------------------------------------------- *
*                OpenSim:  testExponentialContact.cpp                        *
* -------------------------------------------------------------------------- *
* The OpenSim API is a toolkit for musculoskeletal modeling and simulation.  *
* See http://opensim.stanford.edu and the NOTICE file for more information.  *
* OpenSim is developed at Stanford University and supported by the US        *
* National Institutes of Health (U54 GM072970, R24 HD065690) and by DARPA    *
* through the Warrior Web program.                                           *
*                                                                            *
* Copyright (c) 2025 Stanford University and the Authors                     *
* Author(s): F. C. Anderson                                                  *
*                                                                            *
* Licensed under the Apache License, Version 2.0 (the "License"); you may    *
* not use this file except in compliance with the License. You may obtain a  *
* copy of the License at http://www.apache.org/licenses/LICENSE-2.0.         *
*                                                                            *
* Unless required by applicable law or agreed to in writing, software        *
* distributed under the License is distributed on an "AS IS" BASIS,          *
* WITHOUT WARRANTIES OR CONDITIONS OF ANY KIND, either express or implied.   *
* See the License for the specific language governing permissions and        *
* limitations under the License.                                             *
* -------------------------------------------------------------------------- */
#include <iostream>
#include <OpenSim/Common/IO.h>
#include <OpenSim/Common/Exception.h>
#include <OpenSim/Common/Array.h>

#include <OpenSim/Auxiliary/auxiliaryTestFunctions.h>

#include <OpenSim/Simulation/Model/BodySet.h>
#include <OpenSim/Simulation/Manager/Manager.h>
#include <OpenSim/Analyses/Kinematics.h>
#include <OpenSim/Analyses/ForceReporter.h>

#include <OpenSim/Simulation/Model/ContactGeometrySet.h>
#include <OpenSim/Simulation/Model/ContactHalfSpace.h>
#include <OpenSim/Simulation/Model/ContactMesh.h>
#include <OpenSim/Simulation/Model/ContactSphere.h>
#include <OpenSim/Simulation/Model/ElasticFoundationForce.h>
#include <OpenSim/Simulation/Model/HuntCrossleyForce.h>
#include <OpenSim/Simulation/Model/ExponentialContact.h>
#include <OpenSim/Simulation/Model/ExternalForce.h>
#include <OpenSim/Simulation/Model/Model.h>
#include <OpenSim/Simulation/Model/PhysicalOffsetFrame.h>
#include <OpenSim/Simulation/SimbodyEngine/FreeJoint.h>
#include <OpenSim/Simulation/StatesTrajectory.h>
#include <OpenSim/Simulation/StatesTrajectoryReporter.h>
#include <OpenSim/Simulation/StatesDocument.h>
#include <OpenSim/Auxiliary/auxiliaryTestFunctions.h>

#include <OpenSim/Actuators/osimActuators.h>

#include "SimTKsimbody.h"
#include <catch2/catch_all.hpp>

using namespace SimTK;
using namespace OpenSim;
using std::cout;
using std::endl;
using std::string;
using std::vector;

//=============================================================================
/** Class ExponentialContactTester provides a scope and framework for
evaluating and testing the ExponentialContact class. Using this testing class,
gets a lot of variables out of the global scope and allows for more structured
memory management. */
class ExponentialContactTester
{
public:
    // Contact choices
    enum ContactChoice {
        Exp = 0
    };

    // Initial condition choices
    enum InitialConditionsChoice{
        Static = 0,
        Bounce,
        Slide,
        Spin,
        SpinSlide,
        SpinTop,
        Tumble
    };

    // Constructor
    ExponentialContactTester() {
        corner[0] = Vec3( hs, -hs,  hs);
        corner[1] = Vec3( hs, -hs, -hs);
        corner[2] = Vec3(-hs, -hs, -hs);
        corner[3] = Vec3(-hs, -hs,  hs);
        corner[4] = Vec3( hs,  hs,  hs);
        corner[5] = Vec3( hs,  hs, -hs);
        corner[6] = Vec3(-hs,  hs, -hs);
        corner[7] = Vec3(-hs,  hs,  hs);
    };

    // Destructor
    ~ExponentialContactTester() {
        if (model) {
            //model->disownAllComponents();  // See note just below.
            delete model;
        }
        // If the model still owns its components, the following deletes should
        // not be called. On the other hand, if all components are disowned,
        // they must be individually deleted.
        /*
        if (blockEC) delete blockEC;
        if (blockHC) delete blockHC;
        for (int i = 0; i < n; i++) {
        if (sprEC[i]) delete sprEC[i];
        if (sprHC[i]) delete sprHC[i];
        if (geomHC[i]) delete geomHC[i];
        }
        */
    }

    // Model Creation
    void buildModel();
    OpenSim::Body* addBlock(const std::string& suffix);
    void addExponentialContact(OpenSim::Body* body);

    // Test stuff not covered elsewhere.
    void test();
    void checkParametersAndPropertiesEqual(const ExponentialContact& spr) const;
    void testModelSerialization();
    void printDiscreteVariableAbstractValue(const string& pathName,
        const AbstractValue& value) const;
    void testDiscreteVariables(State& state, const ForceSet& fSet);

    // Simulation
    void setInitialConditions(SimTK::State& state,
        const SimTK::MobilizedBody& body, double dz);
    void simulate();

    //-------------------------------------------------------------------------
    // Member variables
    //-------------------------------------------------------------------------
    // Simulation related
    double integ_accuracy{1.0e-5};
    double dt_max{0.03};
    SimTK::Vec3 gravity{SimTK::Vec3(0, -9.8065, 0)};
    double mass{10.0};
    double tf{5.0};
    const static int n{8};
    const double hs{0.10}; // half of a side of a cube (like a radius)
    Vec3 corner[n];
    // Command line options and their defaults
    ContactChoice whichContact{Exp};
    InitialConditionsChoice whichInit{Slide};
    bool noDamp{false};
    // Model and parts
    Model* model{NULL};
    OpenSim::Body* blockEC{NULL};
    OpenSim::ExponentialContact* sprEC[n]{nullptr};
    // Expected simulation results for running the Simulation test case
    static const int expectedTrys{1796};
    static const int expectedSteps{1237};

    // Reporters
    StatesTrajectoryReporter* statesReporter{nullptr};

}; // End class ExponentialContactTester declarations

//_____________________________________________________________________________
// Build the model
void
ExponentialContactTester::
buildModel()
{
    // Create the bodies
    model = new Model();
    model->setGravity(gravity);
    model->setName("BouncingBlock_ExponentialContact");
    blockEC = addBlock("EC");
    addExponentialContact(blockEC);

    // Reporters
    // StatesTrajectory
    statesReporter = new StatesTrajectoryReporter();
    statesReporter->setName("states_reporter");
    statesReporter->set_report_time_interval(0.1);
    model->addComponent(statesReporter);

    // Build the System
    model->buildSystem();
}
//______________________________________________________________________________
OpenSim::Body*
ExponentialContactTester::
addBlock(const std::string& suffix)
{
    Ground& ground = model->updGround();

    // Body
    std::string name = "block" + suffix;
    OpenSim::Body* block = new OpenSim::Body();
    block->setName(name);
    block->set_mass(mass);
    block->set_mass_center(Vec3(0));
    block->setInertia(Inertia(1.0));

    // Joint
    name = "free" + suffix;
    FreeJoint *free = new
        FreeJoint(name, ground, Vec3(0), Vec3(0), *block, Vec3(0), Vec3(0));
    model->addBody(block);
    model->addJoint(free);

    return block;
}
//______________________________________________________________________________
void
ExponentialContactTester::
addExponentialContact(OpenSim::Body* block)
{
    Ground& ground = model->updGround();

    // Contact Plane Transform
    Real angle = convertDegreesToRadians(90.0);
    Rotation floorRot(-angle, XAxis);
    Vec3 floorOrigin(0., -0.004, 0.);
    Transform floorXForm(floorRot, floorOrigin);

    // Contact Parameters
    SimTK::ExponentialSpringParameters params;  // yields default params
    if (noDamp) {
        params.setNormalViscosity(0.0);
        params.setFrictionViscosity(0.0);
        params.setInitialMuStatic(0.0);
    }


    // Place a spring at each of the 8 corners
    std::string name = "";
    for (int i = 0; i < n; ++i) {
        name = "Exp" + std::to_string(i);
        Station* station = new Station(*block, corner[i]);
        station->setName(fmt::format("corner_{}", i));
        block->addComponent(station);
        sprEC[i] = new OpenSim::ExponentialContact(floorXForm,
            *station, params);
        sprEC[i]->setName(name);
        model->addForce(sprEC[i]);
    }
}
//_____________________________________________________________________________
// dz allows for the body to be shifted along the z axis. This is useful for
// displacing the body spring points upward above the floor.
void
ExponentialContactTester::
setInitialConditions(SimTK::State& state, const SimTK::MobilizedBody& body,
    double dz)
{
    SimTK::Rotation R;
    SimTK::Vec3 pos(0.0, 0.0, dz);
    SimTK::Vec3 vel(0.0);
    SimTK::Vec3 angvel(0.0);

    switch (whichInit) {
    case Static:
        pos[0] = 0.0;
        pos[1] = hs;
        body.setQToFitTranslation(state, pos);
        break;
    case Bounce:
        pos[0] = 0.0;
        pos[1] = 1.0;
        body.setQToFitTranslation(state, pos);
        break;
    case Slide:
        pos[0] = 2.0;
        pos[1] = 2.0 * hs;
        vel[0] = -4.0;
        body.setQToFitTranslation(state, pos);
        body.setUToFitLinearVelocity(state, vel);
        break;
    case Spin:
        pos[0] = 0.0;
        pos[1] = hs;
        vel[0] = 0.0;
        angvel[1] = 8.0 * SimTK::Pi;
        body.setQToFitTranslation(state, pos);
        body.setUToFitLinearVelocity(state, vel);
        body.setUToFitAngularVelocity(state, angvel);
        break;
    case SpinSlide:
        pos[0] = 1.0;
        pos[1] = hs;
        vel[0] = -3.0;
        angvel[1] = 4.0 * SimTK::Pi;
        body.setQToFitTranslation(state, pos);
        body.setUToFitLinearVelocity(state, vel);
        body.setUToFitAngularVelocity(state, angvel);
        break;
    case SpinTop:
        R.setRotationFromAngleAboutNonUnitVector(
            convertDegreesToRadians(54.74), Vec3(1, 0, 1));
        pos[0] = 0.0;
        pos[1] = 2.0*hs;
        vel[0] = 0.0;
        angvel[1] = 1.5 * SimTK::Pi;
        body.setQToFitRotation(state, R);
        body.setQToFitTranslation(state, pos);
        body.setUToFitLinearVelocity(state, vel);
        body.setUToFitAngularVelocity(state, angvel);
        break;
    case Tumble:
        pos[0] = -1.5;
        pos[1] = 2.0 * hs;
        vel[0] = -1.0;
        angvel[2] = 2.0 * SimTK::Pi;
        body.setQToFitTranslation(state, pos);
        body.setUToFitLinearVelocity(state, vel);
        body.setUToFitAngularVelocity(state, angvel);
        break;
    default:
        cout << "Unrecognized set of initial conditions!" << endl;
    }
}
//_____________________________________________________________________________
void
ExponentialContactTester::
checkParametersAndPropertiesEqual(const ExponentialContact& spr) const {
    // Get the OpenSim properties
    const ExponentialContact::Parameters& a = spr.get_contact_parameters();
    const SimTK::ExponentialSpringParameters& b = spr.getParameters();

    const SimTK::Vec3& vecA = a.get_exponential_shape_parameters();
    SimTK::Vec3 vecB;
    b.getShapeParameters(vecB[0], vecB[1], vecB[2]);
    CHECK(vecA[0] == vecB[0]);
    CHECK(vecA[1] == vecB[1]);
    CHECK(vecA[2] == vecB[2]);

    double valA, valB;
    valA = a.get_normal_viscosity();
    valB = b.getNormalViscosity();
    CHECK(valA == valB);

    valA = a.get_max_normal_force();
    valB = b.getMaxNormalForce();
    CHECK(valA == valB);

    valA = a.get_friction_elasticity();
    valB = b.getFrictionElasticity();
    CHECK(valA == valB);

    valA = a.get_friction_viscosity();
    valB = b.getFrictionViscosity();
    CHECK(valA == valB);

    valA = a.get_settle_velocity();
    valB = b.getSettleVelocity();
    CHECK(valA == valB);

    valA = a.get_initial_mu_static();
    valB = b.getInitialMuStatic();
    CHECK(valA == valB);

    valA = a.get_initial_mu_kinetic();
    valB = b.getInitialMuKinetic();
    CHECK(valA == valB);
}
//_____________________________________________________________________________
void
ExponentialContactTester::
printDiscreteVariableAbstractValue(const string& pathName,
    const AbstractValue& value) const
{
    cout << pathName << " = type{" << value.getTypeName() << "} ";
    cout << value << " = ";

    // Switch depending on the type
    if (SimTK::Value<double>::isA(value)) {
        double x = SimTK::Value<double>::downcast(value);
        cout << x << endl;
    } else if (SimTK::Value<Vec3>::isA(value)) {
        Vec3 x = SimTK::Value<Vec3>::downcast(value);
        cout << x << endl;
    }
}


//=============================================================================
// Test cases below here.
//=============================================================================
//_____________________________________________________________________________
// Execute a simulation of a bouncing block with exponential contact,
// recording states along the way and serializing the states upon completion.
TEST_CASE("Simulaltion")
{
    // Create the tester, build the tester model, and initialize the state.
    ExponentialContactTester tester;
    CHECK_NOTHROW(tester.buildModel());
    SimTK::State& state = tester.model->initializeState();

    // Set initial conditions
    double dz = 1.0;
    tester.whichInit = ExponentialContactTester::SpinSlide;
    tester.setInitialConditions(state, tester.blockEC->getMobilizedBody(), dz);

    // Reset the elastic anchor point for each ExponentialContact instance
    // Resetting the anchor points moves the anchor point directly below the
    // body station of the block, which is where the spring force will be
    // applied. So, initially, there will be no elastic friction force
    // acting on the block.
    ForceSet& fSet = tester.model->updForceSet();
    ExponentialContact::resetAnchorPoints(fSet, state);

    // Integrate
    Manager manager(*tester.model);
    manager.getIntegrator().setMaximumStepSize(tester.dt_max);
    manager.setIntegratorAccuracy(tester.integ_accuracy);
    state.setTime(0.0);
    manager.initialize(state);
    manager.setWriteToStorage(true);
    std::clock_t startTime = std::clock();
    state = manager.integrate(tester.tf);
    auto runTime = 1.e3 * (std::clock() - startTime) / CLOCKS_PER_SEC;

    // Output
    int trys = manager.getIntegrator().getNumStepsAttempted();
    int steps = manager.getIntegrator().getNumStepsTaken();
    //printConditions();
    cout << "           trys:  " << trys << endl;
    cout << "          steps:  " << steps << endl;
    cout << "       cpu time:  " << runTime << " msec" << endl;

    // Check that the number of trys and steps match the expected values.
    CHECK(trys == ExponentialContactTester::expectedTrys);
    CHECK(steps == ExponentialContactTester::expectedSteps);

    // Serialize the states
    int precision = 10;
    const StatesTrajectory& statesTraj = tester.statesReporter->getStates();
    StatesDocument statesDocSe = statesTraj.exportToStatesDocument(
        *tester.model, "sliding simulation", precision);
    SimTK::String filename01 = "BouncingBlock_ExponentialContact_1.ostates";
    CHECK_NOTHROW(
        statesDocSe.serialize(filename01));

    // Deserialize the states
    StatesDocument statesDocDe(filename01);
    Array_<State> statesTrajDeserialized;
    CHECK_NOTHROW(
        statesDocDe.deserialize(*tester.model, statesTrajDeserialized));

    // Check that the number of State objects in the trajectories matches
    CHECK(statesTraj.getSize() == statesTrajDeserialized.size());
}

//_____________________________________________________________________________
// Test that the model can be serialized and deserialized.
TEST_CASE("Model Serialization")
{
    // Create the tester and build the tester model.
    ExponentialContactTester tester;
    CHECK_NOTHROW(tester.buildModel());

<<<<<<< HEAD
    // Contact Plane
    const SimTK::Transform xformi =
        tester.sprEC[0]->getContactPlaneTransform();
    SimTK::Rotation R;
    R.setRotationFromAngleAboutX(1.234);
    SimTK::Transform xformp;
    xformp.set(R, Vec3(0.2,0.2,0.2));
    tester.sprEC[0]->setContactPlaneTransform(xformp);
    SimTK::Transform xformf = tester.sprEC[0]->getContactPlaneTransform();
    CHECK(xformf.p() == xformp.p());
    CHECK(xformf.R() == xformp.R());
=======
    // Serialize the model with default properties and spring parameters.
    std::string fileName = "BouncingBlock_ExponentialContact_Default.osim";
    CHECK_NOTHROW(tester.model->print(fileName));

    // Deserialize the model
    Model modelCopy(fileName);

    // Check that the properties and spring parameters match the original.
    const ForceSet& fSet0 = tester.model->getForceSet();
    const ForceSet& fSet1 = modelCopy.getForceSet();
    int n = fSet1.getSize();
    for (int i = 0; i < n; ++i) {
        try {
            ExponentialContact& ec0 =
                dynamic_cast<ExponentialContact&>(fSet0.get(i));
            ExponentialContact& ec1 =
                dynamic_cast<ExponentialContact&>(fSet1.get(i));

            CHECK(ec1.getContactPlaneTransform() ==
                    ec0.getContactPlaneTransform());

            CHECK(ec1.getBodyName() == ec0.getBodyName());
            CHECK(ec1.getBodyStation() == ec0.getBodyStation());

            ExponentialSpringParameters p = ec1.getParameters();
            CHECK(ec1.getParameters() == ec0.getParameters());

        } catch (const std::bad_cast&) {
            // Nothing should happen here. Execution is just skipping any
            // OpenSim::Force that is not an ExponentialContact.
        }
    }

    // Alter the default spring parameters to test re-serialization.
    double delta = 0.123;
    Vec3 shape;
    ExponentialSpringParameters p = tester.sprEC[0]->getParameters();
    p.getShapeParameters(shape[0], shape[1], shape[2]);
    p.setShapeParameters(
        shape[0] + delta, shape[1] + delta, shape[2] + delta);
    p.setNormalViscosity(p.getNormalViscosity() + delta);
    p.setMaxNormalForce(p.getMaxNormalForce() + delta);
    p.setFrictionElasticity(p.getFrictionElasticity() + delta);
    p.setFrictionViscosity(p.getFrictionViscosity() + delta);
    p.setSettleVelocity(p.getSettleVelocity() + delta);
    p.setInitialMuStatic(p.getInitialMuStatic() + delta);
    p.setInitialMuKinetic(p.getInitialMuKinetic() + delta);
    n = fSet0.getSize();
    for (int i = 0; i < n; ++i) {
        try {
            ExponentialContact& ec =
                dynamic_cast<ExponentialContact&>(fSet0.get(i));
            ec.setParameters(p);

        } catch (const std::bad_cast&) {
            // Nothing should happen here. Execution is just skipping any
            // OpenSim::Force that is not an ExponentialContact.
        }
    }

    // Serialize the model with altered properties and spring parameters.
    fileName = "BouncingBlock_ExponentialContact_Altered.osim";
    CHECK_NOTHROW(tester.model->print(fileName));

    // Deserialize the model
    Model modelCopy2(fileName);

    // Check that the re-deserialized model has the correct spring parameters.
    const ForceSet& fSet2 = modelCopy2.getForceSet();
    n = fSet2.getSize();
    for (int i = 0; i < n; ++i) {
        try {
            ExponentialContact& ec0 =
                dynamic_cast<ExponentialContact&>(fSet0.get(i));
            ExponentialContact& ec2 =
                dynamic_cast<ExponentialContact&>(fSet2.get(i));

            CHECK(ec2.getContactPlaneTransform() ==
                ec0.getContactPlaneTransform());

            CHECK(ec2.getBodyName() == ec0.getBodyName());
            CHECK(ec2.getBodyStation() == ec0.getBodyStation());

            ExponentialSpringParameters p2 = ec2.getParameters();
            CHECK(ec2.getParameters() == ec0.getParameters());

        } catch (const std::bad_cast&) {
            // Nothing should happen here. Execution is just skipping any
            // OpenSim::Force that is not an ExponentialContact.
        }
    }

>>>>>>> 144e98c3
}

//_____________________________________________________________________________
// Test that the discrete states of an ExponentialContact instance can be set
// and retrieved properly.
TEST_CASE("Discrete State Accessors")
{
    // Create the tester and build the tester model.
    ExponentialContactTester tester;
    CHECK_NOTHROW(tester.buildModel());

    // Realize the model and get the state.
    SimTK::State& state = tester.model->initSystem();

    // Check current properties/parameters of all springs are equal.
    for (int i = 0; i < tester.n; i++) {
        tester.checkParametersAndPropertiesEqual(*tester.sprEC[i]);
    }

    // Pick a contact instance to manipulate.
    ExponentialContact& spr = *tester.sprEC[0];

    // Declarations
    double deltaDbl = 0.1;
    Vec3 deltaVec3(deltaDbl);
    double vali{NaN}, valf{NaN};
    Vec3 veci{NaN}, vecf{NaN};

    // Static Friction Coefficient
    vali = spr.getMuStatic(state);
    spr.setMuStatic(state, vali + deltaDbl);
    valf = spr.getMuStatic(state);
    CHECK(valf == vali + deltaDbl);

    // Kinetic Friction Coefficient
    vali = spr.getMuKinetic(state);
    spr.setMuKinetic(state, vali + deltaDbl);
    valf = spr.getMuKinetic(state);
    CHECK(valf == vali + deltaDbl);

    // Sliding
    // Note that the "sliding" state is an auto-update discrete state and so
    // it is not settable. It is only retrievable. The "sliding" state is
    // updated by the ExponentialContact instance during simulation after each
    // successful integration step.
    // There are bounds (0 <= sliding <= 1.0) that can be checked, however.
    // In addition, retrieving the sldiing state also requites the state to be
    // realized to Stage::Dynamics or higher, so we can check that an
    // exception is thrown if the state is not realized to that stage and
    // a "get" is attempted.
    state.setTime(0.0); // Resets the system to Stage::Time
    CHECK_THROWS(vali = spr.getSliding(state));
    tester.model->getMultibodySystem().realize(state, SimTK::Stage::Dynamics);
    vali = spr.getSliding(state);
    CHECK(vali >= 0.0);
    CHECK(vali <= 1.0);

    // Elastic Anchor Point
    // Like sliding, the "anchor" state is an auto-update discrete state and
    // so it is not settable in a simple way. See comments for "sliding" above.
    // The position of an anchar point can, however, be set to correspond
    // exactly to the position of the body station of its spring.
    // Note - this is also a good check for 1) resetAnchorPoint(),
    // 2) getAnchorPointPosition(), and 3) getStationPosition().
    state.setTime(0.0); // Resets the system to Stage::Time
    CHECK_THROWS(veci = spr.getAnchorPointPosition(state));
    spr.resetAnchorPoint(state);
    tester.model->getMultibodySystem().realize(state, SimTK::Stage::Dynamics);
    veci = spr.getAnchorPointPosition(state);
    vecf = spr.getStationPosition(state);
    CHECK(vecf[0] == veci[0]);
    // vecf[1] won't be equal because the anchor point is always on the contact
    // plane while the body station is usually located above the contact plane.
    CHECK(vecf[2] == veci[2]);
}


//_____________________________________________________________________________
// Test that the properties of an ExponentialContact instance can be
// set and retrieved properly. These properties, along with the properties
// encapsulated in the ExponentialContact::Parameters class (see below), are
// the variables needed to construct an ExponentialContact instance. These
// properties include the contact plane transform, body name, and body station,
// along with the ExponentialContact::Parameters, which are tested
// below in the test case "Spring Parameters".
TEST_CASE("Property Accessors")
{
    // Create the tester and build the tester model.
    ExponentialContactTester tester;
    CHECK_NOTHROW(tester.buildModel());

    // Contact Plane
    const SimTK::Transform xformi =
        tester.sprEC[0]->getContactPlaneTransform();
    SimTK::Rotation R;
    R.setRotationFromAngleAboutX(1.234);
    SimTK::Transform xformp;
    xformp.set(R, Vec3(0.2,0.2,0.2));
    tester.sprEC[0]->setContactPlaneTransform(xformp);
    SimTK::Transform xformf = tester.sprEC[0]->getContactPlaneTransform();
    CHECK(xformf.p() == xformp.p());
    CHECK(xformf.R() == xformp.R());

    // Body Name
    const std::string bodyNamei = tester.sprEC[0]->getBodyName();
    tester.sprEC[0]->setBodyName(bodyNamei + "new");
    const std::string bodyNamef = tester.sprEC[0]->getBodyName();
    CHECK(bodyNamef == bodyNamei + "new");

    // Body Station
    Vec3 delta(0.1, 0.2, 0.3);
    const SimTK::Vec3 stationi = tester.sprEC[0]->getBodyStation();
    tester.sprEC[0]->setBodyStation(stationi + delta);
    const SimTK::Vec3 stationf = tester.sprEC[0]->getBodyStation();
    CHECK(stationf[0] == stationi[0] + delta[0]);
    CHECK(stationf[1] == stationi[1] + delta[1]);
    CHECK(stationf[2] == stationi[2] + delta[2]);
}

//_____________________________________________________________________________
// Test that the underlying spring parameters of an ExponentialContact instance
// can be set and retrieved properly. In addition, verify that the
// corresponding OpenSim properties and the underlying parameters that belong
// to the SimTK::ExponentialSpringForce instance are kept consistent with
// one another.
TEST_CASE("Spring Parameters")
{
    // Create the tester and build the tester model.
    ExponentialContactTester tester;
    CHECK_NOTHROW(tester.buildModel());

    // Check current properties/parameters of all springs are equal.
    for (int i = 0; i < tester.n; i++) {
        tester.checkParametersAndPropertiesEqual(*tester.sprEC[i]);
    }

    // Pick a contact instance to manipulate.
    ExponentialContact& spr = *tester.sprEC[0];

    // Save the starting parameters.
    // Note that pi is not a reference. The underlying parameters of spr can
    // be changed without affecting pi.
    const SimTK::ExponentialSpringParameters pi = spr.getParameters();

    // Create a copy of the parameters that will be systematically modified.
    SimTK::ExponentialSpringParameters pf = pi;

    // Test equality of the Paremeter instances.
    CHECK(pf == pi);

    // Exponential Shape
    double delta = 0.1;
    Vec3 di, df;
    pf.getShapeParameters(di[0], di[1], di[2]);
    // d[0]
    pf.setShapeParameters(di[0] + delta, di[1], di[2]);
    pf.getShapeParameters(df[0], df[1], df[2]);
    CHECK(df[0] == di[0] + delta);
    CHECK(df[1] == di[1]);
    CHECK(df[2] == di[2]);
    spr.setParameters(pi);
    tester.checkParametersAndPropertiesEqual(spr);
    // d[1]
    pf.setShapeParameters(di[0], di[1] + delta, di[2]);
    pf.getShapeParameters(df[0], df[1], df[2]);
    CHECK(df[0] == di[0]);
    CHECK(df[1] == di[1] + delta);
    CHECK(df[2] == di[2]);
    spr.setParameters(pi);
    tester.checkParametersAndPropertiesEqual(spr);
    // d[2]
    pf.setShapeParameters(di[0], di[1], di[2] + delta);
    pf.getShapeParameters(df[0], df[1], df[2]);
    CHECK(df[0] == di[0]);
    CHECK(df[1] == di[1]);
    CHECK(df[2] == di[2] + delta);
    spr.setParameters(pi);
    tester.checkParametersAndPropertiesEqual(spr);
    // all at once
    pf.setShapeParameters(di[0] + delta, di[1] + delta, di[2] + delta);
    pf.getShapeParameters(df[0], df[1], df[2]);
    CHECK(df[0] == di[0] + delta);
    CHECK(df[1] == di[1] + delta);
    CHECK(df[2] == di[2] + delta);
    spr.setParameters(pf);
    tester.checkParametersAndPropertiesEqual(spr);
    spr.setParameters(pi); // now back to original
    tester.checkParametersAndPropertiesEqual(spr);

    // Normal Viscosity
    double vali, valf;
    vali = pi.getNormalViscosity();
    pf.setNormalViscosity(vali + delta);
    tester.checkParametersAndPropertiesEqual(spr);
    valf = pf.getNormalViscosity();
    CHECK(valf == vali + delta);
    spr.setParameters(pf);
    tester.checkParametersAndPropertiesEqual(spr);
    spr.setParameters(pi); // now back to original
    tester.checkParametersAndPropertiesEqual(spr);

    // Max Normal Force
    vali = pi.getMaxNormalForce();
    pf.setMaxNormalForce(vali + delta);
    valf = pf.getMaxNormalForce();
    CHECK(valf == vali + delta);
    spr.setParameters(pf);
    tester.checkParametersAndPropertiesEqual(spr);
    spr.setParameters(pi); // now back to original
    tester.checkParametersAndPropertiesEqual(spr);

    // Settle Velocity
    vali = pi.getSettleVelocity();
    pf.setSettleVelocity(vali + delta);
    valf = pf.getSettleVelocity();
    CHECK(valf == vali + delta);
    spr.setParameters(pf);
    tester.checkParametersAndPropertiesEqual(spr);
    spr.setParameters(pi); // now back to original
    tester.checkParametersAndPropertiesEqual(spr);

    // Friction Elasticity
    vali = pi.getFrictionElasticity();
    pf.setFrictionElasticity(vali + delta);
    valf = pf.getFrictionElasticity();
    CHECK(valf == vali + delta);
    spr.setParameters(pf);
    tester.checkParametersAndPropertiesEqual(spr);
    spr.setParameters(pi); // now back to original
    tester.checkParametersAndPropertiesEqual(spr);

    // Friction Viscosity
    vali = pi.getFrictionViscosity();
    pf.setFrictionViscosity(vali + delta);
    tester.checkParametersAndPropertiesEqual(spr);
    spr.setParameters(pf);
    tester.checkParametersAndPropertiesEqual(spr);
    spr.setParameters(pi); // now back to original
    tester.checkParametersAndPropertiesEqual(spr);

    // Settle Velocity
    vali = pi.getSettleVelocity();
    pf.setSettleVelocity(vali + delta);
    valf = pf.getSettleVelocity();
    CHECK(valf == vali + delta);
    spr.setParameters(pf);
    tester.checkParametersAndPropertiesEqual(spr);
    spr.setParameters(pi); // now back to original
    tester.checkParametersAndPropertiesEqual(spr);

    // Initial Static Coefficient of Friction
    vali = pi.getInitialMuStatic();
    pf.setInitialMuStatic(vali + delta);
    valf = pf.getInitialMuStatic();
    CHECK(valf == vali + delta);
    spr.setParameters(pf);
    tester.checkParametersAndPropertiesEqual(spr);
    spr.setParameters(pi); // now back to original
    tester.checkParametersAndPropertiesEqual(spr);

    // Initial Kinetic Coefficient of Friction
    vali = pi.getInitialMuKinetic();
    pf.setInitialMuKinetic(vali - delta);
    valf = pf.getInitialMuKinetic();
    CHECK(valf == vali - delta);
    spr.setParameters(pf);
    tester.checkParametersAndPropertiesEqual(spr);
    spr.setParameters(pi); // now back to original
    tester.checkParametersAndPropertiesEqual(spr);

    // Make a change to mus that should also change muk
    double musi = pi.getInitialMuStatic();
    double muki = pi.getInitialMuKinetic();
    pf.setInitialMuStatic(muki - delta);  // should enforce muk <= mus
    double musf = pf.getInitialMuStatic();
    double mukf = pf.getInitialMuKinetic();
    CHECK(musf == muki - delta);
    CHECK(mukf == musf);
    spr.setParameters(pf);
    tester.checkParametersAndPropertiesEqual(spr);
    spr.setParameters(pi); // now back to original
    tester.checkParametersAndPropertiesEqual(spr);

    // Make a change to musk that should also change mus
    musi = pi.getInitialMuStatic();
    muki = pi.getInitialMuKinetic();
    pf.setInitialMuKinetic(musi + delta);  // should enforce mus >= musk
    musf = pf.getInitialMuStatic();
    mukf = pf.getInitialMuKinetic();
    CHECK(mukf == musi + delta);
    CHECK(musf == mukf);
    spr.setParameters(pf);
    tester.checkParametersAndPropertiesEqual(spr);
    spr.setParameters(pi); // now back to original
    tester.checkParametersAndPropertiesEqual(spr);
}


/* Legacy code that is a good example of low-level discrete state access...
//_____________________________________________________________________________
// The only types that are handled are double and Vec3 at this point.
// The significant changes in how Discrete Variables are handled are:
//      1. Values are now not assumed to be doubles but are AbstractValues.
//      2. Discrete variables allocated external to OpenSim are permitted.
//      3. Discrete variables may be accessed via the Component API by
//      specifying the path (e.g., path = "/forceset/Exp0/anchor").
void
ExponentialContactTester::
testDiscreteVariables(State& state, const ForceSet& fSet) {

    // Get the names
    OpenSim::Array<std::string> names = fSet.getDiscreteVariableNames();

    // Loop
    int n = names.size();
    for (int i = 0; i < n; ++i) {

        // Print values for debugging purposes.
        AbstractValue& valAbstract =
            fSet.updDiscreteVariableAbstractValue(state, names[i]);
        //printDiscreteVariableAbstractValue(names[i], valAbstract);

        // Declarations
        double tol = 1.0e-6;
        double deltaDbl = 0.1;
        Vec3 deltaVec3(deltaDbl);
        double valStartDbl{NaN};
        Vec3 valStartVec3{NaN};

        // Perturb
        if (SimTK::Value<double>::isA(valAbstract)) {
            SimTK::Value<double>& valDbl =
                SimTK::Value<double>::updDowncast(valAbstract);
            valStartDbl = valDbl;
            valDbl = valStartDbl + deltaDbl;
        } else if (SimTK::Value<Vec3>::isA(valAbstract)) {
            SimTK::Value<Vec3>& valVec3 =
                SimTK::Value<Vec3>::updDowncast(valAbstract);
            valStartVec3 = valVec3.get();
            valVec3 = valStartVec3 + deltaVec3;
        }
        //printDiscreteVariableAbstractValue(names[i], valAbstract);

        // Check that the value changed correctly
        if (SimTK::Value<double>::isA(valAbstract)) {
            SimTK::Value<double>& valDbl =
                SimTK::Value<double>::updDowncast(valAbstract);
            ASSERT_EQUAL(valDbl.get(), valStartDbl + deltaDbl, tol);
        } else if (SimTK::Value<Vec3>::isA(valAbstract)) {
            SimTK::Value<Vec3>& valVec3 =
                SimTK::Value<Vec3>::updDowncast(valAbstract);
            ASSERT_EQUAL(valVec3.get(), valStartVec3 + deltaVec3, tol);
        }

        // Restore the starting value
        if (SimTK::Value<double>::isA(valAbstract)) {
            SimTK::Value<double>& valDbl =
                SimTK::Value<double>::updDowncast(valAbstract);
            valDbl = valStartDbl;
        } else if (SimTK::Value<Vec3>::isA(valAbstract)) {
            SimTK::Value<Vec3>& valVec3 =
                SimTK::Value<Vec3>::updDowncast(valAbstract);
            valVec3 = valStartVec3;
        }
        //printDiscreteVariableAbstractValue(names[i], valAbstract);

        // Check that the value was correctly restored
        if (SimTK::Value<double>::isA(valAbstract)) {
            SimTK::Value<double>& valDbl =
                SimTK::Value<double>::updDowncast(valAbstract);
            ASSERT_EQUAL(valDbl.get(), valStartDbl, tol);
        } else if (SimTK::Value<Vec3>::isA(valAbstract)) {
            SimTK::Value<Vec3>& valVec3 =
                SimTK::Value<Vec3>::updDowncast(valAbstract);
            ASSERT_EQUAL(valVec3.get(), valStartVec3, tol);
        }

    }

}
*/<|MERGE_RESOLUTION|>--- conflicted
+++ resolved
@@ -459,19 +459,6 @@
     ExponentialContactTester tester;
     CHECK_NOTHROW(tester.buildModel());
 
-<<<<<<< HEAD
-    // Contact Plane
-    const SimTK::Transform xformi =
-        tester.sprEC[0]->getContactPlaneTransform();
-    SimTK::Rotation R;
-    R.setRotationFromAngleAboutX(1.234);
-    SimTK::Transform xformp;
-    xformp.set(R, Vec3(0.2,0.2,0.2));
-    tester.sprEC[0]->setContactPlaneTransform(xformp);
-    SimTK::Transform xformf = tester.sprEC[0]->getContactPlaneTransform();
-    CHECK(xformf.p() == xformp.p());
-    CHECK(xformf.R() == xformp.R());
-=======
     // Serialize the model with default properties and spring parameters.
     std::string fileName = "BouncingBlock_ExponentialContact_Default.osim";
     CHECK_NOTHROW(tester.model->print(fileName));
@@ -564,7 +551,6 @@
         }
     }
 
->>>>>>> 144e98c3
 }
 
 //_____________________________________________________________________________
