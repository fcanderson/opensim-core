/* --------------------------------------------------------------------------*
*                OpenSim:  testExponentialContact.cpp                        *
* -------------------------------------------------------------------------- *
* The OpenSim API is a toolkit for musculoskeletal modeling and simulation.  *
* See http://opensim.stanford.edu and the NOTICE file for more information.  *
* OpenSim is developed at Stanford University and supported by the US        *
* National Institutes of Health (U54 GM072970, R24 HD065690) and by DARPA    *
* through the Warrior Web program.                                           *
*                                                                            *
* Copyright (c) 2025 Stanford University and the Authors                     *
* Author(s): F. C. Anderson                                                  *
*                                                                            *
* Licensed under the Apache License, Version 2.0 (the "License"); you may    *
* not use this file except in compliance with the License. You may obtain a  *
* copy of the License at http://www.apache.org/licenses/LICENSE-2.0.         *
*                                                                            *
* Unless required by applicable law or agreed to in writing, software        *
* distributed under the License is distributed on an "AS IS" BASIS,          *
* WITHOUT WARRANTIES OR CONDITIONS OF ANY KIND, either express or implied.   *
* See the License for the specific language governing permissions and        *
* limitations under the License.                                             *
* -------------------------------------------------------------------------- */
#include <iostream>
#include <OpenSim/Common/IO.h>
#include <OpenSim/Common/Exception.h>
#include <OpenSim/Common/Array.h>

#include <OpenSim/Auxiliary/auxiliaryTestFunctions.h>

#include <OpenSim/Simulation/Model/BodySet.h>
#include <OpenSim/Simulation/Manager/Manager.h>
#include <OpenSim/Analyses/Kinematics.h>
#include <OpenSim/Analyses/ForceReporter.h>

#include <OpenSim/Simulation/Model/ContactGeometrySet.h>
#include <OpenSim/Simulation/Model/ContactHalfSpace.h>
#include <OpenSim/Simulation/Model/ContactMesh.h>
#include <OpenSim/Simulation/Model/ContactSphere.h>
#include <OpenSim/Simulation/Model/ElasticFoundationForce.h>
#include <OpenSim/Simulation/Model/HuntCrossleyForce.h>
#include <OpenSim/Simulation/Model/ExponentialContactForce.h>
#include <OpenSim/Simulation/Model/ExternalForce.h>
#include <OpenSim/Simulation/Model/Model.h>
#include <OpenSim/Simulation/Model/PhysicalOffsetFrame.h>
#include <OpenSim/Simulation/SimbodyEngine/FreeJoint.h>
#include <OpenSim/Simulation/StatesTrajectory.h>
#include <OpenSim/Simulation/StatesTrajectoryReporter.h>
#include <OpenSim/Simulation/StatesDocument.h>
#include <OpenSim/Auxiliary/auxiliaryTestFunctions.h>

#include <OpenSim/Actuators/osimActuators.h>

#include "SimTKsimbody.h"
#include <catch2/catch_all.hpp>

using namespace SimTK;
using namespace OpenSim;
using std::cout;
using std::endl;
using std::string;
using std::vector;

//=============================================================================
// Class ExponentialContactTester provides a scope and framework for
// evaluating and testing the ExponentialContactForce class. Using this testing
// class gets a lot of variables out of the global scope and allows for more
// structured memory management.
class ExponentialContactTester
{
public:
    // Contact choices
    enum ContactChoice {
        Exp = 0
    };

    // Initial condition choices
    enum InitialConditionsChoice{
        Static = 0,
        Bounce,
        Slide,
        Spin,
        SpinSlide,
        SpinTop,
        Tumble
    };

    // Constructor
    ExponentialContactTester() {
        corner[0] = Vec3( hs, -hs,  hs);
        corner[1] = Vec3( hs, -hs, -hs);
        corner[2] = Vec3(-hs, -hs, -hs);
        corner[3] = Vec3(-hs, -hs,  hs);
        corner[4] = Vec3( hs,  hs,  hs);
        corner[5] = Vec3( hs,  hs, -hs);
        corner[6] = Vec3(-hs,  hs, -hs);
        corner[7] = Vec3(-hs,  hs,  hs);
    };

    // Destructor
    ~ExponentialContactTester() {
        if (model) {
            //model->disownAllComponents();  // See note just below.
            delete model;
        }
        // If the model still owns its components, the following deletes should
        // not be called. On the other hand, if all components are disowned,
        // they must be individually deleted.
        /*
        if (blockEC) delete blockEC;
        if (blockHC) delete blockHC;
        for (int i = 0; i < n; i++) {
        if (sprEC[i]) delete sprEC[i];
        if (sprHC[i]) delete sprHC[i];
        if (geomHC[i]) delete geomHC[i];
        }
        */
    }

    // Model Creation
    void buildModel();
    OpenSim::Body* addBlock(const std::string& suffix);
    void addExponentialContact(OpenSim::Body* body);

    // Test stuff not covered elsewhere.
    void test();
    void checkParametersAndPropertiesEqual(
        const ExponentialContactForce& spr) const;
    void testModelSerialization();
    void printDiscreteVariableAbstractValue(const string& pathName,
        const AbstractValue& value) const;
    void testDiscreteVariables(State& state, const ForceSet& fSet);

    // Simulation
    void setInitialConditions(SimTK::State& state,
        const SimTK::MobilizedBody& body, double dz);
    void simulate();

    //-------------------------------------------------------------------------
    // Member variables
    //-------------------------------------------------------------------------
    // Simulation related
    double integ_accuracy{1.0e-5};
    double dt_max{0.03};
    SimTK::Vec3 gravity{SimTK::Vec3(0, -9.8065, 0)};
    double mass{10.0};
    double tf{5.0};
    const static int n{8};
    const double hs{0.10}; // half of a side of a cube (like a radius)
    Vec3 corner[n];
    // Command line options and their defaults
    ContactChoice whichContact{Exp};
    InitialConditionsChoice whichInit{Slide};
    bool noDamp{false};
    // Model and parts
    Model* model{NULL};
    OpenSim::Body* blockEC{NULL};
<<<<<<< HEAD
    OpenSim::ExponentialContact* sprEC[n]{nullptr};
    // Expected simulation results for running the Simulation test case.
    // Depending on the platform (e.g,. Windows, Linux, MacOS), the actual
    // values may be less than or equal to the expected values.
    static const int expectedTrys{1813};
    static const int expectedSteps{1247};
=======
    OpenSim::ExponentialContactForce* sprEC[n]{nullptr};
    // Expected simulation results for running the Simulation test case
    static const int expectedTrys{1796};
    static const int expectedSteps{1237};
>>>>>>> abd7da82

    // Reporters
    StatesTrajectoryReporter* statesReporter{nullptr};

}; // End class ExponentialContactTester declarations


//-----------------------------------------------------------------------------
// Method implementations for ExponentialContactTester
//-----------------------------------------------------------------------------
void
ExponentialContactTester::
buildModel()
{
    // Create the bodies
    model = new Model();
    model->setGravity(gravity);
    model->setName("BouncingBlock_ExponentialContact");
    blockEC = addBlock("EC");
    addExponentialContact(blockEC);

    // Reporters
    // StatesTrajectory
    statesReporter = new StatesTrajectoryReporter();
    statesReporter->setName("states_reporter");
    statesReporter->set_report_time_interval(0.1);
    model->addComponent(statesReporter);

    // Build the System
    model->buildSystem();
}

OpenSim::Body*
ExponentialContactTester::
addBlock(const std::string& suffix)
{
    Ground& ground = model->updGround();

    // Body
    std::string name = "block" + suffix;
    OpenSim::Body* block = new OpenSim::Body();
    block->setName(name);
    block->set_mass(mass);
    block->set_mass_center(Vec3(0));
    block->setInertia(Inertia(1.0));

    // Joint
    name = "free" + suffix;
    FreeJoint *free = new
        FreeJoint(name, ground, Vec3(0), Vec3(0), *block, Vec3(0), Vec3(0));
    model->addBody(block);
    model->addJoint(free);

    return block;
}

void
ExponentialContactTester::
addExponentialContact(OpenSim::Body* block)
{
    Ground& ground = model->updGround();

    // Contact Plane Transform
    Real angle = convertDegreesToRadians(90.0);
    Rotation floorRot(-angle, XAxis);
    Vec3 floorOrigin(0., -0.004, 0.);
    Transform floorXForm(floorRot, floorOrigin);

    // Contact Parameters
    SimTK::ExponentialSpringParameters params;  // yields default params
    if (noDamp) {
        params.setNormalViscosity(0.0);
        params.setFrictionViscosity(0.0);
        params.setInitialMuStatic(0.0);
    }


    // Place a spring at each of the 8 corners
    std::string name = "";
    for (int i = 0; i < n; ++i) {
        name = "Exp" + std::to_string(i);
<<<<<<< HEAD
        Station* station = new Station(*block, corner[i]);
        station->setName(fmt::format("corner_{}", i));
        block->addComponent(station);
        sprEC[i] = new OpenSim::ExponentialContact(floorXForm,
            *station, params);
=======
        sprEC[i] = new OpenSim::ExponentialContactForce(floorXForm,
            block->getName(), corner[i], params);
>>>>>>> abd7da82
        sprEC[i]->setName(name);
        model->addForce(sprEC[i]);
    }
}

// dz allows for the body to be shifted along the z axis. This is useful for
// displacing the body spring points upward above the floor.
void
ExponentialContactTester::
setInitialConditions(SimTK::State& state, const SimTK::MobilizedBody& body,
    double dz)
{
    SimTK::Rotation R;
    SimTK::Vec3 pos(0.0, 0.0, dz);
    SimTK::Vec3 vel(0.0);
    SimTK::Vec3 angvel(0.0);

    switch (whichInit) {
    case Static:
        pos[0] = 0.0;
        pos[1] = hs;
        body.setQToFitTranslation(state, pos);
        break;
    case Bounce:
        pos[0] = 0.0;
        pos[1] = 1.0;
        body.setQToFitTranslation(state, pos);
        break;
    case Slide:
        pos[0] = 2.0;
        pos[1] = 2.0 * hs;
        vel[0] = -4.0;
        body.setQToFitTranslation(state, pos);
        body.setUToFitLinearVelocity(state, vel);
        break;
    case Spin:
        pos[0] = 0.0;
        pos[1] = hs;
        vel[0] = 0.0;
        angvel[1] = 8.0 * SimTK::Pi;
        body.setQToFitTranslation(state, pos);
        body.setUToFitLinearVelocity(state, vel);
        body.setUToFitAngularVelocity(state, angvel);
        break;
    case SpinSlide:
        pos[0] = 1.0;
        pos[1] = hs;
        vel[0] = -3.0;
        angvel[1] = 4.0 * SimTK::Pi;
        body.setQToFitTranslation(state, pos);
        body.setUToFitLinearVelocity(state, vel);
        body.setUToFitAngularVelocity(state, angvel);
        break;
    case SpinTop:
        R.setRotationFromAngleAboutNonUnitVector(
            convertDegreesToRadians(54.74), Vec3(1, 0, 1));
        pos[0] = 0.0;
        pos[1] = 2.0*hs;
        vel[0] = 0.0;
        angvel[1] = 1.5 * SimTK::Pi;
        body.setQToFitRotation(state, R);
        body.setQToFitTranslation(state, pos);
        body.setUToFitLinearVelocity(state, vel);
        body.setUToFitAngularVelocity(state, angvel);
        break;
    case Tumble:
        pos[0] = -1.5;
        pos[1] = 2.0 * hs;
        vel[0] = -1.0;
        angvel[2] = 2.0 * SimTK::Pi;
        body.setQToFitTranslation(state, pos);
        body.setUToFitLinearVelocity(state, vel);
        body.setUToFitAngularVelocity(state, angvel);
        break;
    default:
        cout << "Unrecognized set of initial conditions!" << endl;
    }
}

void
ExponentialContactTester::
checkParametersAndPropertiesEqual(const ExponentialContactForce& spr) const {
    // Get the OpenSim properties
    const ExponentialContactForce::Parameters& a =
        spr.get_contact_parameters();
    const SimTK::ExponentialSpringParameters& b = spr.getParameters();

    const SimTK::Vec3& vecA = a.get_exponential_shape_parameters();
    SimTK::Vec3 vecB;
    b.getShapeParameters(vecB[0], vecB[1], vecB[2]);
    CHECK(vecA[0] == vecB[0]);
    CHECK(vecA[1] == vecB[1]);
    CHECK(vecA[2] == vecB[2]);

    double valA, valB;
    valA = a.get_normal_viscosity();
    valB = b.getNormalViscosity();
    CHECK(valA == valB);

    valA = a.get_max_normal_force();
    valB = b.getMaxNormalForce();
    CHECK(valA == valB);

    valA = a.get_friction_elasticity();
    valB = b.getFrictionElasticity();
    CHECK(valA == valB);

    valA = a.get_friction_viscosity();
    valB = b.getFrictionViscosity();
    CHECK(valA == valB);

    valA = a.get_settle_velocity();
    valB = b.getSettleVelocity();
    CHECK(valA == valB);

    valA = a.get_initial_mu_static();
    valB = b.getInitialMuStatic();
    CHECK(valA == valB);

    valA = a.get_initial_mu_kinetic();
    valB = b.getInitialMuKinetic();
    CHECK(valA == valB);
}

void
ExponentialContactTester::
printDiscreteVariableAbstractValue(const string& pathName,
    const AbstractValue& value) const
{
    cout << pathName << " = type{" << value.getTypeName() << "} ";
    cout << value << " = ";

    // Switch depending on the type
    if (SimTK::Value<double>::isA(value)) {
        double x = SimTK::Value<double>::downcast(value);
        cout << x << endl;
    } else if (SimTK::Value<Vec3>::isA(value)) {
        Vec3 x = SimTK::Value<Vec3>::downcast(value);
        cout << x << endl;
    }
}


//=============================================================================
// Test Cases
//=============================================================================

// Execute a simulation of a bouncing block with exponential contact forces,
// recording states along the way and serializing the states upon completion.
TEST_CASE("Simulaltion")
{
    // Create the tester, build the tester model, and initialize the state.
    ExponentialContactTester tester;
    CHECK_NOTHROW(tester.buildModel());
    SimTK::State& state = tester.model->initializeState();

    // Set initial conditions
    double dz = 1.0;
    tester.whichInit = ExponentialContactTester::SpinSlide;
    tester.setInitialConditions(state, tester.blockEC->getMobilizedBody(), dz);

    // Reset the elastic anchor point for each ExponentialContactForce instance
    // Resetting the anchor points moves the anchor point directly below the
    // body station of the block. So, initially, there will be no elastic
    // friction force acting on the block.
    ForceSet& fSet = tester.model->updForceSet();
    ExponentialContactForce::resetAnchorPoints(fSet, state);

    // Integrate
    Manager manager(*tester.model);
    manager.getIntegrator().setMaximumStepSize(tester.dt_max);
    manager.setIntegratorAccuracy(tester.integ_accuracy);
    state.setTime(0.0);
    manager.initialize(state);
    manager.setWriteToStorage(true);
    std::clock_t startTime = std::clock();
    state = manager.integrate(tester.tf);
    auto runTime = 1.e3 * (std::clock() - startTime) / CLOCKS_PER_SEC;

    // Output
    int trys = manager.getIntegrator().getNumStepsAttempted();
    int steps = manager.getIntegrator().getNumStepsTaken();
    //printConditions();
    cout << "           trys:  " << trys << endl;
    cout << "          steps:  " << steps << endl;
    cout << "       cpu time:  " << runTime << " msec" << endl;

    // Check that the number of trys and steps match the expected values.
    CHECK(trys <= ExponentialContactTester::expectedTrys);
    CHECK(steps <= ExponentialContactTester::expectedSteps);

    // Serialize the states
    int precision = 10;
    const StatesTrajectory& statesTraj = tester.statesReporter->getStates();
    StatesDocument statesDocSe = statesTraj.exportToStatesDocument(
        *tester.model, "sliding simulation", precision);
    SimTK::String filename01 = "BouncingBlock_ExponentialContact_1.ostates";
    CHECK_NOTHROW(
        statesDocSe.serialize(filename01));

    // Deserialize the states
    StatesDocument statesDocDe(filename01);
    Array_<State> statesTrajDeserialized;
    CHECK_NOTHROW(
        statesDocDe.deserialize(*tester.model, statesTrajDeserialized));

    // Check that the number of State objects in the trajectories matches
    CHECK(statesTraj.getSize() == statesTrajDeserialized.size());
}


// Test that the model can be serialized and deserialized.
TEST_CASE("Model Serialization")
{
    // Create the tester and build the tester model.
    ExponentialContactTester tester;
    CHECK_NOTHROW(tester.buildModel());

    // Serialize the model with default properties and spring parameters.
    std::string fileName = "BouncingBlock_ExponentialContact_Default.osim";
    CHECK_NOTHROW(tester.model->print(fileName));

    // Deserialize the model
    Model modelCopy(fileName);

    // Check that the properties and spring parameters match the original.
    const ForceSet& fSet0 = tester.model->getForceSet();
    const ForceSet& fSet1 = modelCopy.getForceSet();
    int n = fSet1.getSize();
    for (int i = 0; i < n; ++i) {
        try {
            ExponentialContactForce& ec0 =
                dynamic_cast<ExponentialContactForce&>(fSet0.get(i));
            ExponentialContactForce& ec1 =
                dynamic_cast<ExponentialContactForce&>(fSet1.get(i));

            CHECK(ec1.getContactPlaneTransform() ==
                    ec0.getContactPlaneTransform());

            const Station& s0 = ec0.getConnectee<Station>("station");
            const Station& s1 = ec1.getConnectee<Station>("station");
            CHECK(s0.getParentFrame().getAbsolutePathString() ==
                  s1.getParentFrame().getAbsolutePathString());
            CHECK(s0.get_location() == s1.get_location());

            CHECK(ec1.getParameters() == ec0.getParameters());

        } catch (const std::bad_cast&) {
            // Nothing should happen here. Execution is just skipping any
            // OpenSim::Force that is not an ExponentialContactForce.
        }
    }

    // Alter the default spring parameters to test re-serialization.
    double delta = 0.123;
    Vec3 shape;
    ExponentialSpringParameters p = tester.sprEC[0]->getParameters();
    p.getShapeParameters(shape[0], shape[1], shape[2]);
    p.setShapeParameters(
        shape[0] + delta, shape[1] + delta, shape[2] + delta);
    p.setNormalViscosity(p.getNormalViscosity() + delta);
    p.setMaxNormalForce(p.getMaxNormalForce() + delta);
    p.setFrictionElasticity(p.getFrictionElasticity() + delta);
    p.setFrictionViscosity(p.getFrictionViscosity() + delta);
    p.setSettleVelocity(p.getSettleVelocity() + delta);
    p.setInitialMuStatic(p.getInitialMuStatic() + delta);
    p.setInitialMuKinetic(p.getInitialMuKinetic() + delta);
    n = fSet0.getSize();
    for (int i = 0; i < n; ++i) {
        try {
            ExponentialContactForce& ec =
                dynamic_cast<ExponentialContactForce&>(fSet0.get(i));
            ec.setParameters(p);

        } catch (const std::bad_cast&) {
            // Nothing should happen here. Execution is just skipping any
            // OpenSim::Force that is not an ExponentialContactForce.
        }
    }

    // Serialize the model with altered properties and spring parameters.
    fileName = "BouncingBlock_ExponentialContact_Altered.osim";
    CHECK_NOTHROW(tester.model->print(fileName));

    // Deserialize the model
    Model modelCopy2(fileName);

    // Check that the re-deserialized model has the correct spring parameters.
    const ForceSet& fSet2 = modelCopy2.getForceSet();
    n = fSet2.getSize();
    for (int i = 0; i < n; ++i) {
        try {
            ExponentialContactForce& ec0 =
                dynamic_cast<ExponentialContactForce&>(fSet0.get(i));
            ExponentialContactForce& ec2 =
                dynamic_cast<ExponentialContactForce&>(fSet2.get(i));

            CHECK(ec2.getContactPlaneTransform() ==
                ec0.getContactPlaneTransform());

            const Station& s0 = ec0.getConnectee<Station>("station");
            const Station& s2 = ec2.getConnectee<Station>("station");
            CHECK(s0.getParentFrame().getAbsolutePathString() ==
                  s2.getParentFrame().getAbsolutePathString());
            CHECK(s0.get_location() == s2.get_location());

            CHECK(ec2.getParameters() == ec0.getParameters());

        } catch (const std::bad_cast&) {
            // Nothing should happen here. Execution is just skipping any
            // OpenSim::Force that is not an ExponentialContactForce.
        }
    }

}


// Test that the discrete states of an ExponentialContactForce instance can be
// set and retrieved properly.
TEST_CASE("Discrete State Accessors")
{
    // Create the tester and build the tester model.
    ExponentialContactTester tester;
    CHECK_NOTHROW(tester.buildModel());

    // Realize the model and get the state.
    SimTK::State& state = tester.model->initSystem();

    // Check current properties/parameters of all springs are equal.
    for (int i = 0; i < tester.n; i++) {
        tester.checkParametersAndPropertiesEqual(*tester.sprEC[i]);
    }

    // Pick a contact instance to manipulate.
    ExponentialContactForce& spr = *tester.sprEC[0];

    // Declarations
    double deltaDbl = 0.1;
    Vec3 deltaVec3(deltaDbl);
    double vali{NaN}, valf{NaN};
    Vec3 veci{NaN}, vecf{NaN};

    // Static Friction Coefficient
    vali = spr.getMuStatic(state);
    spr.setMuStatic(state, vali + deltaDbl);
    valf = spr.getMuStatic(state);
    CHECK(valf == vali + deltaDbl);

    // Kinetic Friction Coefficient
    vali = spr.getMuKinetic(state);
    spr.setMuKinetic(state, vali + deltaDbl);
    valf = spr.getMuKinetic(state);
    CHECK(valf == vali + deltaDbl);

    // Sliding
    // Note that the "sliding" state is an auto-update discrete state and so
    // it is not settable. It is only retrievable. The "sliding" state is
    // updated by the ExponentialContactForce instance during simulation after
    // each successful integration step.
    // There are bounds (0 <= sliding <= 1.0) that can be checked, however.
    // In addition, retrieving the sldiing state also requites the state to be
    // realized to Stage::Dynamics or higher, so we can check that an
    // exception is thrown if the state is not realized to that stage and
    // a "get" is attempted.
    state.setTime(0.0); // Resets the system to Stage::Time
    CHECK_THROWS(vali = spr.getSliding(state));
    tester.model->getMultibodySystem().realize(state, SimTK::Stage::Dynamics);
    vali = spr.getSliding(state);
    CHECK(vali >= 0.0);
    CHECK(vali <= 1.0);

    // Elastic Anchor Point
    // Like sliding, the "anchor" state is an auto-update discrete state and
    // so it is not settable in a simple way. See comments for "sliding" above.
    // The position of an anchar point can, however, be set to correspond
    // exactly to the position of the body station of its spring.
    // Note - this is also a good check for 1) resetAnchorPoint(),
    // 2) getAnchorPointPosition(), and 3) getStationPosition().
    state.setTime(0.0); // Resets the system to Stage::Time
    CHECK_THROWS(veci = spr.getAnchorPointPosition(state));
    spr.resetAnchorPoint(state);
    tester.model->getMultibodySystem().realize(state, SimTK::Stage::Dynamics);
    veci = spr.getAnchorPointPosition(state);
    vecf = spr.getStationPosition(state);
    CHECK(vecf[0] == veci[0]);
    // vecf[1] won't be equal because the anchor point is always on the contact
    // plane while the body station is usually located above the contact plane.
    CHECK(vecf[2] == veci[2]);
}


<<<<<<< HEAD
//_____________________________________________________________________________
// Test that the contact plane property of an ExponentialContact instance can be
// set and retrieved properly. This property, along with the properties
// encapsulated in the ExponentialContact::Parameters class (see below), are
// is needed to construct an ExponentialContact instance. The 
// ExponentialContact::Parameters are tested below in the test case 
// "Spring Parameters".
TEST_CASE("Contact Plane Transform")
=======
// Test that the properties of an ExponentialContactForce instance can be
// set and retrieved properly. These properties, along with the properties
// encapsulated in the ExponentialContactForce::Parameters class (see below),
// are the variables needed to construct an ExponentialContactForce instance.
// These properties include the contact plane transform, body name, and body
// station, along with the ExponentialContactForce::Parameters, which are
// tested below in the test case "Spring Parameters".
TEST_CASE("Property Accessors")
>>>>>>> abd7da82
{
    // Create the tester and build the tester model.
    ExponentialContactTester tester;
    CHECK_NOTHROW(tester.buildModel());

    // Contact Plane
    SimTK::Rotation R;
    R.setRotationFromAngleAboutX(1.234);
    SimTK::Transform xformp;
    xformp.set(R, Vec3(0.2,0.2,0.2));
    tester.sprEC[0]->setContactPlaneTransform(xformp);
    SimTK::Transform xformf = tester.sprEC[0]->getContactPlaneTransform();
    CHECK(xformf.p() == xformp.p());
    CHECK(xformf.R() == xformp.R());
}


// Test that the underlying spring parameters of an ExponentialContactForce
// instance can be set and retrieved properly. In addition, verify that the
// corresponding OpenSim properties and the underlying parameters that belong
// to the SimTK::ExponentialSpringForce instance are kept consistent with
// one another.
TEST_CASE("Spring Parameters")
{
    // Create the tester and build the tester model.
    ExponentialContactTester tester;
    CHECK_NOTHROW(tester.buildModel());

    // Check current properties/parameters of all springs are equal.
    for (int i = 0; i < tester.n; i++) {
        tester.checkParametersAndPropertiesEqual(*tester.sprEC[i]);
    }

    // Pick a contact instance to manipulate.
    ExponentialContactForce& spr = *tester.sprEC[0];

    // Save the starting parameters.
    // Note that pi is not a reference. The underlying parameters of spr can
    // be changed without affecting pi.
    const SimTK::ExponentialSpringParameters pi = spr.getParameters();

    // Create a copy of the parameters that will be systematically modified.
    SimTK::ExponentialSpringParameters pf = pi;

    // Test equality of the Paremeter instances.
    CHECK(pf == pi);

    // Exponential Shape
    double delta = 0.1;
    Vec3 di, df;
    pf.getShapeParameters(di[0], di[1], di[2]);
    // d[0]
    pf.setShapeParameters(di[0] + delta, di[1], di[2]);
    pf.getShapeParameters(df[0], df[1], df[2]);
    CHECK(df[0] == di[0] + delta);
    CHECK(df[1] == di[1]);
    CHECK(df[2] == di[2]);
    spr.setParameters(pi);
    tester.checkParametersAndPropertiesEqual(spr);
    // d[1]
    pf.setShapeParameters(di[0], di[1] + delta, di[2]);
    pf.getShapeParameters(df[0], df[1], df[2]);
    CHECK(df[0] == di[0]);
    CHECK(df[1] == di[1] + delta);
    CHECK(df[2] == di[2]);
    spr.setParameters(pi);
    tester.checkParametersAndPropertiesEqual(spr);
    // d[2]
    pf.setShapeParameters(di[0], di[1], di[2] + delta);
    pf.getShapeParameters(df[0], df[1], df[2]);
    CHECK(df[0] == di[0]);
    CHECK(df[1] == di[1]);
    CHECK(df[2] == di[2] + delta);
    spr.setParameters(pi);
    tester.checkParametersAndPropertiesEqual(spr);
    // all at once
    pf.setShapeParameters(di[0] + delta, di[1] + delta, di[2] + delta);
    pf.getShapeParameters(df[0], df[1], df[2]);
    CHECK(df[0] == di[0] + delta);
    CHECK(df[1] == di[1] + delta);
    CHECK(df[2] == di[2] + delta);
    spr.setParameters(pf);
    tester.checkParametersAndPropertiesEqual(spr);
    spr.setParameters(pi); // now back to original
    tester.checkParametersAndPropertiesEqual(spr);

    // Normal Viscosity
    double vali, valf;
    vali = pi.getNormalViscosity();
    pf.setNormalViscosity(vali + delta);
    tester.checkParametersAndPropertiesEqual(spr);
    valf = pf.getNormalViscosity();
    CHECK(valf == vali + delta);
    spr.setParameters(pf);
    tester.checkParametersAndPropertiesEqual(spr);
    spr.setParameters(pi); // now back to original
    tester.checkParametersAndPropertiesEqual(spr);

    // Max Normal Force
    vali = pi.getMaxNormalForce();
    pf.setMaxNormalForce(vali + delta);
    valf = pf.getMaxNormalForce();
    CHECK(valf == vali + delta);
    spr.setParameters(pf);
    tester.checkParametersAndPropertiesEqual(spr);
    spr.setParameters(pi); // now back to original
    tester.checkParametersAndPropertiesEqual(spr);

    // Settle Velocity
    vali = pi.getSettleVelocity();
    pf.setSettleVelocity(vali + delta);
    valf = pf.getSettleVelocity();
    CHECK(valf == vali + delta);
    spr.setParameters(pf);
    tester.checkParametersAndPropertiesEqual(spr);
    spr.setParameters(pi); // now back to original
    tester.checkParametersAndPropertiesEqual(spr);

    // Friction Elasticity
    vali = pi.getFrictionElasticity();
    pf.setFrictionElasticity(vali + delta);
    valf = pf.getFrictionElasticity();
    CHECK(valf == vali + delta);
    spr.setParameters(pf);
    tester.checkParametersAndPropertiesEqual(spr);
    spr.setParameters(pi); // now back to original
    tester.checkParametersAndPropertiesEqual(spr);

    // Friction Viscosity
    vali = pi.getFrictionViscosity();
    pf.setFrictionViscosity(vali + delta);
    tester.checkParametersAndPropertiesEqual(spr);
    spr.setParameters(pf);
    tester.checkParametersAndPropertiesEqual(spr);
    spr.setParameters(pi); // now back to original
    tester.checkParametersAndPropertiesEqual(spr);

    // Settle Velocity
    vali = pi.getSettleVelocity();
    pf.setSettleVelocity(vali + delta);
    valf = pf.getSettleVelocity();
    CHECK(valf == vali + delta);
    spr.setParameters(pf);
    tester.checkParametersAndPropertiesEqual(spr);
    spr.setParameters(pi); // now back to original
    tester.checkParametersAndPropertiesEqual(spr);

    // Initial Static Coefficient of Friction
    vali = pi.getInitialMuStatic();
    pf.setInitialMuStatic(vali + delta);
    valf = pf.getInitialMuStatic();
    CHECK(valf == vali + delta);
    spr.setParameters(pf);
    tester.checkParametersAndPropertiesEqual(spr);
    spr.setParameters(pi); // now back to original
    tester.checkParametersAndPropertiesEqual(spr);

    // Initial Kinetic Coefficient of Friction
    vali = pi.getInitialMuKinetic();
    pf.setInitialMuKinetic(vali - delta);
    valf = pf.getInitialMuKinetic();
    CHECK(valf == vali - delta);
    spr.setParameters(pf);
    tester.checkParametersAndPropertiesEqual(spr);
    spr.setParameters(pi); // now back to original
    tester.checkParametersAndPropertiesEqual(spr);

    // Make a change to mus that should also change muk
    double musi = pi.getInitialMuStatic();
    double muki = pi.getInitialMuKinetic();
    pf.setInitialMuStatic(muki - delta);  // should enforce muk <= mus
    double musf = pf.getInitialMuStatic();
    double mukf = pf.getInitialMuKinetic();
    CHECK(musf == muki - delta);
    CHECK(mukf == musf);
    spr.setParameters(pf);
    tester.checkParametersAndPropertiesEqual(spr);
    spr.setParameters(pi); // now back to original
    tester.checkParametersAndPropertiesEqual(spr);

    // Make a change to musk that should also change mus
    musi = pi.getInitialMuStatic();
    muki = pi.getInitialMuKinetic();
    pf.setInitialMuKinetic(musi + delta);  // should enforce mus >= musk
    musf = pf.getInitialMuStatic();
    mukf = pf.getInitialMuKinetic();
    CHECK(mukf == musi + delta);
    CHECK(musf == mukf);
    spr.setParameters(pf);
    tester.checkParametersAndPropertiesEqual(spr);
    spr.setParameters(pi); // now back to original
    tester.checkParametersAndPropertiesEqual(spr);
}


/* This is not currently used in the test suite, but it is a good example of
// how to set/get discrete variables at a low level.

// The only types that are handled are double and Vec3 at this point.
// The significant changes in how Discrete Variables are handled are:
//      1. Values are now not assumed to be doubles but are AbstractValues.
//      2. Discrete variables allocated external to OpenSim are permitted.
//      3. Discrete variables may be accessed via the Component API by
//      specifying the path (e.g., path = "/forceset/Exp0/anchor").
void
ExponentialContactTester::
testDiscreteVariables(State& state, const ForceSet& fSet) {

    // Get the names
    OpenSim::Array<std::string> names = fSet.getDiscreteVariableNames();

    // Loop
    int n = names.size();
    for (int i = 0; i < n; ++i) {

        // Print values for debugging purposes.
        AbstractValue& valAbstract =
            fSet.updDiscreteVariableAbstractValue(state, names[i]);
        //printDiscreteVariableAbstractValue(names[i], valAbstract);

        // Declarations
        double tol = 1.0e-6;
        double deltaDbl = 0.1;
        Vec3 deltaVec3(deltaDbl);
        double valStartDbl{NaN};
        Vec3 valStartVec3{NaN};

        // Perturb
        if (SimTK::Value<double>::isA(valAbstract)) {
            SimTK::Value<double>& valDbl =
                SimTK::Value<double>::updDowncast(valAbstract);
            valStartDbl = valDbl;
            valDbl = valStartDbl + deltaDbl;
        } else if (SimTK::Value<Vec3>::isA(valAbstract)) {
            SimTK::Value<Vec3>& valVec3 =
                SimTK::Value<Vec3>::updDowncast(valAbstract);
            valStartVec3 = valVec3.get();
            valVec3 = valStartVec3 + deltaVec3;
        }
        //printDiscreteVariableAbstractValue(names[i], valAbstract);

        // Check that the value changed correctly
        if (SimTK::Value<double>::isA(valAbstract)) {
            SimTK::Value<double>& valDbl =
                SimTK::Value<double>::updDowncast(valAbstract);
            ASSERT_EQUAL(valDbl.get(), valStartDbl + deltaDbl, tol);
        } else if (SimTK::Value<Vec3>::isA(valAbstract)) {
            SimTK::Value<Vec3>& valVec3 =
                SimTK::Value<Vec3>::updDowncast(valAbstract);
            ASSERT_EQUAL(valVec3.get(), valStartVec3 + deltaVec3, tol);
        }

        // Restore the starting value
        if (SimTK::Value<double>::isA(valAbstract)) {
            SimTK::Value<double>& valDbl =
                SimTK::Value<double>::updDowncast(valAbstract);
            valDbl = valStartDbl;
        } else if (SimTK::Value<Vec3>::isA(valAbstract)) {
            SimTK::Value<Vec3>& valVec3 =
                SimTK::Value<Vec3>::updDowncast(valAbstract);
            valVec3 = valStartVec3;
        }
        //printDiscreteVariableAbstractValue(names[i], valAbstract);

        // Check that the value was correctly restored
        if (SimTK::Value<double>::isA(valAbstract)) {
            SimTK::Value<double>& valDbl =
                SimTK::Value<double>::updDowncast(valAbstract);
            ASSERT_EQUAL(valDbl.get(), valStartDbl, tol);
        } else if (SimTK::Value<Vec3>::isA(valAbstract)) {
            SimTK::Value<Vec3>& valVec3 =
                SimTK::Value<Vec3>::updDowncast(valAbstract);
            ASSERT_EQUAL(valVec3.get(), valStartVec3, tol);
        }

    }

}
*/<|MERGE_RESOLUTION|>--- conflicted
+++ resolved
@@ -154,19 +154,12 @@
     // Model and parts
     Model* model{NULL};
     OpenSim::Body* blockEC{NULL};
-<<<<<<< HEAD
-    OpenSim::ExponentialContact* sprEC[n]{nullptr};
+    OpenSim::ExponentialContactForce* sprEC[n]{nullptr};
     // Expected simulation results for running the Simulation test case.
     // Depending on the platform (e.g,. Windows, Linux, MacOS), the actual
     // values may be less than or equal to the expected values.
     static const int expectedTrys{1813};
     static const int expectedSteps{1247};
-=======
-    OpenSim::ExponentialContactForce* sprEC[n]{nullptr};
-    // Expected simulation results for running the Simulation test case
-    static const int expectedTrys{1796};
-    static const int expectedSteps{1237};
->>>>>>> abd7da82
 
     // Reporters
     StatesTrajectoryReporter* statesReporter{nullptr};
@@ -248,16 +241,11 @@
     std::string name = "";
     for (int i = 0; i < n; ++i) {
         name = "Exp" + std::to_string(i);
-<<<<<<< HEAD
         Station* station = new Station(*block, corner[i]);
         station->setName(fmt::format("corner_{}", i));
         block->addComponent(station);
         sprEC[i] = new OpenSim::ExponentialContact(floorXForm,
             *station, params);
-=======
-        sprEC[i] = new OpenSim::ExponentialContactForce(floorXForm,
-            block->getName(), corner[i], params);
->>>>>>> abd7da82
         sprEC[i]->setName(name);
         model->addForce(sprEC[i]);
     }
@@ -649,7 +637,6 @@
 }
 
 
-<<<<<<< HEAD
 //_____________________________________________________________________________
 // Test that the contact plane property of an ExponentialContact instance can be
 // set and retrieved properly. This property, along with the properties
@@ -658,16 +645,6 @@
 // ExponentialContact::Parameters are tested below in the test case 
 // "Spring Parameters".
 TEST_CASE("Contact Plane Transform")
-=======
-// Test that the properties of an ExponentialContactForce instance can be
-// set and retrieved properly. These properties, along with the properties
-// encapsulated in the ExponentialContactForce::Parameters class (see below),
-// are the variables needed to construct an ExponentialContactForce instance.
-// These properties include the contact plane transform, body name, and body
-// station, along with the ExponentialContactForce::Parameters, which are
-// tested below in the test case "Spring Parameters".
-TEST_CASE("Property Accessors")
->>>>>>> abd7da82
 {
     // Create the tester and build the tester model.
     ExponentialContactTester tester;
@@ -684,9 +661,9 @@
     CHECK(xformf.R() == xformp.R());
 }
 
-
-// Test that the underlying spring parameters of an ExponentialContactForce
-// instance can be set and retrieved properly. In addition, verify that the
+//_____________________________________________________________________________
+// Test that the underlying spring parameters of an ExponentialContact instance
+// can be set and retrieved properly. In addition, verify that the
 // corresponding OpenSim properties and the underlying parameters that belong
 // to the SimTK::ExponentialSpringForce instance are kept consistent with
 // one another.
