/* -------------------------------------------------------------------------- *
 *                        OpenSim:  JointReaction.cpp                         *
 * -------------------------------------------------------------------------- *
 * The OpenSim API is a toolkit for musculoskeletal modeling and simulation.  *
 * See http://opensim.stanford.edu and the NOTICE file for more information.  *
 * OpenSim is developed at Stanford University and supported by the US        *
 * National Institutes of Health (U54 GM072970, R24 HD065690) and by DARPA    *
 * through the Warrior Web program.                                           *
 *                                                                            *
 * Copyright (c) 2005-2012 Stanford University and the Authors                *
 * Author(s): Matt S. DeMers, Ajay Seth                                       *
 *                                                                            *
 * Licensed under the Apache License, Version 2.0 (the "License"); you may    *
 * not use this file except in compliance with the License. You may obtain a  *
 * copy of the License at http://www.apache.org/licenses/LICENSE-2.0.         *
 *                                                                            *
 * Unless required by applicable law or agreed to in writing, software        *
 * distributed under the License is distributed on an "AS IS" BASIS,          *
 * WITHOUT WARRANTIES OR CONDITIONS OF ANY KIND, either express or implied.   *
 * See the License for the specific language governing permissions and        *
 * limitations under the License.                                             *
 * -------------------------------------------------------------------------- */


//=============================================================================
// INCLUDES
//=============================================================================
#include <iostream>
#include <string>
#include <OpenSim/Simulation/Model/Model.h>
#include <OpenSim/Simulation/Model/Actuator.h>
#include <OpenSim/Simulation/Model/BodySet.h>
#include <OpenSim/Simulation/SimbodyEngine/SimbodyEngine.h>
#include "JointReaction.h"

using namespace OpenSim;
using namespace std;
using namespace SimTK;


//=============================================================================
// CONSTANTS
//=============================================================================



//=============================================================================
// CONSTRUCTOR(S) AND DESTRUCTOR
//=============================================================================
//_____________________________________________________________________________
/**
 * Destructor.
 * Delete any variables allocated using the "new" operator.  You will not
 * necessarily have any of these.
 */
JointReaction::~JointReaction()
{

}
//_____________________________________________________________________________
/**
 * Construct a JointReaction instance.
 *
 * @param aModel Model for which the analysis is to be run.
 */
JointReaction::JointReaction(Model *aModel) :
    Analysis(aModel),
    _forcesFileName(_forcesFileNameProp.getValueStr()),
    _jointNames(_jointNamesProp.getValueStrArray()),
    _onBody(_onBodyProp.getValueStrArray()),
    _inFrame(_inFrameProp.getValueStrArray())
{
    setNull();
}
//_____________________________________________________________________________
/**
 * Construct an object from file.
 *
 * The object is constructed from the root element of the XML document.
 * The type of object is the tag name of the XML root element.
 *
 * @param aFileName File name of the document.
 */
JointReaction::JointReaction(const std::string &aFileName):
    Analysis(aFileName, false),
    _forcesFileName(_forcesFileNameProp.getValueStr()),
    _jointNames(_jointNamesProp.getValueStrArray()),
    _onBody(_onBodyProp.getValueStrArray()),
    _inFrame(_inFrameProp.getValueStrArray())
{
    setNull();

    // Serialize from XML
    updateFromXMLDocument();

    /* The rest will be done by setModel().
    // CONSTRUCT DESCRIPTION AND LABELS
    constructDescription();
    updateBodiesToRecord();
    constructColumnLabels();

    // STORAGE
    allocateStorage();
    */
}

// Copy constrctor and virtual copy 
//_____________________________________________________________________________
/**
 * Copy constructor.
 *
 */
JointReaction::JointReaction(const JointReaction &aJointReaction):
    Analysis(aJointReaction),
    _forcesFileName(_forcesFileNameProp.getValueStr()),
    _jointNames(_jointNamesProp.getValueStrArray()),
    _onBody(_onBodyProp.getValueStrArray()),
    _inFrame(_inFrameProp.getValueStrArray())
{
    setNull();
    // COPY TYPE AND NAME
    *this = aJointReaction;
}

//=============================================================================
// OPERATORS
//=============================================================================
//-----------------------------------------------------------------------------
// ASSIGNMENT
//-----------------------------------------------------------------------------
//_____________________________________________________________________________
/**
 * Assign this object to the values of another.
 *
 * @return Reference to this object.
 */
JointReaction& JointReaction::
operator=(const JointReaction &aJointReaction)
{
    // Base Class
    Analysis::operator=(aJointReaction);

    // Member Variables
    _forcesFileName = aJointReaction._forcesFileName;
    _jointNames = aJointReaction._jointNames;
    _onBody = aJointReaction._onBody;
    _inFrame = aJointReaction._inFrame;
    _useForceStorage = aJointReaction._useForceStorage;
    _storeActuation = NULL;
    return(*this);
}

//_____________________________________________________________________________
/**
 * SetNull().
 */
void JointReaction::
setNull()
{
    setAuthors("Matt S. DeMers, Ajay Seth");
    setupProperties();

    // Property Default Values that are set if the associated fields are
    // omitted from the setup file.
    _forcesFileName = "";
    _useForceStorage = false;
    _jointNames.setSize(1);
    _jointNames[0] = "ALL";
    _onBody.setSize(1);
    _onBody[0]= "child";
    _inFrame.setSize(1);
    _inFrame[0] = "ground";

    _storeActuation = NULL;

}
//_____________________________________________________________________________
/**
 * Set up the properties for the analysis.
 *
 * The name give to each property is the tag that will be used in the XML
 * file.  The comment will appear before the property in the XML file.
 * In addition, the comments are used for tool tips in the OpenSim GUI.
 *
 * All properties are added to the property set.  Once added, they can be
 * read in and written to file.
 */
void JointReaction::
setupProperties()
{

    _forcesFileNameProp.setName("forces_file");
    _forcesFileNameProp.setComment("The name of a file containing forces storage."
        "If a file name is provided, the applied forces for all actuators will be constructed "
        "from the forces_file instead of from the states.  This option should be used "
        "to calculated joint loads from static optimization results.");
    _propertySet.append(&_forcesFileNameProp);

    _jointNamesProp.setName("joint_names");
    _jointNamesProp.setComment("Names of the joints on which to perform the analysis."
        "The key word 'All' indicates that the analysis should be performed for all bodies.");
    _propertySet.append(&_jointNamesProp);

    _onBodyProp.setName("apply_on_bodies");
    _onBodyProp.setComment("Choice of body (parent or child) for which the reaction "
        "loads are calculated.  Child body is default.  If the array has one entry only, "
        "that selection is applied to all chosen joints.");
    _propertySet.append(&_onBodyProp);

    _inFrameProp.setName("express_in_frame");
    _inFrameProp.setComment("Choice of frame (ground, parent, or child) in which the calculated "
        "reactions are expressed.  ground body is default.  If the array has one entry only, "
        "that selection is applied to all chosen joints.");
    _propertySet.append(&_inFrameProp);
}

//=============================================================================
// CONSTRUCTION METHODS
//=============================================================================
//_____________________________________________________________________________
/**
 * Setup the ReactionList which controls the joints included in the analysis,
 * the bodies the loads are applied to, and the frames the loads are expressed
 * in.
 */
void JointReaction::setupReactionList()
{
    /* check length of property arrays.  if one is empty, set it to default*/
    if(_jointNames.getSize() == 0) {
        cout << "\nNo joints are specified in joint_names.  Setting to ALL\n";
        _jointNames.setSize(1);
        _jointNames[0] = "ALL";}
    if(_onBody.getSize() == 0) {
        cout << "\nNo bodies are specified in apply_on_bodies.  Setting to child\n";
        _onBody.setSize(1);
        _onBody[0] = "child";}
    if(_inFrame.getSize() == 0) {
        cout << "\nNo bodies are specified in express_in_frame.  Setting to ground\n";
        _inFrame.setSize(1);
        _inFrame[0] = "ground";}

    /* get the joint set and  body set from the dynamics engine model*/
    const JointSet& jointSet = _model->getJointSet();
    const BodySet& bodySet = _model->getBodySet();
    int numJoints = jointSet.getSize();
    int numBodies = bodySet.getSize();

    /* get the ground body index in the body set*/
    int groundIndex = bodySet.getIndex("ground", 0);

    /* check if jointNames is specified to "ALL".  if yes, setup to 
    *  compute reactions loads for all joints*/
    std::string firstNameEntry = _jointNames.get(0);
    // convert to upper case
    std::transform(firstNameEntry.begin(),firstNameEntry.end(),firstNameEntry.begin(), ::toupper);
    if (firstNameEntry == "ALL") {
        _jointNames.setSize(numJoints);
        for(int i=0;i<numJoints;i++) {
            Joint& joint = jointSet.get(i);
            _jointNames.set(i, joint.getName());
        }
    }
    int numJointNames = _jointNames.getSize();
    /* check that the _onBody Array and _inFrame Array are either the same length as 
    *  the _jointNames Array or are of lenght 1.  If not, set lengths to default of 1 and 
    *  set the values so that all reactions will be reported on the child body, expressed  
    *  in the ground frame.*/
    if (_onBody.getSize() == 1);
    else if (_onBody.getSize() != numJointNames) {
        cout << "\n WARNING: apply_on_bodies list is not the same length as joint_names."
            <<"\n All reaction loads will be reported on the child bodies.\n";
        _onBody.setSize(1);
        _onBody[0]= "child";}

    if (_inFrame.getSize() == 1);
    else if (_inFrame.getSize() != numJointNames) {
        cout << "\n WARNING: express_in_frame list is not the same length as joint_names."
            <<"\n All reaction loads will be reported in the child body frames.\n";
        _inFrame.setSize(1);
        _inFrame[0] = "ground";}
    

    /* setup the JointReactionKey and, for valid joint names, determine and set the 
    *  reactionIndex, onBodyIndex, and inFrameIndex of each JointReactionKey */

    _reactionList.setSize(0);
    int listNotEmptyFlag = 0;
    for (int i=0; i<_jointNames.getSize();i++) {
        JointReactionKey currentJoint;
        int validJointFlag = 0;
        for (int j=0; j<numJoints; j++) {
            Joint& joint = jointSet.get(j);
            if (_jointNames.get(i) == joint.getName()) {
                validJointFlag++;
                listNotEmptyFlag++;
                currentJoint.jointName = joint.getName();
                const std::string& childName = joint.getChildBodyName();
                int childIndex = bodySet.getIndex(childName, 0);
                const std::string& parentName = joint.getParentBodyName();
                int parentIndex = bodySet.getIndex(parentName, 0);

                /* set index that correponds to the appropriate index of the 
                *  computeReactions arguements forcesVec and momentsVec.*/
                currentJoint.reactionIndex = childIndex;

                /* set the onBodyIndex to either the parent or child body*/
                std::string whichBody ="child";
                if (_onBody.getSize() == 1) {
                    whichBody = _onBody[0];
                    }
                else whichBody = _onBody[i];
                
                //convert whichBody to lower case
                std::transform(whichBody.begin(),whichBody.end(),whichBody.begin(),::tolower);

                if (whichBody == "parent") {
                    currentJoint.onBodyIndex = parentIndex;}
                else if(whichBody == "child") {currentJoint.onBodyIndex = childIndex;}
                else {
                    currentJoint.onBodyIndex = childIndex;
                    cout << "\nWARNING:  " << whichBody << " is not a valid choice for apply_on_body";
                    cout << "\nSetting to apply " << currentJoint.jointName << " load to the child body.\n";}

                /* set the inFrameIndex to either the ground, child, or parent*/
                std::string whichFrame = "ground";
                if (_inFrame.getSize() == 1) {
                    whichFrame = _inFrame[0];}
                else whichFrame = _inFrame[i];

                // convert to lower case
                std::transform(whichFrame.begin(),whichFrame.end(),whichFrame.begin(),::tolower);


                if (whichFrame == "child") {
                    currentJoint.inFrameIndex = childIndex;}
                else if (whichFrame == "parent") {
                    currentJoint.inFrameIndex = parentIndex;}
                else if (whichFrame == "ground") {currentJoint.inFrameIndex = groundIndex;}
                else {
                    currentJoint.inFrameIndex = groundIndex;
                    cout << "\nWARNING:  " << whichFrame << " is not a valid choice for express_in_frame";
                    cout << "\nSetting to express " << currentJoint.jointName << " load in the ground frame.\n";}

                _reactionList.append(currentJoint);
                break;
            }
        }
        if(validJointFlag == 0) {
            cout << "\nWARNING: " << _jointNames.get(i) << " is not a valid joint.  Ignoring this entry.\n";
        }
        
    }
    if(listNotEmptyFlag ==0) {
        cout << "\nWARNING: No valid joint names were found.\n"
            << "Setting up _reactionList to include all joints in the model.\n";
        _jointNames.setSize(1);
        _jointNames[0] = "ALL";
        setupReactionList();
    }
}
    



//_____________________________________________________________________________
/**
 * Construct a description for the joint reaction loads files.
 */
void JointReaction::
constructDescription()
{
    string descrip;

    descrip = "\nThis file contains the reaction forces and moments\n";
    descrip += "applied to the specified body of a joint pair and expressed  ";
    descrip += "in the specified reference frame.\n";
    descrip += "\nUnits are S.I. units (seconds, meters, Newtons, ...)";

    setDescription(descrip);
    
}

//_____________________________________________________________________________
/**
 * Construct column labels for the output results.
 *
 * For analyses that run during a simulation, the first column is almost
 * always time.  For the purpose of example, the code below adds labels
 * appropriate for recording the translation and orientation of each
 * body in the model.
 *
 * This method needs to be called as necessary to update the column labels.
 */
void JointReaction::
constructColumnLabels()
{
    if(_model==NULL) return;

    Array<string> labels;
    labels.append("time");

    const BodySet& bodySet = _model->getBodySet();
    int numBodies = bodySet.getSize();
    int numOutputJoints = _reactionList.getSize();
    //  For each joint listed in _reactionList, append 3 column labels for forces
    //  and 3 column labels for moments.
    for(int i=0; i<numOutputJoints; i++) {
        std::string jointName = _reactionList.get(i).jointName;
        std::string onBodyName = bodySet.get(_reactionList.get(i).onBodyIndex).getName();
        std::string inFrameName = bodySet.get(_reactionList.get(i).inFrameIndex).getName();
        std::string labelRoot = jointName + "_on_" + onBodyName + "_in_" + inFrameName;
        labels.append(labelRoot + "_fx");
        labels.append(labelRoot + "_fy");
        labels.append(labelRoot + "_fz");
        labels.append(labelRoot + "_mx");
        labels.append(labelRoot + "_my");
        labels.append(labelRoot + "_mz");
        labels.append(labelRoot + "_px");
        labels.append(labelRoot + "_py");
        labels.append(labelRoot + "_pz");
    }

    setColumnLabels(labels);
}

//_____________________________________________________________________________
/**
 * Load actuation storage from file.
 *
 * If called, this method sets _storeActuation to the
 * forces data in _forcesFileName
 */
void JointReaction::
loadForcesFromFile()
{
    delete _storeActuation; _storeActuation = NULL;
    // check if the forces storage file name is valid and, if so, load the file into storage
    if(_forcesFileNameProp.isValidFileName()) {
        
        cout << "\nLoading actuator forces from file " << _forcesFileName << "." << endl;
        _storeActuation = new Storage(_forcesFileName);
        int storeSize = _storeActuation->getSmallestNumberOfStates();
        
        cout << "Found " << storeSize << " actuator forces with time stamps ranging from "
            << _storeActuation->getFirstTime() << " to " << _storeActuation->getLastTime() << "." << endl;

        // check if actuator set and forces file have the same actuators
        bool _containsAllActuators = true;
        int actuatorSetSize = _model->getActuators().getSize();
        if(actuatorSetSize > storeSize){
            cout << "The forces file does not contain enough actuators." << endl;
            _containsAllActuators = false;
        }
        else {
            for(int actuatorIndex=0;actuatorIndex<actuatorSetSize;actuatorIndex++)
            {
                std::string actuatorName = _model->getActuators().get(actuatorIndex).getName();
                int storageIndex = _storeActuation->getStateIndex(actuatorName,0);
                if(storageIndex == -1) {
                    cout << "\nThe actuator " << actuatorName << " was not found in the forces file." << endl;
                    _containsAllActuators = false;
                }
            }
        }

        if(_containsAllActuators) {
            if(storeSize> actuatorSetSize) cout << "\nWARNING:  The forces file contains actuators that are not in the model's actuator set." << endl;
            _useForceStorage = true;
            cout << "WARNING:  Ignoring fiber lengths and activations from the states since " << _forcesFileNameProp.getName() << " is also set." << endl;
            cout << "Actuator forces will be constructed from " << _forcesFileName << "." << endl;
        }
        else {
            _useForceStorage = false;
            cout << "Actuator forces will be constructed from the states." << endl;
        }
    }

    else {
        cout << "WARNING:  " << _forcesFileNameProp.getName() << " is not a valid file name." << endl;
        cout << "Actuator forces will be constructed from the states." << endl;
        _useForceStorage = false;
    }
}

//_____________________________________________________________________________
/**
 * Set up storage objects.
 *
 * The storage objects in the analysis are used to record
 * the results of the analysis and write them to file.  
 */
void JointReaction::
setupStorage()
{
    // Reaction Loads
    _storeReactionLoads.reset(0);
    _storeReactionLoads.setName("Joint Reaction Loads");
    _storeReactionLoads.setDescription(getDescription());
    _storeReactionLoads.setColumnLabels(getColumnLabels());

    // Actuator forces - if a forces file is specified, load the forces storage data to _storeActuation
    if(!(_forcesFileName == "")) loadForcesFromFile();

}


//=============================================================================
// GET AND SET
//=============================================================================
//_____________________________________________________________________________
/**
 * Set the model for which this analysis is to be run.
 *
 * Sometimes the model on which an analysis should be run is not available
 * at the time an analysis is created.  Or, you might want to change the
 * model.  This method is used to set the model on which the analysis is
 * to be run.
 *
 * @param aModel Model pointer
 */
void JointReaction::
setModel(Model& aModel)
{
    // SET THE MODEL IN THE BASE CLASS
    Analysis::setModel(aModel);

    // UPDATE VARIABLES IN THIS CLASS
    setupReactionList();
    constructDescription();
    constructColumnLabels();

    int numJoints = _reactionList.getSize();
    // set size of working array of loads.  Each load has 3 components each
    // for force, moment, and point of application
    _Loads.setSize(9*numJoints);
}


//=============================================================================
// ANALYSIS
//=============================================================================
//_____________________________________________________________________________
/**
 * Compute and record the results.
 *
 * This method computes the reaction loads at all joints in the model, then
 * truncates the results to contain only the loads at the requested joints
 * and finally, if necessary, modifies the loads to be acting on the specified
 * body and expressed in the specified frame
 *
 * @param aT Current time in the simulation.
 * @param aX Current values of the controls.
 * @param aY Current values of the states.
 */
int JointReaction::
record(const SimTK::State& s)
{
    /** if a forces file is specified replace the computed actuation with the 
        forces from storage.*/
    SimTK::State s_analysis = s;

    _model->updMultibodySystem().realize(s_analysis, s.getSystemStage());
    if(_useForceStorage){

        const Set<Actuator> *actuatorSet = &_model->getActuators();
        int nA = actuatorSet->getSize();
        Array<double> forces(0,nA);
        _storeActuation->getDataAtTime(s.getTime(),nA,forces);
        int storageIndex = -1;
        for(int actuatorIndex=0;actuatorIndex<nA;actuatorIndex++)
        {
            //Actuator* act = dynamic_cast<Actuator*>(&_forceSet->get(actuatorIndex));
            std::string actuatorName = actuatorSet->get(actuatorIndex).getName();
            storageIndex = _storeActuation->getStateIndex(actuatorName, 0);
            if(storageIndex == -1){
                cout << "The actuator, " << actuatorName << ", was not found in the forces file." << endl;
                break;
            }
            const ScalarActuator* act = dynamic_cast<const ScalarActuator*>(&actuatorSet[actuatorIndex]);
            if (act){
<<<<<<< HEAD
                act->overrideForce(s_analysis, true);
                act->setOverrideForce(s_analysis, forces[storageIndex]);
=======
                act->overrideActuation(s_analysis, true);
                act->setOverrideActuation(s_analysis, forces[storageIndex]);
>>>>>>> b5672d1b
            }
        }
    }
    // VARIABLES
    int numBodies = _model->getNumBodies();

    /** define 2 variable length vectors of Vec3 vectors to contain calculated  
    *   forces and moments for all the bodies in the model */
    Vector_<Vec3> allForcesVec(numBodies);
    Vector_<Vec3> allMomentsVec(numBodies);
    double Mass = 0.0;

    //// BodySet and JointSet and ground body index
    const BodySet& bodySet = _model->getBodySet();
    const JointSet& jointSet = _model->getJointSet();
    Body &ground = _model->getSimbodyEngine().getGroundBody();
    int groundIndex = bodySet.getIndex(ground.getName());

    /* Calculate All joint reaction forces and moments.
    *  Applied to child bodies, expressed in ground frame.  
    *  computeReactions realizes to the acceleration stage internally
    *  so you don't have to call realize in this analysis.*/ 
    _model->getSimbodyEngine().computeReactions(s_analysis, allForcesVec, allMomentsVec);

    /* retrieved desired joint reactions, convert to desired bodies, and convert
    *  to desired reference frames*/
    int numOutputJoints = _reactionList.getSize();
    Vector_<Vec3> forcesVec(numOutputJoints), momentsVec(numOutputJoints), pointsVec(numOutputJoints);
    for(int i=0; i<numOutputJoints; i++) {
        JointReactionKey currentKey = _reactionList[i];
        const Joint& joint = jointSet.get(currentKey.jointName);
        Vec3 force = allForcesVec[currentKey.reactionIndex];
        Vec3 moment = allMomentsVec[currentKey.reactionIndex];
        Body& expressedInBody = bodySet.get(currentKey.inFrameIndex);
        // find the point of application of the joint load on the child
        Vec3 childLocation = joint.getLocationInChild();
        // and find it's current location in the ground reference frame
        Vec3 childLocationInGlobal(0,0,0);
        _model->getSimbodyEngine().getPosition(s_analysis, joint.getChildBody(), childLocation,childLocationInGlobal);
        // set the point of application to the joint location in the child body
        Vec3 pointOfApplication(0,0,0);
        
        // check if the load on the child needs to be converted to an equivalent
        // load on the parent body.
        if(currentKey.onBodyIndex != currentKey.reactionIndex){
            /*Take reaction load from child and apply on parent*/
            force = -force;
            moment = -moment;
            Vec3 parentLocation(0,0,0);
            
            parentLocation = joint.getLocationInParent();
            Vec3 parentLocationInGlobal(0,0,0);
            //_model->getSimbodyEngine().getPosition(s_analysis, joint.getBody(), childLocation,childLocationInGlobal);
            _model->getSimbodyEngine().getPosition(s_analysis,joint.getParentBody(), parentLocation, parentLocationInGlobal);

            // define vector from the mobilizer location on the child to the location on the parent
            Vec3 translation = parentLocationInGlobal - childLocationInGlobal;
            // find equivalent moment if the load is shifted to the parent loaction
            moment -= translation % force;

            // reset the point of application to the joint location in the parent expressed in ground
            pointOfApplication = parentLocationInGlobal;
        }
        else{
            // set the point of application to the joint laction in the child expressed in ground
            pointOfApplication = childLocationInGlobal;
        }
        /* express loads in the desired reference frame*/
        _model->getSimbodyEngine().transform(s_analysis,ground,force,expressedInBody,force);
        _model->getSimbodyEngine().transform(s_analysis,ground,moment,expressedInBody,moment);
        _model->getSimbodyEngine().transformPosition(s_analysis,ground,pointOfApplication,expressedInBody,pointOfApplication);

        /* place results in the truncated loads vectors*/
        forcesVec[i] = force;
        momentsVec[i] = moment;
        pointsVec[i] = pointOfApplication;
    }

    /* fill out row construction array*/
    for(int i=0;i<numOutputJoints;i++) {
        int I = 9*i;
        for(int j=0;j<3;j++) {
            _Loads[I+j] = forcesVec[i][j];
            _Loads[I+j+3] = momentsVec[i][j];
            _Loads[I+j+6] = pointsVec[i][j];
        }
    }
    /* Write the reaction data to storage*/
    _storeReactionLoads.append(s.getTime(),_Loads.getSize(),&_Loads[0]);


    return(0);
}
//_____________________________________________________________________________
/**
 * This method is called at the beginning of an analysis so that any
 * necessary initializations may be performed.
 *
 * This method is meant to be called at the begining of an integration 
 *
 * @param s reference to the current state
 *
 * @return -1 on error, 0 otherwise.
 */
int JointReaction::
begin(SimTK::State& s)
{
    if(!proceed()) return(0);
    // Read forces file here rather than during initialization
    setupStorage();

    // RESET STORAGE
    _storeReactionLoads.reset(s.getTime());

    // RECORD
    int status = 0;
    if(_storeReactionLoads.getSize()<=0) {
        status = record(s);
    }

    return(status);
}
//_____________________________________________________________________________
/**
 * This method is called to perform the analysis.  It can be called during
 * the execution of a forward integrations or after the integration by
 * feeding it the necessary data.
 *
 *
 * @param s reference to the current stateaClientData General use pointer for sending in client data.
 *
 * @return -1 on error, 0 otherwise.
 */
int JointReaction::
step( const SimTK::State& s, int stepNumber)
{
    if(!proceed(stepNumber)) return(0);

    record(s);

    return(0);
}
//_____________________________________________________________________________
/**
 * This method is called at the end of an analysis so that any
 * necessary finalizations may be performed.
 *
 * @param s reference to the current state
 *
 * @return -1 on error, 0 otherwise.
 */
int JointReaction::
end(SimTK::State& s)
{
    if(!proceed()) return(0);

    record(s);

    return(0);
}




//=============================================================================
// IO
//=============================================================================
//_____________________________________________________________________________
/**
 * Print results.
 * 
 * The file names are constructed as
 * aDir + "/" + aBaseName + "_" + ComponentName + aExtension
 *
 * @param aDir Directory in which the results reside.
 * @param aBaseName Base file name.
 * @param aDT Desired time interval between adjacent storage vectors.  Linear
 * interpolation is used to print the data out at the desired interval.
 * @param aExtension File extension.
 *
 * @return 0 on success, -1 on error.
 */
int JointReaction::
printResults(const string &aBaseName,const string &aDir,double aDT,
                 const string &aExtension)
{
    // Reaction Loads
    Storage::printResult(&_storeReactionLoads,aBaseName+"_"+getName()+"_ReactionLoads",aDir,aDT,aExtension);

    return(0);
}

<|MERGE_RESOLUTION|>--- conflicted
+++ resolved
@@ -578,13 +578,8 @@
             }
             const ScalarActuator* act = dynamic_cast<const ScalarActuator*>(&actuatorSet[actuatorIndex]);
             if (act){
-<<<<<<< HEAD
-                act->overrideForce(s_analysis, true);
-                act->setOverrideForce(s_analysis, forces[storageIndex]);
-=======
                 act->overrideActuation(s_analysis, true);
                 act->setOverrideActuation(s_analysis, forces[storageIndex]);
->>>>>>> b5672d1b
             }
         }
     }
