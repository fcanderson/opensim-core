/* -------------------------------------------------------------------------- *
 *                   OpenSim:  StaticOptimizationTarget.cpp                   *
 * -------------------------------------------------------------------------- *
 * The OpenSim API is a toolkit for musculoskeletal modeling and simulation.  *
 * See http://opensim.stanford.edu and the NOTICE file for more information.  *
 * OpenSim is developed at Stanford University and supported by the US        *
 * National Institutes of Health (U54 GM072970, R24 HD065690) and by DARPA    *
 * through the Warrior Web program.                                           *
 *                                                                            *
 * Copyright (c) 2005-2012 Stanford University and the Authors                *
 * Author(s): Frank C. Anderson                                               *
 *                                                                            *
 * Licensed under the Apache License, Version 2.0 (the "License"); you may    *
 * not use this file except in compliance with the License. You may obtain a  *
 * copy of the License at http://www.apache.org/licenses/LICENSE-2.0.         *
 *                                                                            *
 * Unless required by applicable law or agreed to in writing, software        *
 * distributed under the License is distributed on an "AS IS" BASIS,          *
 * WITHOUT WARRANTIES OR CONDITIONS OF ANY KIND, either express or implied.   *
 * See the License for the specific language governing permissions and        *
 * limitations under the License.                                             *
 * -------------------------------------------------------------------------- */

/* Note: This code was originally developed by Realistic Dynamics Inc. 
 * Author: Frank C. Anderson 
 */


//=============================================================================
// INCLUDES
//=============================================================================
#include <stdlib.h>
#include <stdio.h>
#include <OpenSim/Simulation/Model/Model.h>
#include <OpenSim/Simulation/Model/ActivationFiberLengthMuscle.h>
#include <OpenSim/Simulation/Model/ForceSet.h>
#include <OpenSim/Simulation/SimbodyEngine/Coordinate.h>
#include "StaticOptimizationTarget.h"
#include <iostream>

using namespace OpenSim;
using namespace std;
using SimTK::Vector;
using SimTK::Matrix;
using SimTK::Real;

#define USE_LINEAR_CONSTRAINT_MATRIX

const double StaticOptimizationTarget::SMALLDX = 1.0e-14;
//const double StaticOptimizationTarget::_activationExponent = 2.0;
 
//==============================================================================
// CONSTRUCTOR
//==============================================================================
//______________________________________________________________________________
/**
 * Construct an optimization target.
 *
 * @param aNP The number of parameters.
 * @param aNC The number of constraints.
 * @param aT Current time in the integration.
 * @param aX Current control values.
 * @param aY Current states.
 * @param aDYDT Current state derivatives.
 */
StaticOptimizationTarget::
StaticOptimizationTarget(const SimTK::State& s, Model *aModel,int aNP,int aNC, bool useMusclePhysiology)
{

    // ALLOCATE STATE ARRAYS
    _recipAreaSquared.setSize(aNP);
    _recipOptForceSquared.setSize(aNP);
    _optimalForce.setSize(aNP);
    _useMusclePhysiology=useMusclePhysiology;

    setModel(*aModel);
    setNumParams(aNP);
    setNumConstraints(aNC);
    setActivationExponent(2.0);
    computeActuatorAreas(s);

    // Gather indices into speed set corresponding to the unconstrained degrees of freedom (for which we will set acceleration constraints)
    _accelerationIndices.setSize(0);
    const CoordinateSet& coordSet = _model->getCoordinateSet();
    for(int i=0; i<coordSet.getSize(); i++) {
        const Coordinate& coord = coordSet.get(i);
        if(!coord.isConstrained(s)) {
            _accelerationIndices.append(i);
        }
    }

}


//==============================================================================
// CONSTRUCTION
//==============================================================================
bool StaticOptimizationTarget::
prepareToOptimize(SimTK::State& s, double *x)
{
    // COMPUTE MAX ISOMETRIC FORCE
    const ForceSet& fSet = _model->getForceSet();
    
    for(int i=0, j=0;i<fSet.getSize();i++) {
        ScalarActuator* act = dynamic_cast<ScalarActuator*>(&fSet.get(i));
         if( act ) {
             double fOpt;
             Muscle *mus = dynamic_cast<Muscle*>(&fSet.get(i));
             if( mus ) {
                //ActivationFiberLengthMuscle *aflmus = dynamic_cast<ActivationFiberLengthMuscle*>(mus);
                if(mus && _useMusclePhysiology) {
                    _model->setAllControllersEnabled(true);
                    fOpt = mus->calcInextensibleTendonActiveFiberForce(s, 1.0);
                    _model->setAllControllersEnabled(false);
                } else {
                    fOpt = mus->getMaxIsometricForce();
                }
             } else {
                  fOpt = act->getOptimalForce();
             }
            _optimalForce[j++] = fOpt;
         }
    }

#ifdef USE_LINEAR_CONSTRAINT_MATRIX
    //cout<<"Computing linear constraint matrix..."<<endl;
    int np = getNumParameters();
    int nc = getNumConstraints();

    _constraintMatrix.resize(nc,np);
    _constraintVector.resize(nc);

    Vector pVector(np), cVector(nc);

    // Build linear constraint matrix and constant constraint vector
    pVector = 0;
    computeConstraintVector(s, pVector,_constraintVector);

    for(int p=0; p<np; p++) {
        pVector[p] = 1;
        computeConstraintVector(s, pVector, cVector);
        for(int c=0; c<nc; c++) _constraintMatrix(c,p) = (cVector[c] - _constraintVector[c]);
        pVector[p] = 0;
    }
#endif

    // return false to indicate that we still need to proceed with optimization
    return false;
}
//==============================================================================
// SET AND GET
//==============================================================================
//------------------------------------------------------------------------------
// MODEL
//------------------------------------------------------------------------------
///______________________________________________________________________________
/**
 * Set the model.
 *
 * @param aModel Model.
 */
void StaticOptimizationTarget::
setModel(Model& aModel)
{
    _model = &aModel;
}
//------------------------------------------------------------------------------
// STATES STORAGE
//------------------------------------------------------------------------------
///______________________________________________________________________________
/**
 * Set the states storage.
 *
 * @param aStatesStore States storage.
 */
void StaticOptimizationTarget::
setStatesStore(const Storage *aStatesStore)
{
    _statesStore = aStatesStore;
}
//------------------------------------------------------------------------------
// STATES SPLINE SET
//------------------------------------------------------------------------------
///______________________________________________________________________________
/**
 * Set the states spline set.
 *
 * @param aStatesSplineSet States spline set.
 */
void StaticOptimizationTarget::
setStatesSplineSet(GCVSplineSet aStatesSplineSet)
{
    _statesSplineSet = aStatesSplineSet;
}

//------------------------------------------------------------------------------
// CONTROLS
//------------------------------------------------------------------------------
///______________________________________________________________________________
/**
 * Set the number of paramters.
 *
 * The number of parameters can be set at any time.  However, the perturbation
 * sizes for the parameters (i.e., _dx) is destroyed.  Therefore, the
 * perturbation sizes must be reset.
 *
 * @param aNP Number of parameters.
 * @see setDX()
 */
void StaticOptimizationTarget::
setNumParams(const int aNP)
{
    setNumParameters(aNP);
    _dx.setSize(getNumParameters());
}

//------------------------------------------------------------------------------
// CONSTRAINTS
//------------------------------------------------------------------------------
///______________________________________________________________________________
/**
 * Set the number of constraints.
 *
 * @param aNC Number of constraints.
 */
void StaticOptimizationTarget::
setNumConstraints(const int aNC)
{
    // There are only linear equality constraints.
    setNumEqualityConstraints(aNC);
    setNumLinearEqualityConstraints(aNC);
}   

//------------------------------------------------------------------------------
// DERIVATIVE PERTURBATION SIZES
//------------------------------------------------------------------------------
//______________________________________________________________________________
/**
 * Set the derivative perturbation size.
 */
void StaticOptimizationTarget::
setDX(int aIndex,double aValue)
{
    // VALIDATE VALUE
    validatePerturbationSize(aValue);

    // SET VALUE (use get to do bounds checking)
    _dx.updElt(aIndex) = aValue;
}
//______________________________________________________________________________
/**
 * Set the derivative perturbation size for all controls.
 */
void StaticOptimizationTarget::
setDX(double aValue)
{
    // VALIDATE VALUE
    validatePerturbationSize(aValue);

    // SET VALUE
    for(int i=0;i<getNumParameters();i++) _dx.updElt(i) = aValue;
}
//______________________________________________________________________________
/**
 * Get the derivative perturbation size.
 */
double StaticOptimizationTarget::
getDX(int aIndex)
{
    return _dx.get(aIndex);
}
//______________________________________________________________________________
/**
 * Get a pointer to the vector of derivative perturbation sizes.
 */
double* StaticOptimizationTarget::
getDXArray()
{
    return &_dx[0];
}

//______________________________________________________________________________
/**
 * Get an optimal force.
 */
void StaticOptimizationTarget::
getActuation(SimTK::State& s, const SimTK::Vector &parameters, SimTK::Vector &forces)
{
    //return(_optimalForce[aIndex]);
    const ForceSet& fs = _model->getForceSet();
    SimTK::Vector tempAccel(getNumConstraints());
    computeAcceleration(s, parameters, tempAccel);
    for(int i=0,j=0;i<fs.getSize();i++) {
        ScalarActuator* act = dynamic_cast<ScalarActuator*>(&fs.get(i));
<<<<<<< HEAD
        if( act )forces(j++) = act->getForce(s);
=======
        if( act )forces(j++) = act->getActuation(s);
>>>>>>> b5672d1b
    }
}
//==============================================================================
// UTILITY
//==============================================================================
//______________________________________________________________________________
/**
 * Ensure that a derivative perturbation is a valid size
 */
void StaticOptimizationTarget::
validatePerturbationSize(double &aSize)
{
    if(aSize<SMALLDX) {
        printf("StaticOptimizationTarget.validatePerturbationSize: WARNING- ");
        printf("dx size too small (%le).\n",aSize);
        printf("\tResetting dx=%le.\n",SMALLDX);
        aSize = SMALLDX;
    }
}
//______________________________________________________________________________
/**
 */
void StaticOptimizationTarget::
printPerformance(const SimTK::State& s, double *parameters)
{
    double p;
    setCurrentState( &s );
    objectiveFunc(SimTK::Vector(getNumParameters(),parameters,true),true,p);
    SimTK::Vector constraints(getNumConstraints());
    constraintFunc(SimTK::Vector(getNumParameters(),parameters,true),true,constraints);
    cout << endl;
    cout << "time = " << s.getTime() <<" Performance =" << p << 
    " Constraint violation = " << sqrt(~constraints*constraints) << endl;
}

//______________________________________________________________________________
/**
 */
void StaticOptimizationTarget::
computeActuatorAreas(const SimTK::State& s )
{
    // COMPUTE ACTUATOR AREAS
    ForceSet& forceSet = _model->updForceSet();
    for(int i=0, j=0;i<forceSet.getSize();i++) {
        ScalarActuator *act = dynamic_cast<ScalarActuator*>(&forceSet.get(i));
        if( act ) {
<<<<<<< HEAD
             act->setForce(s, 1.0);
=======
             act->setActuation(s, 1.0);
>>>>>>> b5672d1b
             _recipAreaSquared[j] = act->getStress(s);
             _recipAreaSquared[j] *= _recipAreaSquared[j];
             j++;
        }
    }
}

//=============================================================================
// STATIC DERIVATIVES
//=============================================================================
//_____________________________________________________________________________
/**
 * Compute derivatives of a constraint with respect to the
 * controls by central differences.
 *
 * @param dx An array of control perturbation values.
 * @param x Values of the controls at time t.
 * @param ic Index of the constraint.
 * @param dcdx The derivatives of the constraints.
 *
 * @return -1 if an error is encountered, 0 otherwize.
 */
int StaticOptimizationTarget::
CentralDifferencesConstraint(const StaticOptimizationTarget *aTarget,
    double *dx,const Vector &x,Matrix &jacobian)
{
    if(aTarget==NULL) return(-1);

    // INITIALIZE CONTROLS
    int nx = aTarget->getNumParameters(); if(nx<=0) return(-1);
    int nc = aTarget->getNumConstraints(); if(nc<=0) return(-1);
    Vector xp=x;
    Vector cf(nc),cb(nc);

    // INITIALIZE STATUS
    int status = -1;

    // LOOP OVER CONTROLS
    for(int i=0;i<nx;i++) {

        // PERTURB FORWARD
        xp[i] = x[i] + dx[i];
        status = aTarget->constraintFunc(xp,true,cf);
        if(status<0) return(status);

        // PERTURB BACKWARD
        xp[i] = x[i] - dx[i];
        status = aTarget->constraintFunc(xp,true,cb);
        if(status<0) return(status);

        // DERIVATIVES OF CONSTRAINTS
        double rdx = 0.5 / dx[i];
        for(int j=0;j<nc;j++) jacobian(j,i) = rdx*(cf[j]-cb[j]);

        // RESTORE CONTROLS
        xp[i] = x[i];
    }

    return(status);
}
//_____________________________________________________________________________
/**
 * Compute derivatives of performance with respect to the
 * controls by central differences.  Note that the gradient array should
 * be allocated as dpdx[nx].
 *
 * @param dx An array of control perturbation values.
 * @param x Values of the controls at time t.
 * @param dpdx The derivatives of the performance criterion.
 *
 * @return -1 if an error is encountered, 0 otherwize.
 */
int StaticOptimizationTarget::
CentralDifferences(const StaticOptimizationTarget *aTarget,
    double *dx,const Vector &x,Vector &dpdx)
{
    if(aTarget==NULL) return(-1);

    // CONTROLS
    int nx = aTarget->getNumParameters();  if(nx<=0) return(-1);
    Vector xp=x;

    // PERFORMANCE
    double pf,pb;

    // INITIALIZE STATUS
    int status = -1;

    // LOOP OVER CONTROLS
    for(int i=0;i<nx;i++) {

        // PERTURB FORWARD
        xp[i] = x[i] + dx[i];
        status = aTarget->objectiveFunc(xp,true,pf);
        if(status<0) return(status);

        // PERTURB BACKWARD
        xp[i] = x[i] - dx[i];
        status = aTarget->objectiveFunc(xp,true,pb);
        if(status<0) return(status);

        // DERIVATIVES OF PERFORMANCE
        double rdx = 0.5 / dx[i];
        dpdx[i] = rdx*(pf-pb);

        // RESTORE CONTROLS
        xp[i] = x[i];
    }

    return(status);
}

//==============================================================================
// PERFORMANCE AND CONSTRAINTS
//==============================================================================
//------------------------------------------------------------------------------
// PERFORMANCE
//------------------------------------------------------------------------------
//______________________________________________________________________________
/**
 * Compute performance given parameters.
 *
 * @param parameters Vector of optimization parameters.
 * @param performance Value of the performance criterion.
 * @return Status (normal termination = 0, error < 0).
 */
int StaticOptimizationTarget::
objectiveFunc(const Vector &parameters, const bool new_parameters, Real &performance) const
{
    //LARGE_INTEGER start;
    //LARGE_INTEGER stop;
    //LARGE_INTEGER frequency;

    //QueryPerformanceFrequency(&frequency);
    //QueryPerformanceCounter(&start);

    int na = _model->getActuators().getSize();
    double p = 0.0;
    for(int i=0;i<na;i++) {
        p +=  pow(fabs(parameters[i]),_activationExponent);
    }
    performance = p;

    // parameters.dump();
    // std::cout<<p<<std::endl;

    //QueryPerformanceCounter(&stop);
    //double duration = (double)(stop.QuadPart-start.QuadPart)/(double)frequency.QuadPart;
    //std::cout << "objectiveFunc time = " << (duration*1.0e3) << " milliseconds" << std::endl;

    // 0.03 ms

    return(0);
}
//______________________________________________________________________________
/**
 * Compute the gradient of performance given parameters.
 *
 * @param parameters Vector of optimization parameters.
 * @param gradient Derivatives of performance with respect to the parameters.
 * @return Status (normal termination = 0, error < 0).
 */
int StaticOptimizationTarget::
gradientFunc(const Vector &parameters, const bool new_parameters, Vector &gradient) const
{
    //LARGE_INTEGER start;
    //LARGE_INTEGER stop;
    //LARGE_INTEGER frequency;

    //QueryPerformanceFrequency(&frequency);
    //QueryPerformanceCounter(&start);

    int na = _model->getActuators().getSize();
    for(int i=0;i<na;i++) {
        if(parameters[i] < 0) {
            gradient[i] =  -1.0 * _activationExponent * pow(fabs(parameters[i]),_activationExponent-1.0);
        } else {
            gradient[i] =  _activationExponent * pow(fabs(parameters[i]),_activationExponent-1.0);
    }
    }

    //QueryPerformanceCounter(&stop);
    //double duration = (double)(stop.QuadPart-start.QuadPart)/(double)frequency.QuadPart;
    //std::cout << "gradientFunc time = " << (duration*1.0e3) << " milliseconds" << std::endl;

    // 0.02 ms

    return(0);
}

//------------------------------------------------------------------------------
// CONSTRAINT
//------------------------------------------------------------------------------
//______________________________________________________________________________
/**
 * Compute acceleration constraints given parameters.
 *
 * @param parameters Vector of optimization parameters.
 * @param constraints Vector of optimization constraints.
 * @return Status (normal termination = 0, error < 0).
 */
int StaticOptimizationTarget::
constraintFunc(const SimTK::Vector &parameters, const bool new_parameters, SimTK::Vector &constraints) const
{
    //LARGE_INTEGER start;
    //LARGE_INTEGER stop;
    //LARGE_INTEGER frequency;

    //QueryPerformanceFrequency(&frequency);
    //QueryPerformanceCounter(&start);

#ifndef USE_LINEAR_CONSTRAINT_MATRIX

    // Evaluate constraint function for all constraints and pick the appropriate component
    computeConstraintVector(parameters,constraints);

#else

    // Use precomputed constraint matrix
    //cout<<"Computing constraints assuming linear dependence..."<<endl;
    constraints = _constraintMatrix * parameters + _constraintVector;

#endif

    //QueryPerformanceCounter(&stop);
    //double duration = (double)(stop.QuadPart-start.QuadPart)/(double)frequency.QuadPart;
    //std::cout << "constraintFunc time = " << (duration*1.0e3) << " milliseconds" << std::endl;

    // 0.11 ms

    return(0);
}

//______________________________________________________________________________
/**
 * Compute all constraints given parameters.
 */
void StaticOptimizationTarget::
computeConstraintVector(SimTK::State& s, const Vector &parameters,Vector &constraints) const
{
    //LARGE_INTEGER start;
    //LARGE_INTEGER stop;
    //LARGE_INTEGER frequency;

    //QueryPerformanceFrequency(&frequency);
    //QueryPerformanceCounter(&start);

    // Compute actual accelerations
    Vector actualAcceleration(getNumConstraints());
    computeAcceleration(s, parameters, actualAcceleration);

    // CONSTRAINTS
    for(int i=0; i<getNumConstraints(); i++) {
        Coordinate& coord = _model->getCoordinateSet().get(_accelerationIndices[i]);
        Function& presribedFunc = _statesSplineSet.get(_statesStore->getStateIndex(coord.getSpeedName(),0));
        std::vector<int> derivComponents(1,0); //take first derivative
        double targetAcceleration = presribedFunc.calcDerivative(derivComponents,SimTK::Vector(1,s.getTime()));
        //std::cout << "computeConstraintVector:" << targetAcceleration << " - " <<  actualAcceleration[i] << endl;
        constraints[i] = targetAcceleration - actualAcceleration[i];
    }

    //QueryPerformanceCounter(&stop);
    //double duration = (double)(stop.QuadPart-start.QuadPart)/(double)frequency.QuadPart;
    //std::cout << "computeConstraintVector time = " << (duration*1.0e3) << " milliseconds" << std::endl;

    // 1.5 ms
}
//______________________________________________________________________________
/**
 * Compute the gradient of constraint given parameters.
 *
 * @param parameters Vector of parameters.
 * @param jac Derivative of constraint with respect to the parameters.
 * @return Status (normal termination = 0, error < 0).
 */
int StaticOptimizationTarget::
constraintJacobian(const SimTK::Vector &parameters, const bool new_parameters, SimTK::Matrix &jac) const
{
    //LARGE_INTEGER start;
    //LARGE_INTEGER stop;
    //LARGE_INTEGER frequency;

    //QueryPerformanceFrequency(&frequency);
    //QueryPerformanceCounter(&start);

#ifndef USE_LINEAR_CONSTRAINT_MATRIX

    // Compute gradient 
    StaticOptimizationTarget::CentralDifferencesConstraint(this,&_dx[0],parameters,jac);

#else

    // Use precomputed constraint matrix (works if constraint is linear)
    //cout<<"Computing constraint gradient assuming linear dependence..."<<endl;
    jac = _constraintMatrix;

#endif

    //QueryPerformanceCounter(&stop);
    //double duration = (double)(stop.QuadPart-start.QuadPart)/(double)frequency.QuadPart;
    //std::cout << "constraintJacobian time = " << (duration*1.0e3) << " milliseconds" << std::endl;

    // 0.01 ms

    return 0;
}
//=============================================================================
// ACCELERATION
//=============================================================================
//
void StaticOptimizationTarget::
computeAcceleration(SimTK::State& s, const SimTK::Vector &parameters,SimTK::Vector &rAccel) const
{
<<<<<<< HEAD
    //LARGE_INTEGER start;
    //LARGE_INTEGER stop;
    //LARGE_INTEGER frequency;

    //QueryPerformanceFrequency(&frequency);
    //QueryPerformanceCounter(&start);

    // SimTK requires that time be >= 0 when setting Discreate variables (overrideForce)
    // JACKM: Need to talk to sherm if this restriction can be removed
=======
>>>>>>> b5672d1b
    double time = s.getTime();
    

    const ForceSet& fs = _model->getForceSet();
    for(int i=0,j=0;i<fs.getSize();i++)  {
        ScalarActuator *act = dynamic_cast<ScalarActuator*>(&fs.get(i));
         if( act ) {
<<<<<<< HEAD
             act->setOverrideForce(s,parameters[j]*_optimalForce[j]);
=======
             act->setOverrideActuation(s, parameters[j] * _optimalForce[j]);
>>>>>>> b5672d1b
         }
         j++;
    }

    _model->getMultibodySystem().realize(s,SimTK::Stage::Acceleration);

    SimTK::Vector udot = _model->getMatterSubsystem().getUDot(s);

    for(int i=0; i<_accelerationIndices.getSize(); i++) 
        rAccel[i] = udot[_accelerationIndices[i]];

    //QueryPerformanceCounter(&stop);
    //double duration = (double)(stop.QuadPart-start.QuadPart)/(double)frequency.QuadPart;
    //std::cout << "computeAcceleration time = " << (duration*1.0e3) << " milliseconds" << std::endl;

    // 1.45 ms
}<|MERGE_RESOLUTION|>--- conflicted
+++ resolved
@@ -292,11 +292,7 @@
     computeAcceleration(s, parameters, tempAccel);
     for(int i=0,j=0;i<fs.getSize();i++) {
         ScalarActuator* act = dynamic_cast<ScalarActuator*>(&fs.get(i));
-<<<<<<< HEAD
-        if( act )forces(j++) = act->getForce(s);
-=======
         if( act )forces(j++) = act->getActuation(s);
->>>>>>> b5672d1b
     }
 }
 //==============================================================================
@@ -343,11 +339,7 @@
     for(int i=0, j=0;i<forceSet.getSize();i++) {
         ScalarActuator *act = dynamic_cast<ScalarActuator*>(&forceSet.get(i));
         if( act ) {
-<<<<<<< HEAD
-             act->setForce(s, 1.0);
-=======
              act->setActuation(s, 1.0);
->>>>>>> b5672d1b
              _recipAreaSquared[j] = act->getStress(s);
              _recipAreaSquared[j] *= _recipAreaSquared[j];
              j++;
@@ -661,18 +653,6 @@
 void StaticOptimizationTarget::
 computeAcceleration(SimTK::State& s, const SimTK::Vector &parameters,SimTK::Vector &rAccel) const
 {
-<<<<<<< HEAD
-    //LARGE_INTEGER start;
-    //LARGE_INTEGER stop;
-    //LARGE_INTEGER frequency;
-
-    //QueryPerformanceFrequency(&frequency);
-    //QueryPerformanceCounter(&start);
-
-    // SimTK requires that time be >= 0 when setting Discreate variables (overrideForce)
-    // JACKM: Need to talk to sherm if this restriction can be removed
-=======
->>>>>>> b5672d1b
     double time = s.getTime();
     
 
@@ -680,11 +660,7 @@
     for(int i=0,j=0;i<fs.getSize();i++)  {
         ScalarActuator *act = dynamic_cast<ScalarActuator*>(&fs.get(i));
          if( act ) {
-<<<<<<< HEAD
-             act->setOverrideForce(s,parameters[j]*_optimalForce[j]);
-=======
              act->setOverrideActuation(s, parameters[j] * _optimalForce[j]);
->>>>>>> b5672d1b
          }
          j++;
     }
