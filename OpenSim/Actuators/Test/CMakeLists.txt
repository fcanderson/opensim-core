<<<<<<< HEAD
=======
#include_directories(${OpenSim_SOURCE_DIR} 
#           ${OpenSim_SOURCE_DIR}/Vendors)
>>>>>>> 1a16b0ee

file(GLOB TEST_PROGS "test*.cpp")
OPENSIM_ADD_TESTS(
    TESTPROGRAMS ${TEST_PROGS}
    LINKLIBS osimTools
    )

<<<<<<< HEAD
#if(UNIX)
#  add_definitions(-fprofile-arcs -ftest-coverage)
#  link_libraries(gcov)
#endif(UNIX)
=======
link_libraries( debug osimCommon${CMAKE_DEBUG_POSTFIX} optimized osimCommon
        debug osimSimulation${CMAKE_DEBUG_POSTFIX} optimized osimSimulation
        debug osimActuators${CMAKE_DEBUG_POSTFIX} optimized osimActuators
        debug osimAnalyses${CMAKE_DEBUG_POSTFIX} optimized osimAnalyses
        debug osimTools${CMAKE_DEBUG_POSTFIX} optimized osimTools
        ${Simbody_LIBRARIES})


file(GLOB TEST_PROGS "test*.cpp")

foreach(TEST_PROG ${TEST_PROGS})
    get_filename_component(TEST_ROOT ${TEST_PROG} NAME_WE)

    # Link with shared library
    add_executable(${TEST_ROOT} ${TEST_PROG})
    target_link_libraries(${TEST_ROOT} ${LINK_LIBRARIES})
    add_test(${TEST_ROOT} ${EXECUTABLE_OUTPUT_PATH}/${TEST_ROOT})
    set_target_properties(${TEST_ROOT} 
        PROPERTIES 
        PROJECT_LABEL "Tests - ${TEST_ROOT}")

endforeach(TEST_PROG ${TEST_PROGS})



#
# Testing
#

#if(UNIX)
#  add_definitions(-fprofile-arcs -ftest-coverage)
#  link_libraries(gcov)
#endif(UNIX)

#enable_testing()

#if(EXECUTABLE_OUTPUT_PATH)
#  set(TEST_PATH ${EXECUTABLE_OUTPUT_PATH})
#else(EXECUTABLE_OUTPUT_PATH)
#  set(TEST_PATH .)
#endif(EXECUTABLE_OUTPUT_PATH)

#add_test(testPrescribedForce ${TEST_PATH}/testPrescribedForce)
>>>>>>> 1a16b0ee
<|MERGE_RESOLUTION|>--- conflicted
+++ resolved
@@ -1,62 +1,6 @@
-<<<<<<< HEAD
-=======
-#include_directories(${OpenSim_SOURCE_DIR} 
-#           ${OpenSim_SOURCE_DIR}/Vendors)
->>>>>>> 1a16b0ee
 
 file(GLOB TEST_PROGS "test*.cpp")
 OPENSIM_ADD_TESTS(
     TESTPROGRAMS ${TEST_PROGS}
     LINKLIBS osimTools
     )
-
-<<<<<<< HEAD
-#if(UNIX)
-#  add_definitions(-fprofile-arcs -ftest-coverage)
-#  link_libraries(gcov)
-#endif(UNIX)
-=======
-link_libraries( debug osimCommon${CMAKE_DEBUG_POSTFIX} optimized osimCommon
-        debug osimSimulation${CMAKE_DEBUG_POSTFIX} optimized osimSimulation
-        debug osimActuators${CMAKE_DEBUG_POSTFIX} optimized osimActuators
-        debug osimAnalyses${CMAKE_DEBUG_POSTFIX} optimized osimAnalyses
-        debug osimTools${CMAKE_DEBUG_POSTFIX} optimized osimTools
-        ${Simbody_LIBRARIES})
-
-
-file(GLOB TEST_PROGS "test*.cpp")
-
-foreach(TEST_PROG ${TEST_PROGS})
-    get_filename_component(TEST_ROOT ${TEST_PROG} NAME_WE)
-
-    # Link with shared library
-    add_executable(${TEST_ROOT} ${TEST_PROG})
-    target_link_libraries(${TEST_ROOT} ${LINK_LIBRARIES})
-    add_test(${TEST_ROOT} ${EXECUTABLE_OUTPUT_PATH}/${TEST_ROOT})
-    set_target_properties(${TEST_ROOT} 
-        PROPERTIES 
-        PROJECT_LABEL "Tests - ${TEST_ROOT}")
-
-endforeach(TEST_PROG ${TEST_PROGS})
-
-
-
-#
-# Testing
-#
-
-#if(UNIX)
-#  add_definitions(-fprofile-arcs -ftest-coverage)
-#  link_libraries(gcov)
-#endif(UNIX)
-
-#enable_testing()
-
-#if(EXECUTABLE_OUTPUT_PATH)
-#  set(TEST_PATH ${EXECUTABLE_OUTPUT_PATH})
-#else(EXECUTABLE_OUTPUT_PATH)
-#  set(TEST_PATH .)
-#endif(EXECUTABLE_OUTPUT_PATH)
-
-#add_test(testPrescribedForce ${TEST_PATH}/testPrescribedForce)
->>>>>>> 1a16b0ee
