/* -------------------------------------------------------------------------- *
 *                        OpenSim:  testVisualization.cpp                         *
 * -------------------------------------------------------------------------- *
 * The OpenSim API is a toolkit for musculoskeletal modeling and simulation.  *
 * See http://opensim.stanford.edu and the NOTICE file for more information.  *
 * OpenSim is developed at Stanford University and supported by the US        *
 * National Institutes of Health (U54 GM072970, R24 HD065690) and by DARPA    *
 * through the Warrior Web program.                                           *
 *                                                                            *
 * Copyright (c) 2005-2016 Stanford University and the Authors                *
 * Author(s): Ayman Habib                                                     *
 *                                                                            *
 * Licensed under the Apache License, Version 2.0 (the "License"); you may    *
 * not use this file except in compliance with the License. You may obtain a  *
 * copy of the License at http://www.apache.org/licenses/LICENSE-2.0.         *
 *                                                                            *
 * Unless required by applicable law or agreed to in writing, software        *
 * distributed under the License is distributed on an "AS IS" BASIS,          *
 * WITHOUT WARRANTIES OR CONDITIONS OF ANY KIND, either express or implied.   *
 * See the License for the specific language governing permissions and        *
 * limitations under the License.                                             *
 * -------------------------------------------------------------------------- */

#include <fstream>
#include <stdint.h>
#include <OpenSim/Simulation/Model/Model.h>
#include <OpenSim/Simulation/Model/PhysicalOffsetFrame.h>
#include <OpenSim/Simulation/Manager/Manager.h>
#include <OpenSim/Common/LoadOpenSimLibrary.h>
#include <OpenSim/Auxiliary/auxiliaryTestFunctions.h>

using namespace OpenSim;
using namespace std;
using namespace SimTK;

void testVisModel(Model& model, const std::string filename_for_standard);
Model createModel4AppearanceTest();
void populate_doublePendulumPrimitives(SimTK::Array_<DecorativeGeometry>&); 
void populate_composedTransformPrimitives(SimTK::Array_<DecorativeGeometry>&);
void populate_contactModelPrimitives(SimTK::Array_<DecorativeGeometry>&);
bool testVisModelAgainstStandard(Model& model, const SimTK::Array_<DecorativeGeometry>& stdPrimitives);

// Implementation of DecorativeGeometryImplementation that prints the representation to 
// a StringStream for comparison
class DecorativeGeometryImplementationText : public SimTK::DecorativeGeometryImplementation
{

    void implementPointGeometry(const DecorativePoint& dp) override{
        printout << "DecorativePoint:" << dp.getPoint() << printCommonProps(dp) << std::endl;
    };
    void implementLineGeometry(const DecorativeLine& dl) override{
        printout << "DecorativeLine:" << dl.getPoint1() << dl.getPoint2() << printCommonProps(dl) << std::endl;
    };
    void implementBrickGeometry(const DecorativeBrick& db) override{
        printout << "DecorativeBrick:" << db.getHalfLengths() << printCommonProps(db) << std::endl;
    };
    void implementCylinderGeometry(const DecorativeCylinder& dc) override{
        printout << "DecorativeCylinder:" << dc.getHalfHeight() << dc.getRadius() << printCommonProps(dc) << std::endl;
    };
    void implementCircleGeometry(const DecorativeCircle& dc) override{
        printout << "DecorativeCircle:" << dc.getRadius() << printCommonProps(dc) << std::endl;
    };
    void implementSphereGeometry(const DecorativeSphere& dp) override{
        printout << "DecorativeSphere:" << dp.getRadius() << printCommonProps(dp) << std::endl;
    };
    void implementEllipsoidGeometry(const DecorativeEllipsoid& dp) override{
        printout << "DecorativeEllipsoid:" << dp.getRadii() << printCommonProps(dp) << std::endl;
    };
    void implementFrameGeometry(const DecorativeFrame& dp) override{
        printout << "DecorativeFrame:" << dp.getAxisLength() << printCommonProps(dp) << std::endl;
    };
    void implementTextGeometry(const DecorativeText& dp) override{
        printout << "DecorativeText:" << dp.getText() << printCommonProps(dp) << std::endl;
    };
    void implementMeshGeometry(const DecorativeMesh& dp) override{
        printout << "DecorativeMesh:" << dp.getMesh().getNumFaces() << " " << dp.getMesh().getNumVertices() << printCommonProps(dp) << std::endl;
    };
    void implementMeshFileGeometry(const DecorativeMeshFile& dp) override{
        std::string filename = dp.getMeshFile();
        std::size_t found = filename.find_last_of("/\\");
        if (found == string::npos)
            printout << "DecorativeMeshFile:" << filename << " " << printCommonProps(dp) << std::endl;
        else
            printout << "DecorativeMeshFile:" << filename.substr(found+1) << " " << printCommonProps(dp) << std::endl;

    };
    void implementArrowGeometry(const DecorativeArrow& dp) override{
        printout << "DecorativeArrow:" << dp.getStartPoint() << dp.getEndPoint() << dp.getTipLength() << printCommonProps(dp) << std::endl;
    };
    void implementTorusGeometry(const DecorativeTorus& dp) override{
        printout << "DecorativeTorus:" << dp.getTorusRadius() << dp.getTubeRadius() << printCommonProps(dp) << std::endl;
    };
    void implementConeGeometry(const DecorativeCone& dp) override{
        printout << "DecorativeTorus:" << dp.getBaseRadius() << dp.getDirection() << dp.getHeight() << printCommonProps(dp) << std::endl;
    };

public:
    std::string getAsString() {
        return printout.str();
    }
private:
    std::stringstream printout;
    std::string printCommonProps(const DecorativeGeometry& dg){
        std::stringstream oneDGStream;
        oneDGStream << " bodyId:" << dg.getBodyId() << " color:" << dg.getColor() << " indexOnBody:"
            << dg.getIndexOnBody() << " Opacity:" << dg.getOpacity() << " Rep:" << dg.getRepresentation() << " Scale:"
            << dg.getScaleFactors() << " Transform:" << dg.getTransform();
        return oneDGStream.str();
    }
};

int main()
{
    try {
        LoadOpenSimLibrary("osimActuators");
        Model testModel("BuiltinGeometry.osim");
        testVisModel(testModel, "vis_BuiltinGeometry.txt");
        std::cout << "BuiltinGeometry Passed" << std::endl;
        Model testModel2 = createModel4AppearanceTest();
        testVisModel(testModel2, "vis_AppearanceTest.txt");
        std::cout << "Appearance test Passed" << std::endl;
        // Load Model in 3.3 format that had transforms attached to Geometry
        Model testModel3("double_pendulum33.osim");
        SimTK::Array_<DecorativeGeometry> standard;
        populate_doublePendulumPrimitives(standard);
        testVisModelAgainstStandard(testModel3, standard);
        std::cout << "double_pendulum33 test Passed" << std::endl;

        // Now a model from 3.3 where both GeometrySet and individual DisplayGeometry 
        // have a non-trivial transform.
        Model composedTransformsModel("doubletransform33.osim");
        populate_composedTransformPrimitives(standard);
        testVisModelAgainstStandard(composedTransformsModel, standard);
        // Model with contacts
        Model modelWithContacts("visualize_contacts.osim");
        populate_contactModelPrimitives(standard);
        testVisModelAgainstStandard(modelWithContacts, standard);
    }
    catch (const OpenSim::Exception& e) {
        e.print(cerr);
        return 1;
    }
    cout << "Done" << endl;
    return 0;
}

void testVisModel(Model& model, const std::string standard_filename)
{
    bool visualDebug = false; // Turn on only if you want to see API visualizer live
    if (visualDebug) 
        model.setUseVisualizer(true);
    SimTK::State& si = model.initSystem();
    if (visualDebug) 
        model.getVisualizer().show(si);
    ModelDisplayHints mdh; 
    SimTK::Array_<SimTK::DecorativeGeometry> geometryToDisplay;
    model.generateDecorations(true, mdh, si, geometryToDisplay);
    cout << geometryToDisplay.size() << endl;
    model.generateDecorations(false, mdh, si, geometryToDisplay);
    cout << geometryToDisplay.size() << endl;
    DecorativeGeometryImplementationText dgiText;
    for (unsigned i = 0; i < geometryToDisplay.size(); i++)
        geometryToDisplay[i].implementGeometry(dgiText);

    std::ifstream t(standard_filename);
    if (!t.good()) throw OpenSim::Exception("Could not open file. "+ standard_filename);
    std::stringstream buffer;
    buffer << t.rdbuf();
    std::string fromFile = buffer.str();
    std::string fromModel = dgiText.getAsString();
    cout << "From Model " << endl << "=====" << endl;
    cout << fromModel << endl;
    cout << "From File " << endl << "=====" << endl;
    cout << fromFile << endl;
    cout << "Length:" << fromModel.length() << "vs." << fromFile.length() << std::endl;
    int same = fromFile.compare(fromModel);
    ASSERT(same == 0, __FILE__, __LINE__, 
        "Visualization primitives from model do not match standard from file `"
        + standard_filename + "'.");
    if (visualDebug) {
        char c;
<<<<<<< HEAD
        std::cout << "press any key to continue" << std::endl;
=======
        std::cout << "press Enter (or Return) to continue" << std::endl;
>>>>>>> 05453870
        std::cin >> c;
    }
}

Model createModel4AppearanceTest()
{
    Model modelWithGroundOnly;
    Sphere* unitSphere = new Sphere(1.0);
    const Ground& ground = modelWithGroundOnly.getGround();
    //DecorativeGeometry default is Rep : 3 shaded in std file
    modelWithGroundOnly.updGround().attachGeometry(unitSphere);
    // Create offset frame and add to model
    SimTK::Transform translate(Vec3(1.0, 0., 0.));
    PhysicalOffsetFrame* oframe = new PhysicalOffsetFrame(ground, translate);
    modelWithGroundOnly.addFrame(oframe);
    // Change color and opacity
    Sphere* offsetSphere = unitSphere->clone();
    offsetSphere->upd_Appearance().set_color(SimTK::Cyan);
    offsetSphere->upd_Appearance().set_opacity(0.5);
    oframe->attachGeometry(offsetSphere);
    PhysicalOffsetFrame* ooframe = new PhysicalOffsetFrame(ground, Vec3(2.0, 0., 0.));
    modelWithGroundOnly.addFrame(ooframe);
    // invisible Sphere
    Sphere* ooffsetSphere = unitSphere->clone();
    // Hidden   
    ooffsetSphere->upd_Appearance().set_visible(false);
    ooframe->attachGeometry(ooffsetSphere);
    PhysicalOffsetFrame* oooframe = new PhysicalOffsetFrame(ground, Vec3(3.0, 0., 0.));
    modelWithGroundOnly.addFrame(oooframe);
    // Wireframe Sphere
    Sphere* oooffsetSphere = unitSphere->clone();
    //DecorativeGeometry::DrawWireframe is Rep : 2 in std file
    oooffsetSphere->upd_Appearance().set_representation(DecorativeGeometry::DrawWireframe);
    oooframe->attachGeometry(oooffsetSphere);
    return modelWithGroundOnly; // Return a copy
}
// Eventually all tests will go thru this function instead of comparing files then reference
// can be passed in.
bool testVisModelAgainstStandard(Model& model, const SimTK::Array_<DecorativeGeometry>& stdPrimitives) {
    bool visualDebug = false; // Turn on only if you want to see API visualizer live
    if (visualDebug)
        model.setUseVisualizer(true);
    SimTK::State& si = model.initSystem();
    if (visualDebug)
        model.getVisualizer().show(si);
    ModelDisplayHints mdh;
    SimTK::Array_<SimTK::DecorativeGeometry> geometryToDisplay;
    model.generateDecorations(true, mdh, si, geometryToDisplay);
    cout << geometryToDisplay.size() << endl;
    model.generateDecorations(false, mdh, si, geometryToDisplay);
    cout << geometryToDisplay.size() << endl;

    int i = 0;
    for (const SimTK::DecorativeGeometry* nextGeom = stdPrimitives.begin();
        nextGeom != stdPrimitives.end();
        ++nextGeom) {
            DecorativeGeometryImplementationText dgiTextFromStandard;
            nextGeom->implementGeometry(dgiTextFromStandard);
            DecorativeGeometryImplementationText dgiTextFromModel;
            geometryToDisplay[i].implementGeometry(dgiTextFromModel);
            if (!(dgiTextFromStandard.getAsString() == dgiTextFromModel.getAsString()))
                throw  OpenSim::Exception("failed comparing " + dgiTextFromStandard.getAsString() + "vs." + dgiTextFromModel.getAsString());
            ++i;
    }
    if (visualDebug) {
        char c;
<<<<<<< HEAD
        std::cout << "press any key to continue" << std::endl;
=======
        std::cout << "press Enter (or Return) to continue" << std::endl;
>>>>>>> 05453870
        std::cin >> c;
    }
    return true;
}

void populate_doublePendulumPrimitives(SimTK::Array_<DecorativeGeometry>& stdPrimitives) {
    stdPrimitives.clear();
    stdPrimitives.push_back(
        DecorativeFrame(1.0).setBodyId(0).setColor(SimTK::White)
        .setIndexOnBody(0).setScale(0.2).setOpacity(1)
        .setRepresentation(SimTK::DecorativeGeometry::DrawSurface));
    // Frame rod 1
    stdPrimitives.push_back(
        DecorativeFrame(1.0).setBodyId(1).setColor(SimTK::White)
        .setIndexOnBody(0).setScale(0.2).setOpacity(1)
        .setRepresentation(SimTK::DecorativeGeometry::DrawSurface));
    // Block rod 1
    stdPrimitives.push_back(
        DecorativeMeshFile("block.vtp").setBodyId(1).setColor(SimTK::White)
        .setIndexOnBody(0).setScale(1).setOpacity(1)
        .setRepresentation(SimTK::DecorativeGeometry::DrawSurface));
    // Frame body 2
    stdPrimitives.push_back(
        DecorativeFrame(1.0).setBodyId(2).setColor(SimTK::White)
        .setIndexOnBody(0).setScale(0.2).setOpacity(1)
        .setRepresentation(SimTK::DecorativeGeometry::DrawSurface));
    // Block rod 2
    stdPrimitives.push_back(
        DecorativeMeshFile("block.vtp").setBodyId(2).setColor(SimTK::White)
        .setIndexOnBody(0).setScaleFactors(Vec3{ 1, 1.5, 2 }).setOpacity(1)
        .setRepresentation(SimTK::DecorativeGeometry::DrawSurface));
    // Offset frame rod1
    stdPrimitives.push_back(
        DecorativeFrame(1.0).setBodyId(1).setColor(SimTK::White).setIndexOnBody(0).setScale(0.2)
        .setOpacity(1).setRepresentation(SimTK::DecorativeGeometry::DrawSurface)
        .setTransform(SimTK::Transform(Vec3{ 0., .25, 0 })));
    // Cylinder rod1
    stdPrimitives.push_back(
        DecorativeMeshFile("cylinder.vtp").setBodyId(1).setColor(SimTK::White)
        .setIndexOnBody(0).setScaleFactors(Vec3{ 0.02,0.5,0.02 }).setOpacity(1)
        .setRepresentation(SimTK::DecorativeGeometry::DrawSurface)
        .setTransform(SimTK::Transform(Vec3{ 0., .25, 0 })));
    // Offset frame rod2
    stdPrimitives.push_back(
        DecorativeFrame(1.0).setBodyId(2).setColor(SimTK::White)
        .setIndexOnBody(0).setScale(0.2).setOpacity(1)
        .setRepresentation(SimTK::DecorativeGeometry::DrawSurface)
        .setTransform(SimTK::Transform(Vec3{ 0., .25, 0 })));
    // Cylinder rod2
    stdPrimitives.push_back(
        DecorativeMeshFile("cylinder.vtp").setBodyId(2).setColor(SimTK::White)
        .setIndexOnBody(0).setScaleFactors(Vec3{ 0.02,0.5,0.02 }).setOpacity(1)
        .setRepresentation(SimTK::DecorativeGeometry::DrawSurface)
        .setTransform(SimTK::Transform(Vec3{ 0., .25, 0 })));
    // Two more offset frames
    stdPrimitives.push_back(
        DecorativeFrame(1).setBodyId(1).setColor(SimTK::White)
        .setIndexOnBody(0).setScale(0.2).setOpacity(1)
        .setRepresentation(SimTK::DecorativeGeometry::DrawSurface)
        .setTransform(SimTK::Transform(Vec3{ 0., .5, 0 })));
    stdPrimitives.push_back(
        DecorativeFrame(1).setBodyId(2).setColor(SimTK::White)
        .setIndexOnBody(0).setScale(0.2).setOpacity(1)
        .setRepresentation(SimTK::DecorativeGeometry::DrawSurface)
        .setTransform(SimTK::Transform(Vec3{ 0., .5, 0 })));
}

void populate_composedTransformPrimitives(SimTK::Array_<DecorativeGeometry>& stdPrimitives) {
    stdPrimitives.clear();
    // In addition to Ground Frame, those frames for Joint
    stdPrimitives.push_back(
        DecorativeFrame(1.0).setBodyId(0).setColor(SimTK::White)
        .setIndexOnBody(0).setScale(0.2).setOpacity(1)
        .setRepresentation(SimTK::DecorativeGeometry::DrawSurface));
    stdPrimitives.push_back(
        DecorativeFrame(1.0).setBodyId(1).setColor(SimTK::White)
        .setIndexOnBody(0).setScale(0.2).setOpacity(1)
        .setRepresentation(SimTK::DecorativeGeometry::DrawSurface));
    // This the frame of the composed transform and attached geometry
    stdPrimitives.push_back(
        DecorativeFrame(1.0).setBodyId(1).setColor(SimTK::White)
        .setIndexOnBody(0).setScale(0.2).setOpacity(1)
        .setRepresentation(SimTK::DecorativeGeometry::DrawSurface)
        .setTransform(SimTK::Transform(Vec3{ 0.3, 0.3, 0.3 })));
    stdPrimitives.push_back(
        DecorativeMeshFile("block.vtp").setBodyId(1).setColor(SimTK::White)
        .setIndexOnBody(0).setScaleFactors(Vec3{ 1, 2, 3 }).setOpacity(1)
        .setRepresentation(SimTK::DecorativeGeometry::DrawSurface)
        .setTransform(SimTK::Transform(Vec3{ 0.3, 0.3, 0.3 })));

    stdPrimitives.push_back(
        DecorativeFrame(1.0).setBodyId(0).setColor(SimTK::White)
        .setIndexOnBody(0).setScale(0.2).setOpacity(1)
        .setRepresentation(SimTK::DecorativeGeometry::DrawSurface)
        .setTransform(SimTK::Transform(Vec3{ 0., 0.05, 0. })));
    stdPrimitives.push_back(
        DecorativeFrame(1.0).setBodyId(1).setColor(SimTK::White)
        .setIndexOnBody(0).setScale(0.2).setOpacity(1)
        .setRepresentation(SimTK::DecorativeGeometry::DrawSurface)
        .setTransform(SimTK::Transform(Vec3{ 0., 0.5, 0. })));
}

void populate_contactModelPrimitives(SimTK::Array_<DecorativeGeometry>& stdPrimitives) {
    stdPrimitives.clear();
    // Frame for Ground
    stdPrimitives.push_back(
        DecorativeFrame(1.0).setBodyId(0).setColor(SimTK::White)
        .setIndexOnBody(0).setScale(0.2).setOpacity(1)
        .setRepresentation(SimTK::DecorativeGeometry::DrawSurface));
    // Frame for Ball Body
    stdPrimitives.push_back(
        DecorativeFrame(1.0).setBodyId(1).setColor(SimTK::White)
        .setIndexOnBody(0).setScale(0.2).setOpacity(1)
        .setRepresentation(SimTK::DecorativeGeometry::DrawSurface));
    // Frames for the Joint
    stdPrimitives.push_back(
        DecorativeFrame(1.0).setBodyId(0).setColor(SimTK::White)
        .setIndexOnBody(0).setScale(0.2).setOpacity(1)
        .setRepresentation(SimTK::DecorativeGeometry::DrawSurface));
    stdPrimitives.push_back(
        DecorativeFrame(1.0).setBodyId(1).setColor(SimTK::White)
        .setIndexOnBody(0).setScale(0.2).setOpacity(1)
        .setRepresentation(SimTK::DecorativeGeometry::DrawSurface));
     // 2 Contact Surfaces as Meshes (from sphere.vtp)
    SimTK::PolygonalMesh mesh;
    mesh.loadFile("sphere.vtp");
    stdPrimitives.push_back(
        DecorativeMesh(mesh).setBodyId(0).setColor(SimTK::Cyan)
        .setIndexOnBody(-1).setOpacity(1).setScale(1)
        .setRepresentation(SimTK::DecorativeGeometry::DrawWireframe)
        .setTransform(SimTK::Transform(Vec3{ 1, 2, 0. })));
    stdPrimitives.push_back(
        DecorativeMesh(mesh).setBodyId(1).setColor(SimTK::Cyan)
        .setIndexOnBody(-1).setOpacity(1).setScale(1)
        .setRepresentation(SimTK::DecorativeGeometry::DrawWireframe)
        .setTransform(SimTK::Transform(Vec3{ 1, 1, 0. })));
    // ContactSphere
    stdPrimitives.push_back(
        DecorativeSphere(0.25).setBodyId(1).setColor(SimTK::Cyan)
        .setIndexOnBody(-1).setOpacity(1).setScale(1)
        .setRepresentation(SimTK::DecorativeGeometry::DrawWireframe)
        .setTransform(SimTK::Transform(Vec3{ 0, 1, 0. })));
    // ContactHalfSpace as thin block
    SimTK::Transform transform;
    transform.updR().setRotationFromAngleAboutZ(.5);
    stdPrimitives.push_back(
        DecorativeBrick({ 0.005,0.5,0.5 }).setBodyId(0).setColor(SimTK::Cyan)
        .setIndexOnBody(-1).setOpacity(0.7).setScale(1)
        .setRepresentation(SimTK::DecorativeGeometry::DrawSurface)
        .setTransform(transform));

}<|MERGE_RESOLUTION|>--- conflicted
+++ resolved
@@ -179,11 +179,7 @@
         + standard_filename + "'.");
     if (visualDebug) {
         char c;
-<<<<<<< HEAD
-        std::cout << "press any key to continue" << std::endl;
-=======
         std::cout << "press Enter (or Return) to continue" << std::endl;
->>>>>>> 05453870
         std::cin >> c;
     }
 }
@@ -250,11 +246,7 @@
     }
     if (visualDebug) {
         char c;
-<<<<<<< HEAD
-        std::cout << "press any key to continue" << std::endl;
-=======
         std::cout << "press Enter (or Return) to continue" << std::endl;
->>>>>>> 05453870
         std::cin >> c;
     }
     return true;
