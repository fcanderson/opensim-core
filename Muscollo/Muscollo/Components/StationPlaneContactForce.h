#ifndef MUSCOLLO_STATIONPLANECONTACTFORCE_H
#define MUSCOLLO_STATIONPLANECONTACTFORCE_H
/* -------------------------------------------------------------------------- *
 * OpenSim Muscollo: StationPlaneContactForce.h                               *
 * -------------------------------------------------------------------------- *
 * Copyright (c) 2017 Stanford University and the Authors                     *
 *                                                                            *
 * Author(s): Nicholas Bianco, Chris Dembia                                   *
 *                                                                            *
 * Licensed under the Apache License, Version 2.0 (the "License"); you may    *
 * not use this file except in compliance with the License. You may obtain a  *
 * copy of the License at http://www.apache.org/licenses/LICENSE-2.0          *
 *                                                                            *
 * Unless required by applicable law or agreed to in writing, software        *
 * distributed under the License is distributed on an "AS IS" BASIS,          *
 * WITHOUT WARRANTIES OR CONDITIONS OF ANY KIND, either express or implied.   *
 * See the License for the specific language governing permissions and        *
 * limitations under the License.                                             *
 * -------------------------------------------------------------------------- */

#include <OpenSim/Simulation/osimSimulation.h>

#include "../osimMuscolloDLL.h"

namespace OpenSim {

/// This class models compliant point contact with a ground plane y=0.
/// This class is still under development.
class OSIMMUSCOLLO_API StationPlaneContactForce : public Force {
OpenSim_DECLARE_ABSTRACT_OBJECT(StationPlaneContactForce, Force);
public:
    OpenSim_DECLARE_OUTPUT(force_on_station, SimTK::Vec3,
            calcContactForceOnStation, SimTK::Stage::Velocity);

    OpenSim_DECLARE_SOCKET(station, Station,
            "The body-fixed point that can contact the plane.");

    void computeForce(const SimTK::State& s,
            SimTK::Vector_<SimTK::SpatialVec>& bodyForces,
            SimTK::Vector& /*generalizedForces*/) const override {
        const SimTK::Vec3 force = calcContactForceOnStation(s);
        const auto& pt = getConnectee<Station>("station");
        const auto& pos = pt.getLocationInGround(s);
        const auto& frame = pt.getParentFrame();
        applyForceToPoint(s, frame, pt.get_location(), force, bodyForces);
        applyForceToPoint(s, getModel().getGround(), pos, -force, bodyForces);
    }

    OpenSim::Array<std::string> getRecordLabels() const override {
        OpenSim::Array<std::string> labels;
        const auto stationName = getConnectee("station").getName();
        labels.append(getName() + "." + stationName + ".force.X");
        labels.append(getName() + "." + stationName + ".force.Y");
        labels.append(getName() + "." + stationName + ".force.Z");
        return labels;
    }
    OpenSim::Array<double> getRecordValues(const SimTK::State& s)
    const override {
        OpenSim::Array<double> values;
        // TODO cache.
        const SimTK::Vec3 force = calcContactForceOnStation(s);
        values.append(force[0]);
        values.append(force[1]);
        values.append(force[2]);
        return values;
    }
    void generateDecorations(bool fixed, const ModelDisplayHints& hints,
            const SimTK::State& s,
            SimTK::Array_<SimTK::DecorativeGeometry>& geoms) const override;

    // TODO rename to computeContactForceOnStation
    virtual SimTK::Vec3 calcContactForceOnStation(
            const SimTK::State& s) const = 0;
};

/// This class is still under development.
class OSIMMUSCOLLO_API AckermannVanDenBogert2010Force
        : public StationPlaneContactForce {
OpenSim_DECLARE_CONCRETE_OBJECT(AckermannVanDenBogert2010Force,
        StationPlaneContactForce);
public:
    OpenSim_DECLARE_PROPERTY(stiffness, double,
            "Spring stiffness in N/m^3 (default: 5e7).");
    OpenSim_DECLARE_PROPERTY(dissipation, double,
            "Dissipation coefficient in s/m (default: 1.0).");
    OpenSim_DECLARE_PROPERTY(friction_coefficient, double,
            "Friction coefficient");
    // TODO rename to transition_velocity
    OpenSim_DECLARE_PROPERTY(tangent_velocity_scaling_factor, double,
            "Governs how rapidly friction develops (default: 0.05).");

    AckermannVanDenBogert2010Force() {
        constructProperties();
    }

    /// Compute the force applied to body to which the station is attached, at
    /// the station, expressed in ground.
    SimTK::Vec3 calcContactForceOnStation(const SimTK::State& s)
    const override {
        SimTK::Vec3 force(0);
        const auto& pt = getConnectee<Station>("station");
        const auto& pos = pt.getLocationInGround(s);
        const auto& vel = pt.getVelocityInGround(s);
        const SimTK::Real y = pos[1];
        const SimTK::Real velNormal = vel[1];
        // TODO should project vel into ground.
        const SimTK::Real velSliding = vel[0];
        const SimTK::Real depth = 0 - y;
        const SimTK::Real depthRate = 0 - velNormal;
        const SimTK::Real& a = get_stiffness();
        const SimTK::Real& b = get_dissipation();
        if (depth > 0) {
            force[1] = fmax(0, a * pow(depth, 3) * (1 + b * depthRate));
        }
        const SimTK::Real voidStiffness = 1.0; // N/m
        force[1] += voidStiffness * depth;

        const SimTK::Real velSlidingScaling =
                get_tangent_velocity_scaling_factor();
        // The paper used (1 - exp(-x)) / (1 + exp(-x)) = tanh(2x).
        // tanh() has a wider domain than using exp().
        const SimTK::Real transition = tanh(velSliding / velSlidingScaling / 2);

        const SimTK::Real frictionForce =
                -transition * get_friction_coefficient() * force[1];

        force[0] = frictionForce;
        return force;
    }

private:
    void constructProperties() {
        constructProperty_friction_coefficient(1.0);
        constructProperty_stiffness(5e7);
        constructProperty_dissipation(1.0);
        constructProperty_tangent_velocity_scaling_factor(0.05);
    }
};



/// This contact model is from the following paper:
/// Meyer A. J., Eskinazi, I., Jackson, J. N., Rao, A. V., Patten, C., & Fregly,
/// B. J. (2016). Muscle Synergies Facilitate Computational Prediction of
/// Subject-Specific Walking Motions. Frontiers in Bioengineering and
/// Biotechnology, 4, 1055–27. http://doi.org/10.3389/fbioe.2016.00077
<<<<<<< HEAD
clas, OSIMMUSCOLLO_API MeyerFregly2016Force
=======
class OSIMMUSCOLLO_API MeyerFregly2016Force
>>>>>>> 1a45c9fd
        : public StationPlaneContactForce {
OpenSim_DECLARE_CONCRETE_OBJECT(MeyerFregly2016Force,
        StationPlaneContactForce);
public:
    OpenSim_DECLARE_PROPERTY(stiffness, double,
            "Spring stiffness in N/m (default: 1e4).");
    OpenSim_DECLARE_PROPERTY(dissipation, double,
            "Dissipation coefficient in s/m (default: 0.01).");
    OpenSim_DECLARE_PROPERTY(tscale, double,
            "TODO");

    MeyerFregly2016Force() {
        constructProperties();
    }

    /// Compute the force applied to body to which the station is attached, at
    /// the station, expressed in ground.
    SimTK::Vec3 calcContactForceOnStation(const SimTK::State& s)
    const override {
        SimTK::Vec3 force(0);
        const auto& pt = getConnectee<Station>("station");
        const auto& pos = pt.getLocationInGround(s);
        const auto& vel = pt.getVelocityInGround(s);
        const SimTK::Real y = pos[1];
        const SimTK::Real velNormal = vel[1];
        // TODO should project vel into ground.
        const SimTK::Real velSliding = vel[0];
        // const SimTK::Real depth = 0 - y;
        const SimTK::Real depthRate = 0 - velNormal;
        const SimTK::Real Kval = get_stiffness();
        const SimTK::Real Cval = get_dissipation();
        const SimTK::Real tscale = get_tscale();
        const SimTK::Real klow = 1e-1 / (tscale * tscale);
        const SimTK::Real h = 1e-3;
        const SimTK::Real c = 5e-4;
        const SimTK::Real ymax = 1e-2;

        /// Normal force.
        const SimTK::Real vp = (Kval + klow) / (Kval - klow);
        const SimTK::Real sp = (Kval - klow) / 2;

        const SimTK::Real constant =
                -sp * (vp * ymax - c * log(cosh((ymax + h) / c)));

        SimTK::Real Fspring =
                -sp * (vp * y - c * log(cosh((y + h) / c))) - constant;
        if (SimTK::isNaN(Fspring) || SimTK::isInf(Fspring)) {
            Fspring = 0;
        }

        const SimTK::Real Fy = Fspring * (1 + Cval * depthRate);

        force[1] = Fy;

        /// Friction force.
        const SimTK::Real mu_d = 1;
        const SimTK::Real latchvel = 0.05; // m/s

        const SimTK::Real mu = mu_d * tanh(velSliding / latchvel / 2);
        force[0] = -force[1] * mu;

        return force;
    }

private:
    void constructProperties() {
        constructProperty_stiffness(1e4);
        constructProperty_dissipation(1e-2);
        constructProperty_tscale(1.0);
    }

};

/// This contact model uses a continuous equation to transition between in and
/// out of contact. The equation for the smooth transition was published in
/// the following two papers:
///
/// Koelewijn, A. D., & van den Bogert, A. J. (2016). Joint contact forces can
/// be reduced by improving joint moment symmetry in below-knee amputee gait
/// simulations. Gait & Posture, 49, 219–225.
/// http://doi.org/10.1016/j.gaitpost.2016.07.007
///
/// Esposito, E. R., & Miller, R. H. (2018). Maintenance of muscle strength
/// retains a normal metabolic cost in simulated walking after transtibial limb
/// loss. PLoS ONE, 13(1), e0191310. http://doi.org/10.1371/journal.pone.0191310
///
/// This class is still under development.
class OSIMMUSCOLLO_API EspositoMiller2018Force
        : public StationPlaneContactForce {
OpenSim_DECLARE_CONCRETE_OBJECT(EspositoMiller2018Force,
        StationPlaneContactForce);
public:
    OpenSim_DECLARE_PROPERTY(stiffness, double,
            "Spring stiffness in N/m^3 (default: 2e6).");
    OpenSim_DECLARE_PROPERTY(dissipation, double,
            "Dissipation coefficient in s/m (default: 1.0).");
    OpenSim_DECLARE_PROPERTY(friction_coefficient, double,
            "Friction coefficient");
    // TODO rename to transition_velocity
    OpenSim_DECLARE_PROPERTY(tangent_velocity_scaling_factor, double,
            "Governs how rapidly friction develops (default: 0.05).");
    OpenSim_DECLARE_PROPERTY(depth_offset, double,
            "'Resting length' of spring in meters (default: 0.001).");

    EspositoMiller2018Force() {
        constructProperties();
    }

    void extendFinalizeFromProperties() override {
        m_depthOffsetSquared = SimTK::square(get_depth_offset());
    }

    /// Compute the force applied to body to which the station is attached, at
    /// the station, expressed in ground.
    SimTK::Vec3 calcContactForceOnStation(const SimTK::State& s)
    const override {
        using SimTK::square;
        SimTK::Vec3 force(0);
        const auto& pt = getConnectee<Station>("station");
        const auto& pos = pt.getLocationInGround(s);
        const auto& vel = pt.getVelocityInGround(s);
        const SimTK::Real height = pos[1];
        const SimTK::Real velNormal = vel[1];
        // TODO should project vel into ground.
        const SimTK::Real velSliding = vel[0];

        // The Appendix of Esposito and Miller 2018 uses height above ground,
        // but we use penetration depth, so some signs are reversed.

        // Normal force.
        const SimTK::Real depth = 0 - height;
        const SimTK::Real depthRate = 0 - velNormal;
        const SimTK::Real a = get_stiffness();
        const SimTK::Real b = get_dissipation();

        // dy approaches 0 as y -> inf
        //               depth as y -> -inf
        const SimTK::Real dy =
                0.5 * (sqrt(square(depth) + m_depthOffsetSquared) + depth);
        const SimTK::Real voidStiffness = 1.0; // N/m
        force[1] = a * square(dy) * (1 + b * depthRate) + voidStiffness * depth;

        // Friction (TODO handle 3D).
        const SimTK::Real velSlidingScaling =
                get_tangent_velocity_scaling_factor();
        const SimTK::Real transition = tanh(velSliding / velSlidingScaling);

        const SimTK::Real frictionForce =
                -transition * get_friction_coefficient() * force[1];
        force[0] = frictionForce;
        return force;
    }

    // TODO potential energy.
private:
    void constructProperties() {
        constructProperty_stiffness(2.0e6);
        constructProperty_dissipation(1.0);
        constructProperty_friction_coefficient(1.0);
        constructProperty_tangent_velocity_scaling_factor(0.05);
        constructProperty_depth_offset(0.001);
    }
    SimTK::Real m_depthOffsetSquared;
};

} // namespace OpenSim

#endif // MUSCOLLO_STATIONPLANECONTACTFORCE_H<|MERGE_RESOLUTION|>--- conflicted
+++ resolved
@@ -144,11 +144,7 @@
 /// B. J. (2016). Muscle Synergies Facilitate Computational Prediction of
 /// Subject-Specific Walking Motions. Frontiers in Bioengineering and
 /// Biotechnology, 4, 1055–27. http://doi.org/10.3389/fbioe.2016.00077
-<<<<<<< HEAD
-clas, OSIMMUSCOLLO_API MeyerFregly2016Force
-=======
 class OSIMMUSCOLLO_API MeyerFregly2016Force
->>>>>>> 1a45c9fd
         : public StationPlaneContactForce {
 OpenSim_DECLARE_CONCRETE_OBJECT(MeyerFregly2016Force,
         StationPlaneContactForce);
