--- conflicted
+++ resolved
@@ -70,10 +70,6 @@
 - If an `Object` cannot be found when loading a list property from XML, a warning will now be emitted to the log (previously: it was emitted to `std::cerr`, #4009).
 - Added the property `activation_dynamics_smoothing` to `DeGrooteFregly2016Muscle`. This property uses the model's original value of 0.1 as a 
   default, but users may consider increasing this value (e.g., 10.0) so that the activation and deactivation speeds of the model better match the 
-<<<<<<< HEAD
-- `OpenSim::Mesh` now retains a reference-counted copy of the mesh data when it's copied, which should make
-  copying + re-finalizing `OpenSim::Model`s faster (#4010).
-=======
   activation and deactivation time constants.
 - Remove unused, legacy `<defaults>` blocks in `.osim` and `.xml` files (#3986).
 - Added `example3DWalking`, which demonstrates how to create a tracking simulation with foot-ground contact in Moco. (#4008)
@@ -83,8 +79,9 @@
 - Added convenience methods to `MocoTrack` to allow setting marker weights from a `Set<MarkerWeight>` or `IKTaskSet`. (#4008)
 - Remove the `tropter` libraries, the Tropter solver in Moco, and all references to it from build system. As a result, the following 
   Tropter-related dependencies have been removed: `adolc`, `colpack`, and `eigen`. (#3988)
-
->>>>>>> a9d6aa94
+- `OpenSim::Mesh` now retains a reference-counted copy of the mesh data when it's copied, which should make
+  copying + re-finalizing `OpenSim::Model`s faster (#4010).
+
 
 v4.5.1
 ======
