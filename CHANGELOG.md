This document lists the changes to `opensim-core` that are
introduced with each new version, starting with version 4.0. When possible, we provide the
GitHub issues or pull requests that
are related to the items below. If there is no issue or pull
request related to the change, then we may provide the commit.

This is not a comprehensive list of changes but rather a hand-curated collection of the more notable ones. For a comprehensive history, see the [OpenSim Core GitHub repo](https://github.com/opensim-org/opensim-core).

<<<<<<< HEAD
Upcoming Release
================

- Added `tryGetSocket` and `tryUpdSocket` to the `Component` interface, which provides a non-throwing way of
  querying a component's sockets by name (#3673)
- Added `tryGetOutput` and `tryUpdOutput` to the `Component` interface, which provides a non-throwing way of
  querying a component's outputs by name (#3673)
=======
v4.6
====
- Added support for list `Socket`s via the macro `OpenSim_DECLARE_LIST_SOCKET`. The macro-generated method 
`appendSocketConnectee_*` can be used to connect `Object`s to a list `Socket`. In addiion, `Component` and Socket have 
new `getConnectee` overloads that take an index to a desired object in the list `Socket` (#3652).
- Added `ComponentPath::root()`, which returns a `ComponentPath` equivalent to "/"
- `ComponentPath` is now less-than (`<`) comparable, making it usable in (e.g.) `std::map`
- `ComponentPath` now has a `std::hash<T>` implementation, making it usable in (e.g.) `std::unordered_map`
- Added `.clear()` and `.empty()` to `ComponentPath` for more parity with `std::string`'s semantics
>>>>>>> 079c4f93

v4.5
====
- Added `AbstractGeometryPath` which is a base class for `GeometryPath` and other path types (#3388). All path-based
forces now own the property `path` of type `AbstractGeometryPath` instead of the `GeometryPath` unnamed property. Getters
and setters have been added to these forces to provide access to concrete path types (e.g., `updPath<T>`). In `Ligament`
and `Blankevoort1991Ligament`, usages of `get_GeometryPath`, `upd_GeometryPath`, etc., need to be updated to
`getGeometryPath`, `updGeometryPath`, etc., or a suitable alternative.
- Fixed a minor memory leak when calling `OpenSim::CoordinateCouplerConstraint::setFunction` (#3541)
- Increase the number of input dimensions supported by `MultivariatePolynomialFunction` to 6 (#3386)
- Added `Assertion.h` and associated `OPENSIM_ASSERT*` macros (#3531)
- Replaced uses of `assert` with `OPENSIM_ASSERT`, so that assertion may be configured via cmake in the future, and
  so that OpenSim (esp. debug builds) throw instead of terminating the process (#3531)
- Fixed mis-indexing into an `OpenSim::ObjectProperty` now throws an exception rather than segfaulting (#3347)
- `PointToPointSpring` now throws an exception on finalizing connections if both sides of the spring
  are connected to the same base frame (#3485)
- Clarified that `OpenSim::Controller`'s `actuator_list` takes a list of actuator names, rather than paths (#3484)
- Deleting elements from an `OpenSim::Coordinate` range now throws an exception during `finalizeFromProperties` (previously:
  it would let you do it, and throw later when `Coordinate::getMinRange()` or `Coordinate::getMaxRange()` were called, #3532)
- Added `FunctionBasedPath`, a class for representing paths in `Force`s based on `Function` objects (#3389)
- Introduced the method `Model::getCoordinateNamesInMultibodyTreeOrder` for convenient access to internal coordinate ordering for scripting users (#3569)
- Fixed a bug where constructing a `ModelProcessor` from a `Model` object led to an invalid `Model`
- Added `LatinHypercubeDesign`, a class for generating Latin hypercube designs using random and algorithm methods (#3570)
- Refactor c3dExport.m file as a Matlab function (#3501), also expose method to allow some operations on tableColumns
  (multiplyAssign) to speed up data processing.
- Fixed xml-related memory leaks that were occuring when deserializing OpenSim models. (Issue #3537, PR #3594)
- Fixed a minor bug when the locally installed package (via `pip`) couldn't find the dependencies (PR #3593). Added `data_files` argument to the `setup.py` to copy all the dependencies into the opensim package folder in the Python environment.
- Added `PolynomialPathFitter`, A utility class for fitting a set of `FunctionBasedPath`s to existing geometry-path in 
  an OpenSim model using `MultivariatePolynomialFunction`s (#3390)
- Added `examplePolynomialPathFitter.py`, a scripting example that demonstrates how to use `PolynomialPathFitter` (#3607)
- Fixed a bug where using `to_numpy()` to convert `RowVectorView`s to Python arrays returned incorrect data (#3613)
- Bumped the version of `ezc3d` which can now Read Kistler files
- Updated scripting method addTableMetaDataString to support overwriting metadata value for an existing key (#3589)
- Exposed simbody methods to obtain GravityForces, MobilityForces and BodyForces (#3490)
- Simbody was updated such that the headers it transitively exposes to downstream projects are compatible with C++20 (#3619)
- Moved speed computation from `computeForce` in children of `ScalarActuator` to dedicated `getSpeed` function.
- Fix type problem with BufferedOrientationReference (Issue #3415, PR #3644)
- Fixed setting the color of a PathSpring's GeometryPath should now update the color of the PathSpring geometry


v4.4.1
======
- IMU::calcGyroscopeSignal() now reports angular velocities in the IMU frame.
- Update `report.py` to set specific colors for plotted trajectories
- Made `Component::getSocketNames` a `const` member method (previously: non-const)
- Added `ModOpReplaceMusclesWithPathActuators` to the list of available model operators in `ModelOperators.h`
- Modifed the swig interface files to make OpenSim::PathPointSet adopt new PathPoints inserted into it. (Issue #3276)
- Remove references to obsoleted dependency BTK, use ezc3d exclusively.
- Fixed an issue with IPOPT libraries when building OpenSim with `OPENSIM_WITH_CASADI = ON` but `OPENSIM_WITH_TROPTER = OFF` (Issue #3267).
- Removed all references to deprecated environment variable `OPENSIM_HOME`.
- Fix issue where templatized Property classes are not available to Objects defined in plugins.
- Minimum supported version for Java is now 1.8 in the cmake files (Issue #3215).
- Fix CSV file adapter hanging on csv files that are missing end-header (issue #2432).
- Improve documentation for MotionType to serve scripting users (Issue #3324).
- Drop support for 32-bit Matlab in build system since Matlab stopped providing 32-bit distributions (issue #3373).
- Hotfixed body inertia not being updated after changing the 'inertia' property of a body (Issue #3395).
- Fixed segfault that can occur when working with OpenSim::Models that are initialized from invalid XML (osim) data (#3409)
- Deduplicated `SmoothSegmentedFunction` data when constructing the muscle curves (#3442).
- Added `OpenSim::AbstractSocket::canConnectTo(Object const&) const`, for faster socket connectivity checks (#3451)
- Fixed the `CoordinateCouplerConstraint` bug preventing functions with multiple independent coordinates (#3435)
- Removed memory leak tests from `testInitState` and `testComponents`, because external analyzers (e.g. libASAN) are better-suited to this (#3459)
- Fixed `CMC_TaskSet` memory leak whenever it is copied (#3457)
- Added `SIMBODY_EXTRA_CMAKE_ARGS` to `dependencies/CMakeLists.txt`, which lets integrators customize Simbody via the OpenSim superbuild (#3455)
- Fixed out-of-bounds memory access in testAssemblySolver (#3460)
- The property, input, output, and socket macros (e.g. OpenSim_DECLARE_PROPERTY) can now be used outside of the OpenSim namespace
  and no longer require a `using namespace OpenSim;` declaration in order to work (#3468)
- Fixed runtime segfault that can occur when trying to use a `WrapObject` that is not a child of a `PhysicalFrame` (#3465)
- Fixed issues #3083 #2575 where analog data is not pulled out from c3d files, a a new function getAnalogDataTable() has been added to the C3DFileAdapter
- Fixed segfault that can occur when building models with unusual joint topologies (it now throws an `OpenSim::Exception` instead, #3299)
- Add `calcMomentum`, `calcAngularMomentum`, `calcLinearMomentum`, and associated `Output`s to `Model` (#3474)
- Fix issue where a different __init__.py is used by conda package and dev environment, the fix allows developers to install local builds into conda. (#3502)
- Changed control points in `SegmentedQuinticBezierToolkit` to be of `SimTK::Vec6` type instead of `SimTK::Vector` (#3481).
- Added a cylinder wrapping test: `testWrapCylinder.cpp` (#3498)


v4.4
====
- Updated ezc3d to version 1.5.0 which better manages the events defined in a c3d file.
- Fixed an issue that could happen sometimes with ScaleTool where loading the model file or marker set file could fail if the file was given as an absolute path (Issue #3109, PR #3110)
- Fixed an issue with SWIG with `OpenSim::Body::getRotationInGround()` where it would return an object without the correct `SimTK::Rotation` methods.
- Fixed OpenSim::Arrow start_point property being ignored
- Fixed objects being set as not up to date with their properties by finalizeFromProperties
- Throw exception if body masses are either NaN or -ve (Issue #3130)
- Fixed issue #3176 where McKibbenActuator is not registered and can't be serialized to XML files
- Fixed issue #3191 where CustomJoint coordinates ordering in model files affects coordinate definitions.
- Fixed issue #3220 Memory leak running InverseKinematicsTool repeatedly and using Kinematics analysis.


v4.3
====
- Introduced IMU component that models a typical Inertial Measurement Unit (IMU) with corresponding outputs for orientation, accelerometer, and gyroscope signals.
- Introduced IMUDataReporter (analysis) to record signals from IMU components placed on models.
- Fixed a bug with Actuation analysis that would lead to extra columns in the output when an actuator is disabled (Issue #2977).
- Fix issue where including path in output file name caused output to not be written without warning, now warning is given and file is written (Issue #3042).
- Fix copy-paste bug in reporting orientation errors (Issue #2893, fixed by Henrik-Norgren).
- Upgrade bindings to use SWIG version 4.0 (allowing doxygen comments to carry over to Java/Python files).
- Added createSyntheticIMUAccelerationSignals() to SimulationUtilities to generate "synthetic" IMU accelerations based on passed in state trajectory.
- Fixed incorrect header information in BodyKinematics file output
- Fixed bug applying non-uniform scaling to inertia matrix of a Body due to using local vaiable of type SysMat33 (Issue #2871).
- Default build to python 3.8 and numpy 1.20 (special instructions for using python 3.8+ on windows at https://simtk-confluence.stanford.edu/display/OpenSim/Scripting+in+Python)

v4.2
====
- Fixed a bug with InverseDynamicsTool/InverseDynamicsSolver to account for cases where a model has extra slots in its `State`'s "q" (PR #2971)
- Added Bhargava2004SmoothedMuscleMetabolics, a smoothed version of the Bhargava metabolics model designed for gradient-based optimization (i.e., Moco).
- Fixed a bug in Millard2012EquilibriumMuscle::extendFinalizeFromProperties(): the end point slopes on the inverse force velocity curves are constrained to yield a valid curve. A warning is noted in the log if the slopes are small enough that numerical integration might be slow.
- Added logging to Millard2012EquilibriumMuscle::extendFinalizeFromProperties(): whenever an internal setting is changed automatically these changes are noted in the log. To avoid seeing these messages, update the corresponding properties in the .osim file to the values noted in the log message.
- Introduced new logging system based on spdlog https://github.com/gabime/spdlog.git. The transition should be transparent to end users with default settings except that the name of the log file is now opensim.log. Main features are:
  - The ability to customize error level for reporting (in increasing level of verbosity): Off, Critical, Error, Warn, Info, Debug, Trace
  - The ability to start logging to a specified file on the fly.
  - Log file messages are time stamped and the format can be changed by users
  - More details and additional functionality is described in the Developer's Guide, and Doxygen pages of OpenSim::Logger class.
- Add the ActivationCoordinateActuator component, which is a CoordinateActuator with simple activation dynamics (PR #2699).
- Easily convert Matlab matrices and Python NumPy arrays to and from OpenSim Vectors and Matrices. See Matlab example matrixConversions.m and Python example numpy_conversions.py.
- Users have more control over which messages are logged. Messages are now logged to opensim.log instead of out.log and err.log. Users can control logging levels via `Logger::setLevel()`.
- Fix a segfault that occurs when using OpenSim's Python Package with Anaconda's Python on a Mac.
- Expose PropertyHelper class to python bindings to allow editing of objects using the properties interface (useful for editing objects defined in plugins) in python (consistent with Java/Matlab).
- Whitespace is trimmed when reading table metadata for STO, MOT, and CSV files.
- Introduce utilities for creating SimTK::Vectors, linear interpolation, updating table column labels from v3.3 to v4.0 syntax, solving for a function's root using bisection (OpenSim/Common/CommonUtilities.h) ([PR #2808](https://github.com/opensim-org/opensim-core/pull/2808)).
- Introduce utilities for querying, filtering, and resampling TimeSeriesTables (OpenSim/Common/TableUtilities.h) ([PR #2808](https://github.com/opensim-org/opensim-core/pull/2808)).
- StatesTrajectories can now be created from a TimeSeriesTable of states.
- Minor performance improvements (5-10 %) for controller-heavy models (PR #2806)
- `Controller::isEnabled` will now only return whether the particular controller is enabled
  - Previously, it would return `false` if its parent `Model`'s `Model::getAllControllersEnabled` returned `false`
  - The previous behavior would mean that `Controller::setEnabled(true); return Controller::isEnabled();` could return `false`
- When building from source, CMake now outputs more detailed information about dependencies.
- The new Matlab examplePointMass.m shows how to build and simulate a point-mass model.
- Fix OpenSense calibration algorithm to handle models facing an arbitrary direction. The calibration algorithm now aligns one axis of the provided Orientation Sensor data with the x-axis of the base segment (e.g. pelvis) of the model in default pose.
- For PrescribedController, the controls_file column labels can now be absolute paths to actuators (previously, the column labels were required to be actuator names).
- Fixed a critical bug in Induced Accelerations Analysis which prevents analysis to run when external forces are present ([PR #2847](https://github.com/opensim-org/opensim-core/pull/2808)).
- For PrescribedController, the controls_file column labels can now be absolute paths to actuators (previously, the column labels were required to be actuator names).
- CMCTool now supports the setSolveForEquilibrium() method inherited by AbstractTool, which allows users to disable a call to Model::equilibrateMuscles() when running CMC. This setting is true by default, so the default behavior remains the same.
- The Matlab utility osimTableToStruct() now handles column labels that start with a non-letter character by prepending 'a_' instead of 'unlabeled'.
- Removed `Path` abstract base class (PR #2844)
  - Unused by OpenSim and related projects
- Improved the performance of `ComponentPath` (PR #2844)
  - This improves the performance of component-heavy models by ~5-10 %
  - The behavior and interface of `ComponentPath` should remain the same
- The new Matlab CustomStaticOptimization.m guides the user to build their own custom static optimization code.
- Dropped support for separate Kinematics for application of External Loads. ([PR #2770] (https://github.com/opensim-org/opensim-core/pull/2770)).
- Refactored InverseKinematicsSolver to allow for adding (live) Orientation data to track, introduced BufferedOrientationsReference to queue data (PR #2855)
- `opensim.log` will only be created/opened when the first message is logged to it (PR #2880):
  - Previously, `opensim.log` would always be created, even if nothing was logged
- Added a CMake option, `OPENSIM_DISABLE_LOG_FILE` (PR #2880):
  - When set, disables `opensim.log` from being used by the logger by default when the first message is written to the log
  - Log messages are still written to the standard output/error streams
  - Previously, `opensim.log` would always be created - even if nothing was written to it (fixed above)
  - Setting `OPENSIM_DISABLE_LOG_FILE` only disables the automatic creation of `opensim.log`. File logging can still be manually be enabled by calling `Logger::addFileSink()`
  - This flag is `OFF` by default. So standard builds will still observe the existing behavior (`opensim.log` is created).
- Fix bug in visualization of EllipsoidJoint that was not attaching to the correct frame ([PR #2887] (https://github.com/opensim-org/opensim-core/pull/2887))
- Fix bug in error reporting of sensor tracking (PR #2893)
- Throw an exception rather than log an error message when an unrecognized type is encountered in xml/osim files (PR #2914)
- Added ScapulothoracicJoint as a builtin Joint type instead of a plugin (PRs #2877 and #2932)

v4.1
====
- Added `OrientationsReference` as the frame orientation analog to the location of experimental markers. Enables experimentally measured orientations from wearable sensors (e.g. from IMUs) to be tracked by reference frames in the model. A correspondence between the experimental (IMU frame) orientation column label and that of the virtual frame on the `Model` is expected. The `InverseKinematicsSolver` was extended to simultaneously track the `OrientationsReference` if provided. (PR #2412)
- Removed the undocumented `bool dumpName` argument from `Object::dump()` and made the method `const` so it can be safely called on `const` objects. (PR #2412)
- `MarkersReference` convenience constructors were updated to take a const reference to a `MarkerWeightSet` as its second argument. If a `Set` is not empty, then only the markers listed are used as reference signals. That means `InverseKinematicsTool` no longer tracks all experimental markers even those not in the `MarkerWeightSet`. One can quickly track all experimental markers (that have a corresponding model marker) by simply providing an empty `Set`, in which case all markers are assigned the default weight (typically 1.0).
- Model files from very old versions (pre 1.8.1) are not supported, an exception is thrown rather than fail quietly (issue #2395).
- Initializing a Component from an existing Component with correct socket connectees yields invalid paths (issue #2418).
- Reading DataTables from files has been simplified. Reading one table from a file typically uses the Table constructor except when the data-source/file contains multiple tables. (In these cases e.g. C3D files, use C3DFileAdapter.read method, then use functions in C3DFileAdapter to get the individual TimeSeriesTable(s)). Writing tables to files has not changed.
- Exposed convertMillimeters2Meters() in osimC3D.m. This function converts COP and moment data from mm to m and now must be invoked prior to writing force data to file. Previously, this was automatically performed during writing forces to file.
- Methods that operate on SimTK::Vec<n> are now available through Java/Matlab and python bindings to add/subtract/divide/multiply vec<n> contents with a scalar (PR #2558)
- The new Stopwatch class allows C++ API users to easily measure the runtime of their code.
- If finalizeConnections() method was not called on a model after making changes and before printing, an exception is thrown to avoid creating corrupt model files quietly (PR #2529)
- Updated the docopt.cpp dependency so that OpenSim can be compiled with Visual C++ from Visual Studio 2019.
- Added `Blankevoort1991Ligament` force component which represents ligament fibers as non-linear path springs. The force-strain curve has a quadratic toe region at low strains and a linear stiffness region at high strains. (PR #2632)
- Updated Simbody to 3.7 to fix an issue with the simbody-visualizer on macOS 10.15 Catalina.
- On Mac and Linux, we include a shell script opensim-install-command-line.sh to make OpenSim's command-line tools easily accessible.
- Added the compliant SmoothSphereHalfSpaceForce component, for use with direct collocation and Moco.


Converting from v4.0 to v4.1
----------------------------
- The `OpenSim::Array` constructor is now marked explicit, which prevents
  accidental implicit conversion to `Array`. If you relied on this implicit
  conversion, you will need to update your code to use the constructor
  explicitly.

Bug Fixes
---------
- Fixed bug in osimTable2Struct.m for renaming unlabelled markers (PR #2491)
- Fixed bug that resulted in an exception when reading C3D files without forces. Now, if the C3D doesn't contain markers or forces, an empty table will be returned (PR #2421)
- Fix bug that resulted in activations and forces reported for Actuators that are disabled during StaticOptimization (issue #2438) Disabled actuators are now ignored in StaticOptimization.
- OpenSim no longer supports model file formats predating version 1.8.1 (PR #2498)
- FunctionBasedBushingForce now applies damping if specified (it was incorrectly ignored in 4.0) issue #2512
- TRCFileAdapter.write() uses the number of columns and rows in the supplied dataTable to set the "NumMarkers" and "NumRows" Metadata in the output file. Users won't have to set this metadata string manually.  #2510

Documentation
-------------


Other Changes
-------------
- Performance of reading large data files has been significantly improved. A 50MB .sto file would take 10-11 min to read now takes 2-3 seconds. (PR #2399)
- Added Matlab example script of plotting the Force-length properties of muscles in a models; creating an Actuator file from a model;
building and simulating a simple arm model;  using OutputReporters to record and write marker location and coordinate values to file.
- Added Python example that demonstrates how to run an optimization using the cma package and how to avoid an expensive call to `initSystem()` within the objective function. (PR #2604)
- OpenSim 4.1 ships with Python3 bindings as default. It is still possible to create bindings for Python2 if desired by setting CMake variable OPENSIM_PYTHON_VERSION to 2
- For CMake, the option OPENSIM_COPY_DEPENDENCIES option is now an advanced option, and a warning is provided if this option is off but wrapping is turned on.

v4.0
====

Converting from v3.x to v4.0
-----------------------------
- A significant difference between v3.3 and 4.0 is the naming of dependencies. Unique names were not enforced in 3.3, which led to undefined behavior. In 4.0, Component pathnames must be unique. That is a Component must be unique with respect to its peers. A Model named *model* cannot have multiple subcomponents with the name *toes* either as bodies or joints, because the pathname */model/toes* will not uniquely identify the Component. However, multiple *toes* bodies can be used as long as they are not subcomponents of the same Component. For example, a *device* Component with a *toes* Body will have no issues since this *toes* Body has a unique pathname, */model/device/toes*, which is unambiguous. One could also create a multi-legged model, where each leg is identical, with *hip* and *knee* joints and *upper* and *lower* bodies, but each being unique because each `Leg` Component that contains the leg subcomponents, is uniquely named like */model/leg1* and */model/leg4/* and thus all of their subcomponents are unique, e.g.: */model/leg1/knee* vs. */model/leg4/knee*.
- Component naming is more strictly enforced and names with spaces are no longer accepted. Spaces are only allowable as separators for `Output` or `Channel` names that satisfy a list `Input`. (PR #1955)
- The Actuator class has been renamed to ScalarActuator (and `Actuator_` has been renamed to `Actuator`) (PR #126).
  If you have subclassed from Actuator, you must now subclass from ScalarActuator.
- Methods like `Actuator::getForce` are renamed to use "Actuator" instead (e.g., `Actuator::getActuator`) (PR #209).
- Markers are now ModelComponents (PR #188). Code is included for conversion on serialization/de-serialization.
- MarkerSet::addMarker() was removed (PR #1898). Please use Model::addMarker() to add markers to your model.
- `Body::getMassCenter` now returns a `Vec3` instead of taking a `Vec3` reference as an argument (commit cb0697d98).
- The following virtual methods in ModelComponent have been moved:
  - connectToModel -> extendConnectToModel
  - addToSystem -> extendAddToSystem
  - initStateFromProperties -> extendInitStateFromProperties
  - setPropertiesFromState -> extendSetPropertiesFromState

  The original methods (without `extend`) still exist, but they are now non-virtual.
  To invoke `connectToModel` on an entire Model, you still call `Model::connectToModel`.
  This change has been made to make a distinction between the user interface and
  the Component developer (extension) interface. **IMPORTANT** The calls to
  `Super::addToSystem`, etc. in the implementation of these methods must now
  also use the `extend` variants. Otherwise, you will enter into an infinite recursion.
- OpenSim now makes substantial use of C++11 features; if you compile OpenSim, your compiler
  must support C++11. Also, any C++ project in which you use OpenSim must also be compiled with C++11.
- The following components have been upgraded to use Sockets to connect to
  other components they depend on (instead of string properties):
  - ContactGeometry (ContactSphere, ContactHalfSpace, ContactMesh)
- Many of the methods in ScaleTool have now been marked const.
- We created a new unified command line interface that will replace the
  single-tool command line executables (`scale`, `ik`, `id`, `rra`, `cmc`,
  etc.).
  - `scale -S setup.xml` -> `opensim run-tool setup.xml`.
  - `scale -PS` -> `opensim print-xml scale`
  - `scale -PropertyInfo ...` -> `opensim info ...`
  - `versionUpdate ...` -> `opensim update-file ...`
- The `CoordinateSet` property in `Joint` has been replaced with a `coordinates`
  list property and enumerations have been added for accessing the Coordinates
  owned by a Joint. Code like `myPlanarJoint.getCoordinateSet()[0]` now becomes
  `myPlanarJoint.getCoordinate(PlanarJoint::Coord::RotationZ)` (PRs #1116,
  #1210, and #1222).
- The `reverse` property in Joint can no longer be set by the user; Model uses
  SimTK::MultibodyGraphMaker to determine whether joints should be reversed when
  building the multibody system. The joint's transform and coordinates maintain
  a parent->child sense even if the joint has been reversed. For backwards
  compatibility, a joint's parent and child PhysicalFrames are swapped when
  opening a Model if the `reverse` element is set to `true`.
- The `MotionType` of a `Coordinate` is now fully determined by the Joint. The
  user cannot set the `MotionType` for a `Coordinate`. There are instances such
  as in the *leg6dof9musc* and *Rajagopal2015* models, where a `Coordinate` was
  assigned an incorrect type (e.g. when a coordinate of a `CustomJoint` is not a
  measure of a Cartesian angle). In 4.0, the coordinate is correctly marked as
  `Coupled` since a function couples the coordinate value to the angular
  displacement of the patella in Cartesian space. **NOTE**, this causes issues
  (e.g.  opensim-org/opensim-gui#617, #2088) when using kinematics files
  generated in 3.3 (or earlier) where `Rotational` coordinates have been
  converted to degrees. Because OpenSim 4.0 does not recognize the coordinate's
  `MotionType` to be `Rotational` it will not convert it back to radians
  internally. For motion files generated prior to 4.0 where the file has
  `inDegrees=yes`, please use the following conversion utility:
  `updatePre40KinematicsFilesFor40MotionType()`. When loading a pre-4.0 model,
  OpenSim will warn users of any changes in `MotionType` when updating an
   existing model to OpenSim 4.0.
- `Manager::integrate(SimTK::State&)` has been removed and replaced by
  `Manager::integrate(double)`. You must also now call
  `Manager::initialize(SimTK::State&)` before integrating or pass the
  initialization state into a convenience constructor. Here is a
   before-after example (see the documentation in the `Manager` class
   for more details):
  - Before:
    - Manager manager(model);
    - manager.setInitialTime(0.0);
    - manager.setFinalTime(1.0);
    - manager.integrate(state);
  - After:
    - Manager manager(model);
    - state.setTime(0.0);
    - manager.initialize(state);
    - manager.integrate(1.0);
  - After (using a convenience constructor):
    - state.setTime(0.0);
    - Manager manager(model, state);
    - manager.integrate(1.0);
- `Manager::setIntegrator(SimTK::Integrator)` has been removed and replaced by
  `Manager::setIntegratorMethod(IntegratorMethod)` which uses an enum and can
  be used by the MATLAB/Python interface. See the method's documentation for
  examples. Integrator settings are now handled by the Manager through the
  following new functions:
  - setIntegratorAccuracy(double)
  - setIntegratorMinimumStepSize(double)
  - setIntegratorMaximumStepSize(double)
  - setIntegratorInternalStepLimit(int)
- `Muscle::equilibrate(SimTK::State&)` has been removed from the Muscle interface in order to reduce the number and variety of muscle equilibrium methods. `Actuator::computeEquilibrium(SimTK::State&)` is overridden by Muscle and invokes pure virtual `Muscle::computeInitialFiberEquilibrium(SimTK::State&)`.
- `Millard2012EquilibriumMuscle::computeFiberEquilibriumAtZeroVelocity(SimTK::State&)` and `computeInitialFiberEquilibrium(SimTK::State&)` were combined into a single method:
`Millard2012EquilibriumMuscle::computeFiberEquilibrium(SimTK::State&, bool useZeroVelocity)`
where fiber-velocity can be estimated from the state or assumed to be zero if the flag is *true*.
- `Millard2012EquilibriumMuscle::computeInitialFiberEquilibrium(SimTK::State&)` invokes `computeFiberEquilibrium()` with `useZeroVelocity = true` to maintain its previous behavior.
- `Model::replaceMarkerSet()` was removed. (PR #1938) Please use `Model::updMarkerSet()` to edit the model's MarkerSet instead.
- The argument list for `Model::scale()` was changed: the `finalMass` and
  `preserveMassDist` arguments were swapped and the `preserveMassDist` argument
  is no longer optional. The default argument for `preserveMassDist` in OpenSim
  3.3 was `false`. (PR #1994)
- A GeometryPath without PathPoints is considered invalid, since it does not
represent a physical system. You must specify PathPoints to define a valid
GeometryPath for a Muscle, Ligament, PathSpring, etc... that is added to a
Model. (PR #1948)
  - Before (no longer valid):
    ```cpp
    Model model;
    Thelen2003Muscle* muscle = new Thelen2003Muscle("muscle", ...);
    // GeometryPath throws: "A valid path requires at least two PathPoints."
    model.addForce(muscle);
    ```
  - After (now required):
    ```cpp
    Model model;
    Thelen2003Muscle* muscle = new Thelen2003Muscle("muscle", ...);
    // require at least two path points to have a valid muscle GeometryPath
    muscle->addNewPathPoint("p1", ...);
    muscle->addNewPathPoint("p2", ...);
    model.addForce(muscle);
    ```
- The JointReaction analysis interface has changed in a few ways:
  - "express_in_frame" now takes a `Frame` name. "child" and "parent" keywords are also still accepted, provided that no Frame is named "child" or "parent"
  - If the number of elements in "apply_on_bodies" or "express_in_frame" is neither of length 1 or the same length as indicated by "joint_names", an exception is thrown. This was previously a warning.
- Updated wrapping properties


Composing a Component from other components
-------------------------------------------
Component now maintains a list property of *components* which it owns. You add
a (sub) Component to a *parent* Component by calling `addComponent` and passing
a heap allocated (`new Component`) to the parent which you want to take
ownership of the new subcomponent. Ownership determines how the subcomponent is serialized
(appears within the parent) and the order in which of Component interface methods (above)
are propagated to the subcomponent. Access to contained components is provided through
`getComponent<C>(path)` or `getComponentList<C>` where `C` is any Component type (default
is `Component` to get all subcomponents). These methods always traverse down into
a Component's list of components.  All subcomponents that are properties of (and thus owned by)
a parent Component are accessible this way. The Model's typed %Sets and `add####()` methods
are no longer necessary to compose a Model, since any Component can now be composed of
components. `Model` still supports `addd####()` methods and de/serialization of Sets,
but components added via `addComponent` are NOT included in the Sets but contained
in the Component's *components* property list. Details in PR#1014. **Note**, it is now
strictly required that immediate subcomponents have unique names. For example, a Model cannot contain two bodies in its `BodySet` named *tibia* or a Body and a Joint named *toes*, since it is ambiguous as to which *tibia* `Body` or *toes* `Component` is being referenced.

Bug Fixes
---------
- Fixed a typo in one of the method names for AbstractTool verifyUniqueComulnLabels -> verifyUniqueColumnLabels (PR #130)
- Fixed bug where Body VisibleObject was not serialized when writing a model to XML (PR #139)
- Fixed memory leaks in AssemblySolver and using Simtk::XML (PR #176)
- Fixed model mass scaling. When 'preserve mass distribution' is unchecked (GUI) the input mass was previously not respected and the resulting scaled model mass does not equal the input mass. The modelscaler() now alters the body masses and inertias to match the input mass. (PR #230)
- Fixed a bug in the equilibrium solution of Millard and Thelen muscles, where the initial activation and fiber-length values (for solving for equilibrium) were always coming from the default values. This was unnecessary, because unless specified otherwise, the state automatically contains the default values. This fixes an issue where initial states activations from a file were not respected by the Forward Tool and instead, the initial activations would revert to the model defaults. (PR #272)
- Fixed a bug where MuscleAnalysis was producing empty moment arm files. We now avoid creating empty Moment and MomentArm storage files when `_computeMoments` is False. (PR #324)
- Fixed bug causing the muscle equilibrium solve routine in both Thelen2003Muscle and Millard2012EquilibriumMuscle to fail to converge and erroneously return the minimum fiber length. The fix added a proper reduction in step-size when errors increase and limiting the fiber-length to its minimum. (PR #1728)
- Fixed a bug where Models with Bodies and Joints (and other component types) with the same name were loaded without error. Duplicately named Bodies were simply being ignored and only the first Body of that name in the BodySet was being used, for example, to connect a Body to its parent via its Joint, or to affix path points to its respective Body. Now, duplicate names are flagged and renamed so they are uniquely identified. (PR #1887)
- Fixed bug and speed issue with `model.setStateVariableValues()` caused by enforcing constraints after each coordinate value was being set (PR #1911). Removing the automatic enforcement of constraints makes setting all state values much faster, but also requires calling `model.assemble()` afterwards. Enforcing constraints after setting each coordinate value individually was also incorrect, since it neglected the effect of other coordinate changes have on the current coordinate. All coordinate values must be set before enforcing constraints.
- Fixed a bug that resulted in incorrect Ligament resting lengths after scaling.
  (PR #1994)

New Classes
-----------
- Added a BodyActuator component, which applies a spatial force on a specified Point of a Body (PR #126)
- Created Frame, PhysicalFrame, OffsetFrame, PhysicalOffsetFrame, Station and Marker ModelComponents (PR #188, PR #325, PR #339). Marker did not previously comply with the Model Component interface.
- A Body is a PhysicalFrame
- Connections to Bodies upgraded to PhysicalFrames and locations on these frames are now represented by PhysicalOffsetFrame (PR #370)
- Joints were refactored so that the base Joint manages the parent and child frame connections, including the definition of local PhysicalOffsetFrames to handle offsets defined as separate location and orientation properties. (PR #589)
- The WeldConstraint and BushingForces (BushingForce, CoupledBushingForce, FunctionBasedBushingForce, and ExpressionBasedBushingForce) were similarly unified (like Joints) to handle the two Frames that these classes require to operate. A LinkTwoFrames intermediate class was introduced to house the common operations. Convenience constructors for WeldConstraint and BushingFrames were affected and now require the name of the Component as the first argument. (PR #649)
- The new StatesTrajectory class allows users to load an exact representation of previously-computed states from a file. (PR #730)
- Added Point as a new base class for all points, which include: Station, Marker, and PathPoints

- Added OutputReporter as an Analysis so that users can use the existing AnalyzeTool and ForwardTool to extract Output values of interest, without modifications to the GUI. (PR #1991)


Removed Classes
---------------
The following classes are no longer supported in OpenSim and are removed in OpenSim 4.0.
- Muscle class `ContDerivMuscle_Depredated`.

MATLAB and Python interfaces
----------------------------
- The SimbodyMatterSubsystem class--which provides operators related to the mass
matrix, Jacobians, inverse dynamics, etc.--is now accessible in MATLAB and
Python (PR #930).
- Changed wrapping of `SimTK::Array_<OpenSim::CoordinateReference>` from `ArrayCoordinateReference` to `SimTKArrayCoordinateReference` for consistency with other classes. (PR #1842)

MATLAB interface
----------------
- The configureOpenSim.m function should no longer require administrator
  privileges for most users, and gives more verbose output to assist with
  troubleshooting.
- New MATLAB examples were added: Hopper-Device and Knee-Reflex.

Python interface
----------------
- Improved error handling. Now, OpenSim's error messages show up as exceptions
in Python.
- The Python bindings can now be built for Python 3 (as well as Python 2).

Other Changes
-------------
- Support for compiling the source code with Microsoft Visual Studio 2017.
- There is now a formal CMake mechanism for using OpenSim in your own C++
  project. See cmake/SampleCMakeLists.txt. (PR #187)
- Substantial cleanup of the internal CMake scripts.
- Lepton was upgraded to the latest version (PR #349)
- Made Object::print a const member function (PR #191)
- Improved the testOptimization/OptimizationExample to reduce the runtime (PR #416)
- InverseKinematics tool outputs marker error .sto file if report error flag is true.
- Marker location file output name in IK changed to reflect trial name for batch processing.
- Created a method `ScaleTool::run()`, making it easier to run the Scale Tool
programmatically in MATLAB or python.
- Thelen2003Muscle, Millard2012EquilibriumMuscle, and
  Millard2012AccelerationMuscle now throw an exception if the force equilibrium
  calculation fails to converge (PR #1201).
- Thelen2003Muscle and Millard2012EquilibriumMuscle no longer clamp excitations (i.e. controls)
  internally. If controls are out of bounds an Exception is thrown. Also, the
  `min_control` property now defaults to the `minimum_activation`. It is the
  responsibility of the controller (or solver) to provide controls that are
  within the valid ranges defined by the Actuators and that includes the
  specific bounds of Muscle models. (PR #1548)
- The `buildinfo.txt` file, which contains the name of the compiler used to
  compile OpenSim and related information, is now named `OpenSim_buildinfo.txt`
  and may be installed in a different location.
- macOS and Linux users should no longer need to set `LD_LIBRARY_PATH` or
  `DYLD_LIBRARY_PATH` to use OpenSim libraries.
- The `scale()` method was removed from the `SimbodyEngine` class (the contents
  were moved into `Model::scale()`). (PR #1994)
- Any class derived from ModelComponent can now add its own implementation of
  `extendPreScale()`, `extendScale()`, and/or `extendPostScale()` to control how
  its properties are updated during scaling. (PR #1994)
- The source code for the "From the Ground Up: Building a Passive Dynamic
  Walker Example" was added to this repository.
- OpenSim no longer looks for the simbody-visualizer using the environment
  variable `OPENSIM_HOME`. OpenSim uses `PATH` instead.
- The Thelen2003Muscle now depend on separate components for modeling pennation,
  and activation dynamics.

Documentation
-------------
- Improved Doxygen layout and fixed several bugs and warnings (various)
- All mentions of SimTK/Simbody classes in OpenSim's Doxygen now provide links directly to SimTK/Simbody's doxygen.
- Added a detailed README.md wtith build instructions, as well as guides to contributing and developing (CONTRIBUTING.md).
- Included GIFs in Doxygen for several commonly used Joint types<|MERGE_RESOLUTION|>--- conflicted
+++ resolved
@@ -6,15 +6,6 @@
 
 This is not a comprehensive list of changes but rather a hand-curated collection of the more notable ones. For a comprehensive history, see the [OpenSim Core GitHub repo](https://github.com/opensim-org/opensim-core).
 
-<<<<<<< HEAD
-Upcoming Release
-================
-
-- Added `tryGetSocket` and `tryUpdSocket` to the `Component` interface, which provides a non-throwing way of
-  querying a component's sockets by name (#3673)
-- Added `tryGetOutput` and `tryUpdOutput` to the `Component` interface, which provides a non-throwing way of
-  querying a component's outputs by name (#3673)
-=======
 v4.6
 ====
 - Added support for list `Socket`s via the macro `OpenSim_DECLARE_LIST_SOCKET`. The macro-generated method 
@@ -24,7 +15,10 @@
 - `ComponentPath` is now less-than (`<`) comparable, making it usable in (e.g.) `std::map`
 - `ComponentPath` now has a `std::hash<T>` implementation, making it usable in (e.g.) `std::unordered_map`
 - Added `.clear()` and `.empty()` to `ComponentPath` for more parity with `std::string`'s semantics
->>>>>>> 079c4f93
+- Added `tryGetSocket` and `tryUpdSocket` to the `Component` interface, which provides a non-throwing way of
+  querying a component's sockets by name (#3673)
+- Added `tryGetOutput` and `tryUpdOutput` to the `Component` interface, which provides a non-throwing way of
+  querying a component's outputs by name (#3673)
 
 v4.5
 ====
