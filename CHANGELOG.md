--- conflicted
+++ resolved
@@ -1,10 +1,8 @@
-<<<<<<< HEAD
 - 2019-10-04: report.py can plot normalized tendon force states. Users can 
               provide a MocoStudy file instead of a Model file, and users can
               specify the name of the report output file.
-=======
+              
 - 2019-09-29: Remove INDYGO and GlobalStaticOptimization from Moco.
->>>>>>> a1e146f5
 
 - 2019-08-29: Users now interface with num_mesh_intervals instead of
               num_mesh_points when setting times to sample.
