This document lists the changes to `opensim-core` that are
introduced with each new version, starting with version 4.0. When possible, we provide the
GitHub issues or pull requests that
are related to the items below. If there is no issue or pull
request related to the change, then we may provide the commit.

This is not a comprehensive list of changes but rather a hand-curated collection of the more notable ones. For a comprehensive history, see the [OpenSim Core GitHub repo](https://github.com/opensim-org/opensim-core).

v4.5
====
<<<<<<< HEAD
- Added `AbstractGeometryPath` which is a base class for `GeometryPath` and other path types (#3388). All path-based 
forces now own the property `path` of type `AbstractGeometryPath` instead of the `GeometryPath` unnamed property. Getters 
and setters have been added to these forces to provide access to concrete path types (e.g., `updPath<T>`). In `Ligament`
and `Blankevoort1991Ligament`, usages of `get_GeometryPath`, `upd_GeometryPath`, etc., need to be updated to 
`getGeometryPath`, `updGeometryPath`, etc., or a suitable alternative.    
=======
- Added `AbstractPath` which is a base class for `GeometryPath` and other path types (#3388). All path-based forces now
own the property `path` of type `AbstractPath` instead of the `GeometryPath` unnamed property. Getters and setters have
been added to these forces to provide access to concrete path types (e.g., `updPath<T>`). In `Ligament` and
`Blankevoort1991Ligament`, usages of `get_GeometryPath`, `upd_GeometryPath`, etc., need to be updated to
`getGeometryPath`, `updGeometryPath`, etc., or a suitable alternative.
>>>>>>> eec8be7c
- Fixed a minor memory leak when calling `OpenSim::CoordinateCouplerConstraint::setFunction` (#3541)
- Increase the number of input dimensions supported by `MultivariatePolynomialFunction` to 6 (#3386)
- Added `Assertion.h` and associated `OPENSIM_ASSERT*` macros (#3531)
- Replaced uses of `assert` with `OPENSIM_ASSERT`, so that assertion may be configured via cmake in the future, and
  so that OpenSim (esp. debug builds) throw instead of terminating the process (#3531)
- Fixed mis-indexing into an `OpenSim::ObjectProperty` now throws an exception rather than segfaulting (#3347)
- `PointToPointSpring` now throws an exception on finalizing connections if both sides of the spring
  are connected to the same base frame (#3485)
- Clarified that `OpenSim::Controller`'s `actuator_list` takes a list of actuator names, rather than paths (#3484)
- Deleting elements from an `OpenSim::Coordinate` range now throws an exception during `finalizeFromProperties` (previously:
  it would let you do it, and throw later when `Coordinate::getMinRange()` or `Coordinate::getMaxRange()` were called, #3532)
- Added `FunctionBasedPath`, a class for representing paths in `Force`s based on `Function` objects (#3389)
- Fixed bindings to expose the method Model::getCoordinatesInMultibodyTreeOrder to scripting users (#3569)
- Fixed a bug where constructing a `ModelProcessor` from a `Model` object led to an invalid `Model`
- Added `LatinHypercubeDesign`, a class for generating Latin hypercube designs using random and algorithm methods (#3570)
- Refactor c3dExport.m file as a Matlab function (#3501), also expose method to allow some operations on tableColumns
  (multiplyAssign) to speed up data processing.
- Fixed xml-related memory leaks that were occuring when deserializing OpenSim models. (Issue #3537, PR #3594)
- Fixed a minor bug when the locally installed package (via `pip`) couldn't find the dependencies (PR #3593). Added `data_files` argument to the `setup.py` to copy all the dependencies into the opensim package folder in the Python environment.
- Added `PolynomialPathFitter`, A utility class for fitting a set of `FunctionBasedPath`s to existing geometry-path in 
  an OpenSim model using `MultivariatePolynomialFunction`s (#3390)

v4.4.1
======
- IMU::calcGyroscopeSignal() now reports angular velocities in the IMU frame.
- Update `report.py` to set specific colors for plotted trajectories
- Made `Component::getSocketNames` a `const` member method (previously: non-const)
- Added `ModOpReplaceMusclesWithPathActuators` to the list of available model operators in `ModelOperators.h`
- Modifed the swig interface files to make OpenSim::PathPointSet adopt new PathPoints inserted into it. (Issue #3276)
- Remove references to obsoleted dependency BTK, use ezc3d exclusively.
- Fixed an issue with IPOPT libraries when building OpenSim with `OPENSIM_WITH_CASADI = ON` but `OPENSIM_WITH_TROPTER = OFF` (Issue #3267).
- Removed all references to deprecated environment variable `OPENSIM_HOME`.
- Fix issue where templatized Property classes are not available to Objects defined in plugins.
- Minimum supported version for Java is now 1.8 in the cmake files (Issue #3215).
- Fix CSV file adapter hanging on csv files that are missing end-header (issue #2432).
- Improve documentation for MotionType to serve scripting users (Issue #3324).
- Drop support for 32-bit Matlab in build system since Matlab stopped providing 32-bit distributions (issue #3373).
- Hotfixed body inertia not being updated after changing the 'inertia' property of a body (Issue #3395).
- Fixed segfault that can occur when working with OpenSim::Models that are initialized from invalid XML (osim) data (#3409)
- Deduplicated `SmoothSegmentedFunction` data when constructing the muscle curves (#3442).
- Added `OpenSim::AbstractSocket::canConnectTo(Object const&) const`, for faster socket connectivity checks (#3451)
- Fixed the `CoordinateCouplerConstraint` bug preventing functions with multiple independent coordinates (#3435)
- Removed memory leak tests from `testInitState` and `testComponents`, because external analyzers (e.g. libASAN) are better-suited to this (#3459)
- Fixed `CMC_TaskSet` memory leak whenever it is copied (#3457)
- Added `SIMBODY_EXTRA_CMAKE_ARGS` to `dependencies/CMakeLists.txt`, which lets integrators customize Simbody via the OpenSim superbuild (#3455)
- Fixed out-of-bounds memory access in testAssemblySolver (#3460)
- The property, input, output, and socket macros (e.g. OpenSim_DECLARE_PROPERTY) can now be used outside of the OpenSim namespace
  and no longer require a `using namespace OpenSim;` declaration in order to work (#3468)
- Fixed runtime segfault that can occur when trying to use a `WrapObject` that is not a child of a `PhysicalFrame` (#3465)
- Fixed issues #3083 #2575 where analog data is not pulled out from c3d files, a a new function getAnalogDataTable() has been added to the C3DFileAdapter
- Fixed segfault that can occur when building models with unusual joint topologies (it now throws an `OpenSim::Exception` instead, #3299)
- Add `calcMomentum`, `calcAngularMomentum`, `calcLinearMomentum`, and associated `Output`s to `Model` (#3474)
- Fix issue where a different __init__.py is used by conda package and dev environment, the fix allows developers to install local builds into conda. (#3502)
- Changed control points in `SegmentedQuinticBezierToolkit` to be of `SimTK::Vec6` type instead of `SimTK::Vector` (#3481).
- Added a cylinder wrapping test: `testWrapCylinder.cpp` (#3498)


v4.4
====
- Updated ezc3d to version 1.5.0 which better manages the events defined in a c3d file.
- Fixed an issue that could happen sometimes with ScaleTool where loading the model file or marker set file could fail if the file was given as an absolute path (Issue #3109, PR #3110)
- Fixed an issue with SWIG with `OpenSim::Body::getRotationInGround()` where it would return an object without the correct `SimTK::Rotation` methods.
- Fixed OpenSim::Arrow start_point property being ignored
- Fixed objects being set as not up to date with their properties by finalizeFromProperties
- Throw exception if body masses are either NaN or -ve (Issue #3130)
- Fixed issue #3176 where McKibbenActuator is not registered and can't be serialized to XML files
- Fixed issue #3191 where CustomJoint coordinates ordering in model files affects coordinate definitions.
- Fixed issue #3220 Memory leak running InverseKinematicsTool repeatedly and using Kinematics analysis.


v4.3
====
- Introduced IMU component that models a typical Inertial Measurement Unit (IMU) with corresponding outputs for orientation, accelerometer, and gyroscope signals.
- Introduced IMUDataReporter (analysis) to record signals from IMU components placed on models.
- Fixed a bug with Actuation analysis that would lead to extra columns in the output when an actuator is disabled (Issue #2977).
- Fix issue where including path in output file name caused output to not be written without warning, now warning is given and file is written (Issue #3042).
- Fix copy-paste bug in reporting orientation errors (Issue #2893, fixed by Henrik-Norgren).
- Upgrade bindings to use SWIG version 4.0 (allowing doxygen comments to carry over to Java/Python files).
- Added createSyntheticIMUAccelerationSignals() to SimulationUtilities to generate "synthetic" IMU accelerations based on passed in state trajectory.
- Fixed incorrect header information in BodyKinematics file output
- Fixed bug applying non-uniform scaling to inertia matrix of a Body due to using local vaiable of type SysMat33 (Issue #2871).
- Default build to python 3.8 and numpy 1.20 (special instructions for using python 3.8+ on windows at https://simtk-confluence.stanford.edu/display/OpenSim/Scripting+in+Python)

v4.2
====
- Fixed a bug with InverseDynamicsTool/InverseDynamicsSolver to account for cases where a model has extra slots in its `State`'s "q" (PR #2971)
- Added Bhargava2004SmoothedMuscleMetabolics, a smoothed version of the Bhargava metabolics model designed for gradient-based optimization (i.e., Moco).
- Fixed a bug in Millard2012EquilibriumMuscle::extendFinalizeFromProperties(): the end point slopes on the inverse force velocity curves are constrained to yield a valid curve. A warning is noted in the log if the slopes are small enough that numerical integration might be slow.
- Added logging to Millard2012EquilibriumMuscle::extendFinalizeFromProperties(): whenever an internal setting is changed automatically these changes are noted in the log. To avoid seeing these messages, update the corresponding properties in the .osim file to the values noted in the log message.
- Introduced new logging system based on spdlog https://github.com/gabime/spdlog.git. The transition should be transparent to end users with default settings except that the name of the log file is now opensim.log. Main features are:
  - The ability to customize error level for reporting (in increasing level of verbosity): Off, Critical, Error, Warn, Info, Debug, Trace
  - The ability to start logging to a specified file on the fly.
  - Log file messages are time stamped and the format can be changed by users
  - More details and additional functionality is described in the Developer's Guide, and Doxygen pages of OpenSim::Logger class.
- Add the ActivationCoordinateActuator component, which is a CoordinateActuator with simple activation dynamics (PR #2699).
- Easily convert Matlab matrices and Python NumPy arrays to and from OpenSim Vectors and Matrices. See Matlab example matrixConversions.m and Python example numpy_conversions.py.
- Users have more control over which messages are logged. Messages are now logged to opensim.log instead of out.log and err.log. Users can control logging levels via `Logger::setLevel()`.
- Fix a segfault that occurs when using OpenSim's Python Package with Anaconda's Python on a Mac.
- Expose PropertyHelper class to python bindings to allow editing of objects using the properties interface (useful for editing objects defined in plugins) in python (consistent with Java/Matlab).
- Whitespace is trimmed when reading table metadata for STO, MOT, and CSV files.
- Introduce utilities for creating SimTK::Vectors, linear interpolation, updating table column labels from v3.3 to v4.0 syntax, solving for a function's root using bisection (OpenSim/Common/CommonUtilities.h) ([PR #2808](https://github.com/opensim-org/opensim-core/pull/2808)).
- Introduce utilities for querying, filtering, and resampling TimeSeriesTables (OpenSim/Common/TableUtilities.h) ([PR #2808](https://github.com/opensim-org/opensim-core/pull/2808)).
- StatesTrajectories can now be created from a TimeSeriesTable of states.
- Minor performance improvements (5-10 %) for controller-heavy models (PR #2806)
- `Controller::isEnabled` will now only return whether the particular controller is enabled
  - Previously, it would return `false` if its parent `Model`'s `Model::getAllControllersEnabled` returned `false`
  - The previous behavior would mean that `Controller::setEnabled(true); return Controller::isEnabled();` could return `false`
- When building from source, CMake now outputs more detailed information about dependencies.
- The new Matlab examplePointMass.m shows how to build and simulate a point-mass model.
- Fix OpenSense calibration algorithm to handle models facing an arbitrary direction. The calibration algorithm now aligns one axis of the provided Orientation Sensor data with the x-axis of the base segment (e.g. pelvis) of the model in default pose.
- For PrescribedController, the controls_file column labels can now be absolute paths to actuators (previously, the column labels were required to be actuator names).
- Fixed a critical bug in Induced Accelerations Analysis which prevents analysis to run when external forces are present ([PR #2847](https://github.com/opensim-org/opensim-core/pull/2808)).
- For PrescribedController, the controls_file column labels can now be absolute paths to actuators (previously, the column labels were required to be actuator names).
- CMCTool now supports the setSolveForEquilibrium() method inherited by AbstractTool, which allows users to disable a call to Model::equilibrateMuscles() when running CMC. This setting is true by default, so the default behavior remains the same.
- The Matlab utility osimTableToStruct() now handles column labels that start with a non-letter character by prepending 'a_' instead of 'unlabeled'.
- Removed `Path` abstract base class (PR #2844)
  - Unused by OpenSim and related projects
- Improved the performance of `ComponentPath` (PR #2844)
  - This improves the performance of component-heavy models by ~5-10 %
  - The behavior and interface of `ComponentPath` should remain the same
- The new Matlab CustomStaticOptimization.m guides the user to build their own custom static optimization code.
- Dropped support for separate Kinematics for application of External Loads. ([PR #2770] (https://github.com/opensim-org/opensim-core/pull/2770)).
- Refactored InverseKinematicsSolver to allow for adding (live) Orientation data to track, introduced BufferedOrientationsReference to queue data (PR #2855)
- `opensim.log` will only be created/opened when the first message is logged to it (PR #2880):
  - Previously, `opensim.log` would always be created, even if nothing was logged
- Added a CMake option, `OPENSIM_DISABLE_LOG_FILE` (PR #2880):
  - When set, disables `opensim.log` from being used by the logger by default when the first message is written to the log
  - Log messages are still written to the standard output/error streams
  - Previously, `opensim.log` would always be created - even if nothing was written to it (fixed above)
  - Setting `OPENSIM_DISABLE_LOG_FILE` only disables the automatic creation of `opensim.log`. File logging can still be manually be enabled by calling `Logger::addFileSink()`
  - This flag is `OFF` by default. So standard builds will still observe the existing behavior (`opensim.log` is created).
- Fix bug in visualization of EllipsoidJoint that was not attaching to the correct frame ([PR #2887] (https://github.com/opensim-org/opensim-core/pull/2887))
- Fix bug in error reporting of sensor tracking (PR #2893)
- Throw an exception rather than log an error message when an unrecognized type is encountered in xml/osim files (PR #2914)
- Added ScapulothoracicJoint as a builtin Joint type instead of a plugin (PRs #2877 and #2932)

v4.1
====
- Added `OrientationsReference` as the frame orientation analog to the location of experimental markers. Enables experimentally measured orientations from wearable sensors (e.g. from IMUs) to be tracked by reference frames in the model. A correspondence between the experimental (IMU frame) orientation column label and that of the virtual frame on the `Model` is expected. The `InverseKinematicsSolver` was extended to simultaneously track the `OrientationsReference` if provided. (PR #2412)
- Removed the undocumented `bool dumpName` argument from `Object::dump()` and made the method `const` so it can be safely called on `const` objects. (PR #2412)
- `MarkersReference` convenience constructors were updated to take a const reference to a `MarkerWeightSet` as its second argument. If a `Set` is not empty, then only the markers listed are used as reference signals. That means `InverseKinematicsTool` no longer tracks all experimental markers even those not in the `MarkerWeightSet`. One can quickly track all experimental markers (that have a corresponding model marker) by simply providing an empty `Set`, in which case all markers are assigned the default weight (typically 1.0).
- Model files from very old versions (pre 1.8.1) are not supported, an exception is thrown rather than fail quietly (issue #2395).
- Initializing a Component from an existing Component with correct socket connectees yields invalid paths (issue #2418).
- Reading DataTables from files has been simplified. Reading one table from a file typically uses the Table constructor except when the data-source/file contains multiple tables. (In these cases e.g. C3D files, use C3DFileAdapter.read method, then use functions in C3DFileAdapter to get the individual TimeSeriesTable(s)). Writing tables to files has not changed.
- Exposed convertMillimeters2Meters() in osimC3D.m. This function converts COP and moment data from mm to m and now must be invoked prior to writing force data to file. Previously, this was automatically performed during writing forces to file.
- Methods that operate on SimTK::Vec<n> are now available through Java/Matlab and python bindings to add/subtract/divide/multiply vec<n> contents with a scalar (PR #2558)
- The new Stopwatch class allows C++ API users to easily measure the runtime of their code.
- If finalizeConnections() method was not called on a model after making changes and before printing, an exception is thrown to avoid creating corrupt model files quietly (PR #2529)
- Updated the docopt.cpp dependency so that OpenSim can be compiled with Visual C++ from Visual Studio 2019.
- Added `Blankevoort1991Ligament` force component which represents ligament fibers as non-linear path springs. The force-strain curve has a quadratic toe region at low strains and a linear stiffness region at high strains. (PR #2632)
- Updated Simbody to 3.7 to fix an issue with the simbody-visualizer on macOS 10.15 Catalina.
- On Mac and Linux, we include a shell script opensim-install-command-line.sh to make OpenSim's command-line tools easily accessible.
- Added the compliant SmoothSphereHalfSpaceForce component, for use with direct collocation and Moco.


Converting from v4.0 to v4.1
----------------------------
- The `OpenSim::Array` constructor is now marked explicit, which prevents
  accidental implicit conversion to `Array`. If you relied on this implicit
  conversion, you will need to update your code to use the constructor
  explicitly.

Bug Fixes
---------
- Fixed bug in osimTable2Struct.m for renaming unlabelled markers (PR #2491)
- Fixed bug that resulted in an exception when reading C3D files without forces. Now, if the C3D doesn't contain markers or forces, an empty table will be returned (PR #2421)
- Fix bug that resulted in activations and forces reported for Actuators that are disabled during StaticOptimization (issue #2438) Disabled actuators are now ignored in StaticOptimization.
- OpenSim no longer supports model file formats predating version 1.8.1 (PR #2498)
- FunctionBasedBushingForce now applies damping if specified (it was incorrectly ignored in 4.0) issue #2512
- TRCFileAdapter.write() uses the number of columns and rows in the supplied dataTable to set the "NumMarkers" and "NumRows" Metadata in the output file. Users won't have to set this metadata string manually.  #2510

Documentation
-------------


Other Changes
-------------
- Performance of reading large data files has been significantly improved. A 50MB .sto file would take 10-11 min to read now takes 2-3 seconds. (PR #2399)
- Added Matlab example script of plotting the Force-length properties of muscles in a models; creating an Actuator file from a model;
building and simulating a simple arm model;  using OutputReporters to record and write marker location and coordinate values to file.
- Added Python example that demonstrates how to run an optimization using the cma package and how to avoid an expensive call to `initSystem()` within the objective function. (PR #2604)
- OpenSim 4.1 ships with Python3 bindings as default. It is still possible to create bindings for Python2 if desired by setting CMake variable OPENSIM_PYTHON_VERSION to 2
- For CMake, the option OPENSIM_COPY_DEPENDENCIES option is now an advanced option, and a warning is provided if this option is off but wrapping is turned on.

v4.0
====

Converting from v3.x to v4.0
-----------------------------
- A significant difference between v3.3 and 4.0 is the naming of dependencies. Unique names were not enforced in 3.3, which led to undefined behavior. In 4.0, Component pathnames must be unique. That is a Component must be unique with respect to its peers. A Model named *model* cannot have multiple subcomponents with the name *toes* either as bodies or joints, because the pathname */model/toes* will not uniquely identify the Component. However, multiple *toes* bodies can be used as long as they are not subcomponents of the same Component. For example, a *device* Component with a *toes* Body will have no issues since this *toes* Body has a unique pathname, */model/device/toes*, which is unambiguous. One could also create a multi-legged model, where each leg is identical, with *hip* and *knee* joints and *upper* and *lower* bodies, but each being unique because each `Leg` Component that contains the leg subcomponents, is uniquely named like */model/leg1* and */model/leg4/* and thus all of their subcomponents are unique, e.g.: */model/leg1/knee* vs. */model/leg4/knee*.
- Component naming is more strictly enforced and names with spaces are no longer accepted. Spaces are only allowable as separators for `Output` or `Channel` names that satisfy a list `Input`. (PR #1955)
- The Actuator class has been renamed to ScalarActuator (and `Actuator_` has been renamed to `Actuator`) (PR #126).
  If you have subclassed from Actuator, you must now subclass from ScalarActuator.
- Methods like `Actuator::getForce` are renamed to use "Actuator" instead (e.g., `Actuator::getActuator`) (PR #209).
- Markers are now ModelComponents (PR #188). Code is included for conversion on serialization/de-serialization.
- MarkerSet::addMarker() was removed (PR #1898). Please use Model::addMarker() to add markers to your model.
- `Body::getMassCenter` now returns a `Vec3` instead of taking a `Vec3` reference as an argument (commit cb0697d98).
- The following virtual methods in ModelComponent have been moved:
  - connectToModel -> extendConnectToModel
  - addToSystem -> extendAddToSystem
  - initStateFromProperties -> extendInitStateFromProperties
  - setPropertiesFromState -> extendSetPropertiesFromState

  The original methods (without `extend`) still exist, but they are now non-virtual.
  To invoke `connectToModel` on an entire Model, you still call `Model::connectToModel`.
  This change has been made to make a distinction between the user interface and
  the Component developer (extension) interface. **IMPORTANT** The calls to
  `Super::addToSystem`, etc. in the implementation of these methods must now
  also use the `extend` variants. Otherwise, you will enter into an infinite recursion.
- OpenSim now makes substantial use of C++11 features; if you compile OpenSim, your compiler
  must support C++11. Also, any C++ project in which you use OpenSim must also be compiled with C++11.
- The following components have been upgraded to use Sockets to connect to
  other components they depend on (instead of string properties):
  - ContactGeometry (ContactSphere, ContactHalfSpace, ContactMesh)
- Many of the methods in ScaleTool have now been marked const.
- We created a new unified command line interface that will replace the
  single-tool command line executables (`scale`, `ik`, `id`, `rra`, `cmc`,
  etc.).
  - `scale -S setup.xml` -> `opensim run-tool setup.xml`.
  - `scale -PS` -> `opensim print-xml scale`
  - `scale -PropertyInfo ...` -> `opensim info ...`
  - `versionUpdate ...` -> `opensim update-file ...`
- The `CoordinateSet` property in `Joint` has been replaced with a `coordinates`
  list property and enumerations have been added for accessing the Coordinates
  owned by a Joint. Code like `myPlanarJoint.getCoordinateSet()[0]` now becomes
  `myPlanarJoint.getCoordinate(PlanarJoint::Coord::RotationZ)` (PRs #1116,
  #1210, and #1222).
- The `reverse` property in Joint can no longer be set by the user; Model uses
  SimTK::MultibodyGraphMaker to determine whether joints should be reversed when
  building the multibody system. The joint's transform and coordinates maintain
  a parent->child sense even if the joint has been reversed. For backwards
  compatibility, a joint's parent and child PhysicalFrames are swapped when
  opening a Model if the `reverse` element is set to `true`.
- The `MotionType` of a `Coordinate` is now fully determined by the Joint. The
  user cannot set the `MotionType` for a `Coordinate`. There are instances such
  as in the *leg6dof9musc* and *Rajagopal2015* models, where a `Coordinate` was
  assigned an incorrect type (e.g. when a coordinate of a `CustomJoint` is not a
  measure of a Cartesian angle). In 4.0, the coordinate is correctly marked as
  `Coupled` since a function couples the coordinate value to the angular
  displacement of the patella in Cartesian space. **NOTE**, this causes issues
  (e.g.  opensim-org/opensim-gui#617, #2088) when using kinematics files
  generated in 3.3 (or earlier) where `Rotational` coordinates have been
  converted to degrees. Because OpenSim 4.0 does not recognize the coordinate's
  `MotionType` to be `Rotational` it will not convert it back to radians
  internally. For motion files generated prior to 4.0 where the file has
  `inDegrees=yes`, please use the following conversion utility:
  `updatePre40KinematicsFilesFor40MotionType()`. When loading a pre-4.0 model,
  OpenSim will warn users of any changes in `MotionType` when updating an
   existing model to OpenSim 4.0.
- `Manager::integrate(SimTK::State&)` has been removed and replaced by
  `Manager::integrate(double)`. You must also now call
  `Manager::initialize(SimTK::State&)` before integrating or pass the
  initialization state into a convenience constructor. Here is a
   before-after example (see the documentation in the `Manager` class
   for more details):
  - Before:
    - Manager manager(model);
    - manager.setInitialTime(0.0);
    - manager.setFinalTime(1.0);
    - manager.integrate(state);
  - After:
    - Manager manager(model);
    - state.setTime(0.0);
    - manager.initialize(state);
    - manager.integrate(1.0);
  - After (using a convenience constructor):
    - state.setTime(0.0);
    - Manager manager(model, state);
    - manager.integrate(1.0);
- `Manager::setIntegrator(SimTK::Integrator)` has been removed and replaced by
  `Manager::setIntegratorMethod(IntegratorMethod)` which uses an enum and can
  be used by the MATLAB/Python interface. See the method's documentation for
  examples. Integrator settings are now handled by the Manager through the
  following new functions:
  - setIntegratorAccuracy(double)
  - setIntegratorMinimumStepSize(double)
  - setIntegratorMaximumStepSize(double)
  - setIntegratorInternalStepLimit(int)
- `Muscle::equilibrate(SimTK::State&)` has been removed from the Muscle interface in order to reduce the number and variety of muscle equilibrium methods. `Actuator::computeEquilibrium(SimTK::State&)` is overridden by Muscle and invokes pure virtual `Muscle::computeInitialFiberEquilibrium(SimTK::State&)`.
- `Millard2012EquilibriumMuscle::computeFiberEquilibriumAtZeroVelocity(SimTK::State&)` and `computeInitialFiberEquilibrium(SimTK::State&)` were combined into a single method:
`Millard2012EquilibriumMuscle::computeFiberEquilibrium(SimTK::State&, bool useZeroVelocity)`
where fiber-velocity can be estimated from the state or assumed to be zero if the flag is *true*.
- `Millard2012EquilibriumMuscle::computeInitialFiberEquilibrium(SimTK::State&)` invokes `computeFiberEquilibrium()` with `useZeroVelocity = true` to maintain its previous behavior.
- `Model::replaceMarkerSet()` was removed. (PR #1938) Please use `Model::updMarkerSet()` to edit the model's MarkerSet instead.
- The argument list for `Model::scale()` was changed: the `finalMass` and
  `preserveMassDist` arguments were swapped and the `preserveMassDist` argument
  is no longer optional. The default argument for `preserveMassDist` in OpenSim
  3.3 was `false`. (PR #1994)
- A GeometryPath without PathPoints is considered invalid, since it does not
represent a physical system. You must specify PathPoints to define a valid
GeometryPath for a Muscle, Ligament, PathSpring, etc... that is added to a
Model. (PR #1948)
  - Before (no longer valid):
    ```cpp
    Model model;
    Thelen2003Muscle* muscle = new Thelen2003Muscle("muscle", ...);
    // GeometryPath throws: "A valid path requires at least two PathPoints."
    model.addForce(muscle);
    ```
  - After (now required):
    ```cpp
    Model model;
    Thelen2003Muscle* muscle = new Thelen2003Muscle("muscle", ...);
    // require at least two path points to have a valid muscle GeometryPath
    muscle->addNewPathPoint("p1", ...);
    muscle->addNewPathPoint("p2", ...);
    model.addForce(muscle);
    ```
- The JointReaction analysis interface has changed in a few ways:
  - "express_in_frame" now takes a `Frame` name. "child" and "parent" keywords are also still accepted, provided that no Frame is named "child" or "parent"
  - If the number of elements in "apply_on_bodies" or "express_in_frame" is neither of length 1 or the same length as indicated by "joint_names", an exception is thrown. This was previously a warning.
- Updated wrapping properties


Composing a Component from other components
-------------------------------------------
Component now maintains a list property of *components* which it owns. You add
a (sub) Component to a *parent* Component by calling `addComponent` and passing
a heap allocated (`new Component`) to the parent which you want to take
ownership of the new subcomponent. Ownership determines how the subcomponent is serialized
(appears within the parent) and the order in which of Component interface methods (above)
are propagated to the subcomponent. Access to contained components is provided through
`getComponent<C>(path)` or `getComponentList<C>` where `C` is any Component type (default
is `Component` to get all subcomponents). These methods always traverse down into
a Component's list of components.  All subcomponents that are properties of (and thus owned by)
a parent Component are accessible this way. The Model's typed %Sets and `add####()` methods
are no longer necessary to compose a Model, since any Component can now be composed of
components. `Model` still supports `addd####()` methods and de/serialization of Sets,
but components added via `addComponent` are NOT included in the Sets but contained
in the Component's *components* property list. Details in PR#1014. **Note**, it is now
strictly required that immediate subcomponents have unique names. For example, a Model cannot contain two bodies in its `BodySet` named *tibia* or a Body and a Joint named *toes*, since it is ambiguous as to which *tibia* `Body` or *toes* `Component` is being referenced.

Bug Fixes
---------
- Fixed a typo in one of the method names for AbstractTool verifyUniqueComulnLabels -> verifyUniqueColumnLabels (PR #130)
- Fixed bug where Body VisibleObject was not serialized when writing a model to XML (PR #139)
- Fixed memory leaks in AssemblySolver and using Simtk::XML (PR #176)
- Fixed model mass scaling. When 'preserve mass distribution' is unchecked (GUI) the input mass was previously not respected and the resulting scaled model mass does not equal the input mass. The modelscaler() now alters the body masses and inertias to match the input mass. (PR #230)
- Fixed a bug in the equilibrium solution of Millard and Thelen muscles, where the initial activation and fiber-length values (for solving for equilibrium) were always coming from the default values. This was unnecessary, because unless specified otherwise, the state automatically contains the default values. This fixes an issue where initial states activations from a file were not respected by the Forward Tool and instead, the initial activations would revert to the model defaults. (PR #272)
- Fixed a bug where MuscleAnalysis was producing empty moment arm files. We now avoid creating empty Moment and MomentArm storage files when `_computeMoments` is False. (PR #324)
- Fixed bug causing the muscle equilibrium solve routine in both Thelen2003Muscle and Millard2012EquilibriumMuscle to fail to converge and erroneously return the minimum fiber length. The fix added a proper reduction in step-size when errors increase and limiting the fiber-length to its minimum. (PR #1728)
- Fixed a bug where Models with Bodies and Joints (and other component types) with the same name were loaded without error. Duplicately named Bodies were simply being ignored and only the first Body of that name in the BodySet was being used, for example, to connect a Body to its parent via its Joint, or to affix path points to its respective Body. Now, duplicate names are flagged and renamed so they are uniquely identified. (PR #1887)
- Fixed bug and speed issue with `model.setStateVariableValues()` caused by enforcing constraints after each coordinate value was being set (PR #1911). Removing the automatic enforcement of constraints makes setting all state values much faster, but also requires calling `model.assemble()` afterwards. Enforcing constraints after setting each coordinate value individually was also incorrect, since it neglected the effect of other coordinate changes have on the current coordinate. All coordinate values must be set before enforcing constraints.
- Fixed a bug that resulted in incorrect Ligament resting lengths after scaling.
  (PR #1994)

New Classes
-----------
- Added a BodyActuator component, which applies a spatial force on a specified Point of a Body (PR #126)
- Created Frame, PhysicalFrame, OffsetFrame, PhysicalOffsetFrame, Station and Marker ModelComponents (PR #188, PR #325, PR #339). Marker did not previously comply with the Model Component interface.
- A Body is a PhysicalFrame
- Connections to Bodies upgraded to PhysicalFrames and locations on these frames are now represented by PhysicalOffsetFrame (PR #370)
- Joints were refactored so that the base Joint manages the parent and child frame connections, including the definition of local PhysicalOffsetFrames to handle offsets defined as separate location and orientation properties. (PR #589)
- The WeldConstraint and BushingForces (BushingForce, CoupledBushingForce, FunctionBasedBushingForce, and ExpressionBasedBushingForce) were similarly unified (like Joints) to handle the two Frames that these classes require to operate. A LinkTwoFrames intermediate class was introduced to house the common operations. Convenience constructors for WeldConstraint and BushingFrames were affected and now require the name of the Component as the first argument. (PR #649)
- The new StatesTrajectory class allows users to load an exact representation of previously-computed states from a file. (PR #730)
- Added Point as a new base class for all points, which include: Station, Marker, and PathPoints

- Added OutputReporter as an Analysis so that users can use the existing AnalyzeTool and ForwardTool to extract Output values of interest, without modifications to the GUI. (PR #1991)


Removed Classes
---------------
The following classes are no longer supported in OpenSim and are removed in OpenSim 4.0.
- Muscle class `ContDerivMuscle_Depredated`.

MATLAB and Python interfaces
----------------------------
- The SimbodyMatterSubsystem class--which provides operators related to the mass
matrix, Jacobians, inverse dynamics, etc.--is now accessible in MATLAB and
Python (PR #930).
- Changed wrapping of `SimTK::Array_<OpenSim::CoordinateReference>` from `ArrayCoordinateReference` to `SimTKArrayCoordinateReference` for consistency with other classes. (PR #1842)

MATLAB interface
----------------
- The configureOpenSim.m function should no longer require administrator
  privileges for most users, and gives more verbose output to assist with
  troubleshooting.
- New MATLAB examples were added: Hopper-Device and Knee-Reflex.

Python interface
----------------
- Improved error handling. Now, OpenSim's error messages show up as exceptions
in Python.
- The Python bindings can now be built for Python 3 (as well as Python 2).

Other Changes
-------------
- Support for compiling the source code with Microsoft Visual Studio 2017.
- There is now a formal CMake mechanism for using OpenSim in your own C++
  project. See cmake/SampleCMakeLists.txt. (PR #187)
- Substantial cleanup of the internal CMake scripts.
- Lepton was upgraded to the latest version (PR #349)
- Made Object::print a const member function (PR #191)
- Improved the testOptimization/OptimizationExample to reduce the runtime (PR #416)
- InverseKinematics tool outputs marker error .sto file if report error flag is true.
- Marker location file output name in IK changed to reflect trial name for batch processing.
- Created a method `ScaleTool::run()`, making it easier to run the Scale Tool
programmatically in MATLAB or python.
- Thelen2003Muscle, Millard2012EquilibriumMuscle, and
  Millard2012AccelerationMuscle now throw an exception if the force equilibrium
  calculation fails to converge (PR #1201).
- Thelen2003Muscle and Millard2012EquilibriumMuscle no longer clamp excitations (i.e. controls)
  internally. If controls are out of bounds an Exception is thrown. Also, the
  `min_control` property now defaults to the `minimum_activation`. It is the
  responsibility of the controller (or solver) to provide controls that are
  within the valid ranges defined by the Actuators and that includes the
  specific bounds of Muscle models. (PR #1548)
- The `buildinfo.txt` file, which contains the name of the compiler used to
  compile OpenSim and related information, is now named `OpenSim_buildinfo.txt`
  and may be installed in a different location.
- macOS and Linux users should no longer need to set `LD_LIBRARY_PATH` or
  `DYLD_LIBRARY_PATH` to use OpenSim libraries.
- The `scale()` method was removed from the `SimbodyEngine` class (the contents
  were moved into `Model::scale()`). (PR #1994)
- Any class derived from ModelComponent can now add its own implementation of
  `extendPreScale()`, `extendScale()`, and/or `extendPostScale()` to control how
  its properties are updated during scaling. (PR #1994)
- The source code for the "From the Ground Up: Building a Passive Dynamic
  Walker Example" was added to this repository.
- OpenSim no longer looks for the simbody-visualizer using the environment
  variable `OPENSIM_HOME`. OpenSim uses `PATH` instead.
- The Thelen2003Muscle now depend on separate components for modeling pennation,
  and activation dynamics.

Documentation
-------------
- Improved Doxygen layout and fixed several bugs and warnings (various)
- All mentions of SimTK/Simbody classes in OpenSim's Doxygen now provide links directly to SimTK/Simbody's doxygen.
- Added a detailed README.md wtith build instructions, as well as guides to contributing and developing (CONTRIBUTING.md).
- Included GIFs in Doxygen for several commonly used Joint types<|MERGE_RESOLUTION|>--- conflicted
+++ resolved
@@ -8,19 +8,11 @@
 
 v4.5
 ====
-<<<<<<< HEAD
 - Added `AbstractGeometryPath` which is a base class for `GeometryPath` and other path types (#3388). All path-based 
 forces now own the property `path` of type `AbstractGeometryPath` instead of the `GeometryPath` unnamed property. Getters 
 and setters have been added to these forces to provide access to concrete path types (e.g., `updPath<T>`). In `Ligament`
 and `Blankevoort1991Ligament`, usages of `get_GeometryPath`, `upd_GeometryPath`, etc., need to be updated to 
 `getGeometryPath`, `updGeometryPath`, etc., or a suitable alternative.    
-=======
-- Added `AbstractPath` which is a base class for `GeometryPath` and other path types (#3388). All path-based forces now
-own the property `path` of type `AbstractPath` instead of the `GeometryPath` unnamed property. Getters and setters have
-been added to these forces to provide access to concrete path types (e.g., `updPath<T>`). In `Ligament` and
-`Blankevoort1991Ligament`, usages of `get_GeometryPath`, `upd_GeometryPath`, etc., need to be updated to
-`getGeometryPath`, `updGeometryPath`, etc., or a suitable alternative.
->>>>>>> eec8be7c
 - Fixed a minor memory leak when calling `OpenSim::CoordinateCouplerConstraint::setFunction` (#3541)
 - Increase the number of input dimensions supported by `MultivariatePolynomialFunction` to 6 (#3386)
 - Added `Assertion.h` and associated `OPENSIM_ASSERT*` macros (#3531)
