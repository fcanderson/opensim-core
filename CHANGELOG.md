This document lists the changes to `opensim-core` that are
introduced with each new version, starting with version 4.0. When possible, we provide the
GitHub issues or pull requests that
are related to the items below. If there is no issue or pull
request related to the change, then we may provide the commit.

This is not a comprehensive list of changes but rather a hand-curated collection of the more notable ones. For a comprehensive history, see the [OpenSim Core GitHub repo](https://github.com/opensim-org/opensim-core).

v4.6
====
- Added support for list `Socket`s via the macro `OpenSim_DECLARE_LIST_SOCKET`. The macro-generated method
  `appendSocketConnectee_*` can be used to connect `Object`s to a list `Socket`. In addition, `Component` and Socket have
  new `getConnectee` overloads that take an index to a desired object in the list `Socket` (#3652).
- Added `ComponentPath::root()`, which returns a `ComponentPath` equivalent to "/"
- `ComponentPath` is now less-than (`<`) comparable, making it usable in (e.g.) `std::map`
- `ComponentPath` now has a `std::hash<T>` implementation, making it usable in (e.g.) `std::unordered_map`
- Added `.clear()` and `.empty()` to `ComponentPath` for more parity with `std::string`'s semantics
- Added `tryGetSocket` and `tryUpdSocket` to the `Component` interface, which provides a non-throwing way of
  querying a component's sockets by name (#3673)
- Added `tryGetOutput` and `tryUpdOutput` to the `Component` interface, which provides a non-throwing way of
  querying a component's outputs by name (#3673)
- The XMLDocument that is held within OpenSim::Object is now reference-counted, to help ensure
  it is freed (e.g. when an exception is thrown)
- Calling `getConnectee` no longer strongly requires that `finalizeConnection` has been called on the socket. The
  implementation will now fall back to the (slower) method of following the socket's connectee path property. This
  is useful if (e.g.) following sockets *during* a call to `Component::finalizeConnections`
- `Controller` now manages the list of controlled actuators using a list `Socket` instead of a `Set<Actuators>` (#3683).
  The `actuator_list` property has been removed from `Controller` in lieu of the list `Socket`, which appears as
  `socket_actuators` in the XML. This change also necessitated the addition of an added `initSystem()` call in
  `AbstractTool::updateModelForces()` so that connected actuators have the same root component as the `Model`
  at the time of `Socket` connection. Finally, `PrescribedController::prescribeControlForActuator(int, Function*)` is
  now deprecated in favor of `PrescribedController::prescribeControlForActuator(const std::string&, Function*)`.
- Bumped the version of `ezc3d` to 1.5.8, which can now deal properly with Type-3 force platforms and c3d from Shadow
- Added `StationDefinedFrame` component, which is a `Frame` component that automatically computes its position and
  orientation from `Station`s in the model
- Models with `PrescribedController`s are now supported by Moco (#3701). Controls for actuators controlled by
  `PrescribedController`s are now excluded from the optimization problem.
- Fixed documentation error in `Umberger2010MuscleMetabolicsProbe` where muscle mass was incorrectly omitted for the
  activation maintenance rate.
- Methods are now available in `OpenSim::Component` for generating a list of all `ModelingOption`s and `DiscreteVariable`s in an `OpenSim::Model` or other `Component`. (#3745)
- `OpenSim::Component` accessor methods for `ModelingOption`s and `DiscreteVariables`s now accept both absolute and relative component paths. (#3745)
- `DiscreteVariables` in OpenSim can now be a range of numerical types, including `bool`, `int`, `double`, `Vec2`, `Vec3`, ..., `Vec6`, and `Quaternion`. (#3745)
- `DiscreteVariable`s and `ModelingOption`s allocated natively in Simbody can now be added to an `OpenSim::Component` and accessed via its `Component` API. To support this capability, `getDiscreteVariableIndex()` has been replaced by `getDiscreteVariableIndexes()` which returns both the index of the discrete variable and the index of the `SimTK::Subsystem` to which the descrete variable belongs. (#3745)
- Computationally efficient methods are now available for extracting the time histories of individual state variables, discrete states, and modeling options from a state trajectory (i.e., a `SimTK::Array_<SimTK::State>`). Collectively, these methods form the basis for performing a comprehensive serialzation of a state trajectory to file. (#3745)
- Computationally efficient methods are now available for building a state trajectory (i.e., a `SimTK::Array_<SimTK::State>`) from the time histories of individual state variables, discrete states, and modeling options. Collectively, these methods form the basis for performing a comprehenvise deserialization of a states trajectory from file. (#3745)
- Added `Model::calcForceContributionsSum()`, a wrapper method for `GeneralForceSubsystem` for efficiently
  calculating a subset of a model's body and mobility forces. (#3755)
- Added `Force::getForceIndex()` to allow accessing the `SimTK::ForceIndex` for force elements. (#3755)
- Improved performance in `MultivariatePolynomialFunction` and added convenience methods for automatically generating function derivatives (#3767).
- Added options to `PolynomialPathFitter` for including moment arm and lengthening speed functions in generated `FunctionBasedPath`s (#3767).
- The signature for `PrescribedController::prescribeControlForActuator()` was changed to take a `Function` via a const reference rather than a
pointer to avoid crashes in scripting due to invalid pointer ownership (#3781).
- Added option to `PolynomialPathFitter` to use stepwise regression for fitting a minimal set of polynomial coefficients for a `FunctionBasedPath` (#3779).
- Fixed a bug in SimulationUtilities::analyze<T> that would provide an incorrectly sized control vector to
  the model if controls were missing from the input controls table. (#3769)
- Added InputController, an intermediate abstract class of Controller that provides supports for controllers
  that map scalar control values from a list Input (connected to Outputs from one or more ModelComponents)
  to model actuator controls. (#3769)
- Updated Moco stack to use Casadi 3.6.5, IPOPT 3.14.16, and compatible MUMPS and Metis. (#3693, #3807)
- Upgrade Python and NumPy versions to 3.10 and 1.25, repectively, in ci workflow (#3794).
- Fixed bug in `report.py` preventing plotting multiple MocoParameter values. (#3808)
- Added SynergyController, a controller that computes controls for a model based on a linear combination of a set of Input control signals and a set of synergy vectors. (#3796)
- Fixed bug in `OpenSim::PiecewiseLinearFunction` that prevented proper initialization of the coefficient array when the number of function points is equal to 1. (#3817)
- Updated `PolynomialPathFitter` to use all available hardware threads during parallelization. (#3818)
- Exposed `TimeSeriesTable::trimToIndices` to public API. (#3824)
<<<<<<< HEAD
- Added error handling to the solve call in `MocoCasADiSolver::solveImpl()`. (#3834)
=======
- Fixed bug in `Logger::cout`, now it works at any logger level. (#3826)
- Fixed bugs in `MocoCasOCProblem` and `CasOC::Problem` with incorrect string formatting. (#3828)
>>>>>>> 6f6fee02


v4.5
====
- Added `AbstractGeometryPath` which is a base class for `GeometryPath` and other path types (#3388). All path-based
forces now own the property `path` of type `AbstractGeometryPath` instead of the `GeometryPath` unnamed property. Getters
and setters have been added to these forces to provide access to concrete path types (e.g., `updPath<T>`). In `Ligament`
and `Blankevoort1991Ligament`, usages of `get_GeometryPath`, `upd_GeometryPath`, etc., need to be updated to
`getGeometryPath`, `updGeometryPath`, etc., or a suitable alternative.
- Fixed a minor memory leak when calling `OpenSim::CoordinateCouplerConstraint::setFunction` (#3541)
- Increase the number of input dimensions supported by `MultivariatePolynomialFunction` to 6 (#3386)
- Added `Assertion.h` and associated `OPENSIM_ASSERT*` macros (#3531)
- Replaced uses of `assert` with `OPENSIM_ASSERT`, so that assertion may be configured via cmake in the future, and
  so that OpenSim (esp. debug builds) throw instead of terminating the process (#3531)
- Fixed mis-indexing into an `OpenSim::ObjectProperty` now throws an exception rather than segfaulting (#3347)
- `PointToPointSpring` now throws an exception on finalizing connections if both sides of the spring
  are connected to the same base frame (#3485)
- Clarified that `OpenSim::Controller`'s `actuator_list` takes a list of actuator names, rather than paths (#3484)
- Deleting elements from an `OpenSim::Coordinate` range now throws an exception during `finalizeFromProperties` (previously:
  it would let you do it, and throw later when `Coordinate::getMinRange()` or `Coordinate::getMaxRange()` were called, #3532)
- Added `FunctionBasedPath`, a class for representing paths in `Force`s based on `Function` objects (#3389)
- Introduced the method `Model::getCoordinateNamesInMultibodyTreeOrder` for convenient access to internal coordinate ordering for scripting users (#3569)
- Fixed a bug where constructing a `ModelProcessor` from a `Model` object led to an invalid `Model`
- Added `LatinHypercubeDesign`, a class for generating Latin hypercube designs using random and algorithm methods (#3570)
- Refactor c3dExport.m file as a Matlab function (#3501), also expose method to allow some operations on tableColumns
  (multiplyAssign) to speed up data processing.
- Fixed xml-related memory leaks that were occuring when deserializing OpenSim models. (Issue #3537, PR #3594)
- Fixed a minor bug when the locally installed package (via `pip`) couldn't find the dependencies (PR #3593). Added `data_files` argument to the `setup.py` to copy all the dependencies into the opensim package folder in the Python environment.
- Added `PolynomialPathFitter`, A utility class for fitting a set of `FunctionBasedPath`s to existing geometry-path in
  an OpenSim model using `MultivariatePolynomialFunction`s (#3390)
- Added `examplePolynomialPathFitter.py`, a scripting example that demonstrates how to use `PolynomialPathFitter` (#3607)
- Fixed a bug where using `to_numpy()` to convert `RowVectorView`s to Python arrays returned incorrect data (#3613)
- Bumped the version of `ezc3d` which can now Read Kistler files
- Updated scripting method addTableMetaDataString to support overwriting metadata value for an existing key (#3589)
- Exposed simbody methods to obtain GravityForces, MobilityForces and BodyForces (#3490)
- Simbody was updated such that the headers it transitively exposes to downstream projects are compatible with C++20 (#3619)
- Moved speed computation from `computeForce` in children of `ScalarActuator` to dedicated `getSpeed` function.
- Fix type problem with BufferedOrientationReference (Issue #3415, PR #3644)
- Fixed setting the color of a PathSpring's GeometryPath should now update the color of the PathSpring geometry


v4.4.1
======
- IMU::calcGyroscopeSignal() now reports angular velocities in the IMU frame.
- Update `report.py` to set specific colors for plotted trajectories
- Made `Component::getSocketNames` a `const` member method (previously: non-const)
- Added `ModOpReplaceMusclesWithPathActuators` to the list of available model operators in `ModelOperators.h`
- Modifed the swig interface files to make OpenSim::PathPointSet adopt new PathPoints inserted into it. (Issue #3276)
- Remove references to obsoleted dependency BTK, use ezc3d exclusively.
- Fixed an issue with IPOPT libraries when building OpenSim with `OPENSIM_WITH_CASADI = ON` but `OPENSIM_WITH_TROPTER = OFF` (Issue #3267).
- Removed all references to deprecated environment variable `OPENSIM_HOME`.
- Fix issue where templatized Property classes are not available to Objects defined in plugins.
- Minimum supported version for Java is now 1.8 in the cmake files (Issue #3215).
- Fix CSV file adapter hanging on csv files that are missing end-header (issue #2432).
- Improve documentation for MotionType to serve scripting users (Issue #3324).
- Drop support for 32-bit Matlab in build system since Matlab stopped providing 32-bit distributions (issue #3373).
- Hotfixed body inertia not being updated after changing the 'inertia' property of a body (Issue #3395).
- Fixed segfault that can occur when working with OpenSim::Models that are initialized from invalid XML (osim) data (#3409)
- Deduplicated `SmoothSegmentedFunction` data when constructing the muscle curves (#3442).
- Added `OpenSim::AbstractSocket::canConnectTo(Object const&) const`, for faster socket connectivity checks (#3451)
- Fixed the `CoordinateCouplerConstraint` bug preventing functions with multiple independent coordinates (#3435)
- Removed memory leak tests from `testInitState` and `testComponents`, because external analyzers (e.g. libASAN) are better-suited to this (#3459)
- Fixed `CMC_TaskSet` memory leak whenever it is copied (#3457)
- Added `SIMBODY_EXTRA_CMAKE_ARGS` to `dependencies/CMakeLists.txt`, which lets integrators customize Simbody via the OpenSim superbuild (#3455)
- Fixed out-of-bounds memory access in testAssemblySolver (#3460)
- The property, input, output, and socket macros (e.g. OpenSim_DECLARE_PROPERTY) can now be used outside of the OpenSim namespace
  and no longer require a `using namespace OpenSim;` declaration in order to work (#3468)
- Fixed runtime segfault that can occur when trying to use a `WrapObject` that is not a child of a `PhysicalFrame` (#3465)
- Fixed issues #3083 #2575 where analog data is not pulled out from c3d files, a a new function getAnalogDataTable() has been added to the C3DFileAdapter
- Fixed segfault that can occur when building models with unusual joint topologies (it now throws an `OpenSim::Exception` instead, #3299)
- Add `calcMomentum`, `calcAngularMomentum`, `calcLinearMomentum`, and associated `Output`s to `Model` (#3474)
- Fix issue where a different __init__.py is used by conda package and dev environment, the fix allows developers to install local builds into conda. (#3502)
- Changed control points in `SegmentedQuinticBezierToolkit` to be of `SimTK::Vec6` type instead of `SimTK::Vector` (#3481).
- Added a cylinder wrapping test: `testWrapCylinder.cpp` (#3498)


v4.4
====
- Updated ezc3d to version 1.5.0 which better manages the events defined in a c3d file.
- Fixed an issue that could happen sometimes with ScaleTool where loading the model file or marker set file could fail if the file was given as an absolute path (Issue #3109, PR #3110)
- Fixed an issue with SWIG with `OpenSim::Body::getRotationInGround()` where it would return an object without the correct `SimTK::Rotation` methods.
- Fixed OpenSim::Arrow start_point property being ignored
- Fixed objects being set as not up to date with their properties by finalizeFromProperties
- Throw exception if body masses are either NaN or -ve (Issue #3130)
- Fixed issue #3176 where McKibbenActuator is not registered and can't be serialized to XML files
- Fixed issue #3191 where CustomJoint coordinates ordering in model files affects coordinate definitions.
- Fixed issue #3220 Memory leak running InverseKinematicsTool repeatedly and using Kinematics analysis.


v4.3
====
- Introduced IMU component that models a typical Inertial Measurement Unit (IMU) with corresponding outputs for orientation, accelerometer, and gyroscope signals.
- Introduced IMUDataReporter (analysis) to record signals from IMU components placed on models.
- Fixed a bug with Actuation analysis that would lead to extra columns in the output when an actuator is disabled (Issue #2977).
- Fix issue where including path in output file name caused output to not be written without warning, now warning is given and file is written (Issue #3042).
- Fix copy-paste bug in reporting orientation errors (Issue #2893, fixed by Henrik-Norgren).
- Upgrade bindings to use SWIG version 4.0 (allowing doxygen comments to carry over to Java/Python files).
- Added createSyntheticIMUAccelerationSignals() to SimulationUtilities to generate "synthetic" IMU accelerations based on passed in state trajectory.
- Fixed incorrect header information in BodyKinematics file output
- Fixed bug applying non-uniform scaling to inertia matrix of a Body due to using local vaiable of type SysMat33 (Issue #2871).
- Default build to python 3.8 and numpy 1.20 (special instructions for using python 3.8+ on windows at https://simtk-confluence.stanford.edu/display/OpenSim/Scripting+in+Python)

v4.2
====
- Fixed a bug with InverseDynamicsTool/InverseDynamicsSolver to account for cases where a model has extra slots in its `State`'s "q" (PR #2971)
- Added Bhargava2004SmoothedMuscleMetabolics, a smoothed version of the Bhargava metabolics model designed for gradient-based optimization (i.e., Moco).
- Fixed a bug in Millard2012EquilibriumMuscle::extendFinalizeFromProperties(): the end point slopes on the inverse force velocity curves are constrained to yield a valid curve. A warning is noted in the log if the slopes are small enough that numerical integration might be slow.
- Added logging to Millard2012EquilibriumMuscle::extendFinalizeFromProperties(): whenever an internal setting is changed automatically these changes are noted in the log. To avoid seeing these messages, update the corresponding properties in the .osim file to the values noted in the log message.
- Introduced new logging system based on spdlog https://github.com/gabime/spdlog.git. The transition should be transparent to end users with default settings except that the name of the log file is now opensim.log. Main features are:
  - The ability to customize error level for reporting (in increasing level of verbosity): Off, Critical, Error, Warn, Info, Debug, Trace
  - The ability to start logging to a specified file on the fly.
  - Log file messages are time stamped and the format can be changed by users
  - More details and additional functionality is described in the Developer's Guide, and Doxygen pages of OpenSim::Logger class.
- Add the ActivationCoordinateActuator component, which is a CoordinateActuator with simple activation dynamics (PR #2699).
- Easily convert Matlab matrices and Python NumPy arrays to and from OpenSim Vectors and Matrices. See Matlab example matrixConversions.m and Python example numpy_conversions.py.
- Users have more control over which messages are logged. Messages are now logged to opensim.log instead of out.log and err.log. Users can control logging levels via `Logger::setLevel()`.
- Fix a segfault that occurs when using OpenSim's Python Package with Anaconda's Python on a Mac.
- Expose PropertyHelper class to python bindings to allow editing of objects using the properties interface (useful for editing objects defined in plugins) in python (consistent with Java/Matlab).
- Whitespace is trimmed when reading table metadata for STO, MOT, and CSV files.
- Introduce utilities for creating SimTK::Vectors, linear interpolation, updating table column labels from v3.3 to v4.0 syntax, solving for a function's root using bisection (OpenSim/Common/CommonUtilities.h) ([PR #2808](https://github.com/opensim-org/opensim-core/pull/2808)).
- Introduce utilities for querying, filtering, and resampling TimeSeriesTables (OpenSim/Common/TableUtilities.h) ([PR #2808](https://github.com/opensim-org/opensim-core/pull/2808)).
- StatesTrajectories can now be created from a TimeSeriesTable of states.
- Minor performance improvements (5-10 %) for controller-heavy models (PR #2806)
- `Controller::isEnabled` will now only return whether the particular controller is enabled
  - Previously, it would return `false` if its parent `Model`'s `Model::getAllControllersEnabled` returned `false`
  - The previous behavior would mean that `Controller::setEnabled(true); return Controller::isEnabled();` could return `false`
- When building from source, CMake now outputs more detailed information about dependencies.
- The new Matlab examplePointMass.m shows how to build and simulate a point-mass model.
- Fix OpenSense calibration algorithm to handle models facing an arbitrary direction. The calibration algorithm now aligns one axis of the provided Orientation Sensor data with the x-axis of the base segment (e.g. pelvis) of the model in default pose.
- For PrescribedController, the controls_file column labels can now be absolute paths to actuators (previously, the column labels were required to be actuator names).
- Fixed a critical bug in Induced Accelerations Analysis which prevents analysis to run when external forces are present ([PR #2847](https://github.com/opensim-org/opensim-core/pull/2808)).
- For PrescribedController, the controls_file column labels can now be absolute paths to actuators (previously, the column labels were required to be actuator names).
- CMCTool now supports the setSolveForEquilibrium() method inherited by AbstractTool, which allows users to disable a call to Model::equilibrateMuscles() when running CMC. This setting is true by default, so the default behavior remains the same.
- The Matlab utility osimTableToStruct() now handles column labels that start with a non-letter character by prepending 'a_' instead of 'unlabeled'.
- Removed `Path` abstract base class (PR #2844)
  - Unused by OpenSim and related projects
- Improved the performance of `ComponentPath` (PR #2844)
  - This improves the performance of component-heavy models by ~5-10 %
  - The behavior and interface of `ComponentPath` should remain the same
- The new Matlab CustomStaticOptimization.m guides the user to build their own custom static optimization code.
- Dropped support for separate Kinematics for application of External Loads. ([PR #2770] (https://github.com/opensim-org/opensim-core/pull/2770)).
- Refactored InverseKinematicsSolver to allow for adding (live) Orientation data to track, introduced BufferedOrientationsReference to queue data (PR #2855)
- `opensim.log` will only be created/opened when the first message is logged to it (PR #2880):
  - Previously, `opensim.log` would always be created, even if nothing was logged
- Added a CMake option, `OPENSIM_DISABLE_LOG_FILE` (PR #2880):
  - When set, disables `opensim.log` from being used by the logger by default when the first message is written to the log
  - Log messages are still written to the standard output/error streams
  - Previously, `opensim.log` would always be created - even if nothing was written to it (fixed above)
  - Setting `OPENSIM_DISABLE_LOG_FILE` only disables the automatic creation of `opensim.log`. File logging can still be manually be enabled by calling `Logger::addFileSink()`
  - This flag is `OFF` by default. So standard builds will still observe the existing behavior (`opensim.log` is created).
- Fix bug in visualization of EllipsoidJoint that was not attaching to the correct frame ([PR #2887] (https://github.com/opensim-org/opensim-core/pull/2887))
- Fix bug in error reporting of sensor tracking (PR #2893)
- Throw an exception rather than log an error message when an unrecognized type is encountered in xml/osim files (PR #2914)
- Added ScapulothoracicJoint as a builtin Joint type instead of a plugin (PRs #2877 and #2932)

v4.1
====
- Added `OrientationsReference` as the frame orientation analog to the location of experimental markers. Enables experimentally measured orientations from wearable sensors (e.g. from IMUs) to be tracked by reference frames in the model. A correspondence between the experimental (IMU frame) orientation column label and that of the virtual frame on the `Model` is expected. The `InverseKinematicsSolver` was extended to simultaneously track the `OrientationsReference` if provided. (PR #2412)
- Removed the undocumented `bool dumpName` argument from `Object::dump()` and made the method `const` so it can be safely called on `const` objects. (PR #2412)
- `MarkersReference` convenience constructors were updated to take a const reference to a `MarkerWeightSet` as its second argument. If a `Set` is not empty, then only the markers listed are used as reference signals. That means `InverseKinematicsTool` no longer tracks all experimental markers even those not in the `MarkerWeightSet`. One can quickly track all experimental markers (that have a corresponding model marker) by simply providing an empty `Set`, in which case all markers are assigned the default weight (typically 1.0).
- Model files from very old versions (pre 1.8.1) are not supported, an exception is thrown rather than fail quietly (issue #2395).
- Initializing a Component from an existing Component with correct socket connectees yields invalid paths (issue #2418).
- Reading DataTables from files has been simplified. Reading one table from a file typically uses the Table constructor except when the data-source/file contains multiple tables. (In these cases e.g. C3D files, use C3DFileAdapter.read method, then use functions in C3DFileAdapter to get the individual TimeSeriesTable(s)). Writing tables to files has not changed.
- Exposed convertMillimeters2Meters() in osimC3D.m. This function converts COP and moment data from mm to m and now must be invoked prior to writing force data to file. Previously, this was automatically performed during writing forces to file.
- Methods that operate on SimTK::Vec<n> are now available through Java/Matlab and python bindings to add/subtract/divide/multiply vec<n> contents with a scalar (PR #2558)
- The new Stopwatch class allows C++ API users to easily measure the runtime of their code.
- If finalizeConnections() method was not called on a model after making changes and before printing, an exception is thrown to avoid creating corrupt model files quietly (PR #2529)
- Updated the docopt.cpp dependency so that OpenSim can be compiled with Visual C++ from Visual Studio 2019.
- Added `Blankevoort1991Ligament` force component which represents ligament fibers as non-linear path springs. The force-strain curve has a quadratic toe region at low strains and a linear stiffness region at high strains. (PR #2632)
- Updated Simbody to 3.7 to fix an issue with the simbody-visualizer on macOS 10.15 Catalina.
- On Mac and Linux, we include a shell script opensim-install-command-line.sh to make OpenSim's command-line tools easily accessible.
- Added the compliant SmoothSphereHalfSpaceForce component, for use with direct collocation and Moco.


Converting from v4.0 to v4.1
----------------------------
- The `OpenSim::Array` constructor is now marked explicit, which prevents
  accidental implicit conversion to `Array`. If you relied on this implicit
  conversion, you will need to update your code to use the constructor
  explicitly.

Bug Fixes
---------
- Fixed bug in osimTable2Struct.m for renaming unlabelled markers (PR #2491)
- Fixed bug that resulted in an exception when reading C3D files without forces. Now, if the C3D doesn't contain markers or forces, an empty table will be returned (PR #2421)
- Fix bug that resulted in activations and forces reported for Actuators that are disabled during StaticOptimization (issue #2438) Disabled actuators are now ignored in StaticOptimization.
- OpenSim no longer supports model file formats predating version 1.8.1 (PR #2498)
- FunctionBasedBushingForce now applies damping if specified (it was incorrectly ignored in 4.0) issue #2512
- TRCFileAdapter.write() uses the number of columns and rows in the supplied dataTable to set the "NumMarkers" and "NumRows" Metadata in the output file. Users won't have to set this metadata string manually.  #2510

Documentation
-------------


Other Changes
-------------
- Performance of reading large data files has been significantly improved. A 50MB .sto file would take 10-11 min to read now takes 2-3 seconds. (PR #2399)
- Added Matlab example script of plotting the Force-length properties of muscles in a models; creating an Actuator file from a model;
building and simulating a simple arm model;  using OutputReporters to record and write marker location and coordinate values to file.
- Added Python example that demonstrates how to run an optimization using the cma package and how to avoid an expensive call to `initSystem()` within the objective function. (PR #2604)
- OpenSim 4.1 ships with Python3 bindings as default. It is still possible to create bindings for Python2 if desired by setting CMake variable OPENSIM_PYTHON_VERSION to 2
- For CMake, the option OPENSIM_COPY_DEPENDENCIES option is now an advanced option, and a warning is provided if this option is off but wrapping is turned on.

v4.0
====

Converting from v3.x to v4.0
-----------------------------
- A significant difference between v3.3 and 4.0 is the naming of dependencies. Unique names were not enforced in 3.3, which led to undefined behavior. In 4.0, Component pathnames must be unique. That is a Component must be unique with respect to its peers. A Model named *model* cannot have multiple subcomponents with the name *toes* either as bodies or joints, because the pathname */model/toes* will not uniquely identify the Component. However, multiple *toes* bodies can be used as long as they are not subcomponents of the same Component. For example, a *device* Component with a *toes* Body will have no issues since this *toes* Body has a unique pathname, */model/device/toes*, which is unambiguous. One could also create a multi-legged model, where each leg is identical, with *hip* and *knee* joints and *upper* and *lower* bodies, but each being unique because each `Leg` Component that contains the leg subcomponents, is uniquely named like */model/leg1* and */model/leg4/* and thus all of their subcomponents are unique, e.g.: */model/leg1/knee* vs. */model/leg4/knee*.
- Component naming is more strictly enforced and names with spaces are no longer accepted. Spaces are only allowable as separators for `Output` or `Channel` names that satisfy a list `Input`. (PR #1955)
- The Actuator class has been renamed to ScalarActuator (and `Actuator_` has been renamed to `Actuator`) (PR #126).
  If you have subclassed from Actuator, you must now subclass from ScalarActuator.
- Methods like `Actuator::getForce` are renamed to use "Actuator" instead (e.g., `Actuator::getActuator`) (PR #209).
- Markers are now ModelComponents (PR #188). Code is included for conversion on serialization/de-serialization.
- MarkerSet::addMarker() was removed (PR #1898). Please use Model::addMarker() to add markers to your model.
- `Body::getMassCenter` now returns a `Vec3` instead of taking a `Vec3` reference as an argument (commit cb0697d98).
- The following virtual methods in ModelComponent have been moved:
  - connectToModel -> extendConnectToModel
  - addToSystem -> extendAddToSystem
  - initStateFromProperties -> extendInitStateFromProperties
  - setPropertiesFromState -> extendSetPropertiesFromState

  The original methods (without `extend`) still exist, but they are now non-virtual.
  To invoke `connectToModel` on an entire Model, you still call `Model::connectToModel`.
  This change has been made to make a distinction between the user interface and
  the Component developer (extension) interface. **IMPORTANT** The calls to
  `Super::addToSystem`, etc. in the implementation of these methods must now
  also use the `extend` variants. Otherwise, you will enter into an infinite recursion.
- OpenSim now makes substantial use of C++11 features; if you compile OpenSim, your compiler
  must support C++11. Also, any C++ project in which you use OpenSim must also be compiled with C++11.
- The following components have been upgraded to use Sockets to connect to
  other components they depend on (instead of string properties):
  - ContactGeometry (ContactSphere, ContactHalfSpace, ContactMesh)
- Many of the methods in ScaleTool have now been marked const.
- We created a new unified command line interface that will replace the
  single-tool command line executables (`scale`, `ik`, `id`, `rra`, `cmc`,
  etc.).
  - `scale -S setup.xml` -> `opensim run-tool setup.xml`.
  - `scale -PS` -> `opensim print-xml scale`
  - `scale -PropertyInfo ...` -> `opensim info ...`
  - `versionUpdate ...` -> `opensim update-file ...`
- The `CoordinateSet` property in `Joint` has been replaced with a `coordinates`
  list property and enumerations have been added for accessing the Coordinates
  owned by a Joint. Code like `myPlanarJoint.getCoordinateSet()[0]` now becomes
  `myPlanarJoint.getCoordinate(PlanarJoint::Coord::RotationZ)` (PRs #1116,
  #1210, and #1222).
- The `reverse` property in Joint can no longer be set by the user; Model uses
  SimTK::MultibodyGraphMaker to determine whether joints should be reversed when
  building the multibody system. The joint's transform and coordinates maintain
  a parent->child sense even if the joint has been reversed. For backwards
  compatibility, a joint's parent and child PhysicalFrames are swapped when
  opening a Model if the `reverse` element is set to `true`.
- The `MotionType` of a `Coordinate` is now fully determined by the Joint. The
  user cannot set the `MotionType` for a `Coordinate`. There are instances such
  as in the *leg6dof9musc* and *Rajagopal2015* models, where a `Coordinate` was
  assigned an incorrect type (e.g. when a coordinate of a `CustomJoint` is not a
  measure of a Cartesian angle). In 4.0, the coordinate is correctly marked as
  `Coupled` since a function couples the coordinate value to the angular
  displacement of the patella in Cartesian space. **NOTE**, this causes issues
  (e.g.  opensim-org/opensim-gui#617, #2088) when using kinematics files
  generated in 3.3 (or earlier) where `Rotational` coordinates have been
  converted to degrees. Because OpenSim 4.0 does not recognize the coordinate's
  `MotionType` to be `Rotational` it will not convert it back to radians
  internally. For motion files generated prior to 4.0 where the file has
  `inDegrees=yes`, please use the following conversion utility:
  `updatePre40KinematicsFilesFor40MotionType()`. When loading a pre-4.0 model,
  OpenSim will warn users of any changes in `MotionType` when updating an
   existing model to OpenSim 4.0.
- `Manager::integrate(SimTK::State&)` has been removed and replaced by
  `Manager::integrate(double)`. You must also now call
  `Manager::initialize(SimTK::State&)` before integrating or pass the
  initialization state into a convenience constructor. Here is a
   before-after example (see the documentation in the `Manager` class
   for more details):
  - Before:
    - Manager manager(model);
    - manager.setInitialTime(0.0);
    - manager.setFinalTime(1.0);
    - manager.integrate(state);
  - After:
    - Manager manager(model);
    - state.setTime(0.0);
    - manager.initialize(state);
    - manager.integrate(1.0);
  - After (using a convenience constructor):
    - state.setTime(0.0);
    - Manager manager(model, state);
    - manager.integrate(1.0);
- `Manager::setIntegrator(SimTK::Integrator)` has been removed and replaced by
  `Manager::setIntegratorMethod(IntegratorMethod)` which uses an enum and can
  be used by the MATLAB/Python interface. See the method's documentation for
  examples. Integrator settings are now handled by the Manager through the
  following new functions:
  - setIntegratorAccuracy(double)
  - setIntegratorMinimumStepSize(double)
  - setIntegratorMaximumStepSize(double)
  - setIntegratorInternalStepLimit(int)
- `Muscle::equilibrate(SimTK::State&)` has been removed from the Muscle interface in order to reduce the number and variety of muscle equilibrium methods. `Actuator::computeEquilibrium(SimTK::State&)` is overridden by Muscle and invokes pure virtual `Muscle::computeInitialFiberEquilibrium(SimTK::State&)`.
- `Millard2012EquilibriumMuscle::computeFiberEquilibriumAtZeroVelocity(SimTK::State&)` and `computeInitialFiberEquilibrium(SimTK::State&)` were combined into a single method:
`Millard2012EquilibriumMuscle::computeFiberEquilibrium(SimTK::State&, bool useZeroVelocity)`
where fiber-velocity can be estimated from the state or assumed to be zero if the flag is *true*.
- `Millard2012EquilibriumMuscle::computeInitialFiberEquilibrium(SimTK::State&)` invokes `computeFiberEquilibrium()` with `useZeroVelocity = true` to maintain its previous behavior.
- `Model::replaceMarkerSet()` was removed. (PR #1938) Please use `Model::updMarkerSet()` to edit the model's MarkerSet instead.
- The argument list for `Model::scale()` was changed: the `finalMass` and
  `preserveMassDist` arguments were swapped and the `preserveMassDist` argument
  is no longer optional. The default argument for `preserveMassDist` in OpenSim
  3.3 was `false`. (PR #1994)
- A GeometryPath without PathPoints is considered invalid, since it does not
represent a physical system. You must specify PathPoints to define a valid
GeometryPath for a Muscle, Ligament, PathSpring, etc... that is added to a
Model. (PR #1948)
  - Before (no longer valid):
    ```cpp
    Model model;
    Thelen2003Muscle* muscle = new Thelen2003Muscle("muscle", ...);
    // GeometryPath throws: "A valid path requires at least two PathPoints."
    model.addForce(muscle);
    ```
  - After (now required):
    ```cpp
    Model model;
    Thelen2003Muscle* muscle = new Thelen2003Muscle("muscle", ...);
    // require at least two path points to have a valid muscle GeometryPath
    muscle->addNewPathPoint("p1", ...);
    muscle->addNewPathPoint("p2", ...);
    model.addForce(muscle);
    ```
- The JointReaction analysis interface has changed in a few ways:
  - "express_in_frame" now takes a `Frame` name. "child" and "parent" keywords are also still accepted, provided that no Frame is named "child" or "parent"
  - If the number of elements in "apply_on_bodies" or "express_in_frame" is neither of length 1 or the same length as indicated by "joint_names", an exception is thrown. This was previously a warning.
- Updated wrapping properties


Composing a Component from other components
-------------------------------------------
Component now maintains a list property of *components* which it owns. You add
a (sub) Component to a *parent* Component by calling `addComponent` and passing
a heap allocated (`new Component`) to the parent which you want to take
ownership of the new subcomponent. Ownership determines how the subcomponent is serialized
(appears within the parent) and the order in which of Component interface methods (above)
are propagated to the subcomponent. Access to contained components is provided through
`getComponent<C>(path)` or `getComponentList<C>` where `C` is any Component type (default
is `Component` to get all subcomponents). These methods always traverse down into
a Component's list of components.  All subcomponents that are properties of (and thus owned by)
a parent Component are accessible this way. The Model's typed %Sets and `add####()` methods
are no longer necessary to compose a Model, since any Component can now be composed of
components. `Model` still supports `addd####()` methods and de/serialization of Sets,
but components added via `addComponent` are NOT included in the Sets but contained
in the Component's *components* property list. Details in PR#1014. **Note**, it is now
strictly required that immediate subcomponents have unique names. For example, a Model cannot contain two bodies in its `BodySet` named *tibia* or a Body and a Joint named *toes*, since it is ambiguous as to which *tibia* `Body` or *toes* `Component` is being referenced.

Bug Fixes
---------
- Fixed a typo in one of the method names for AbstractTool verifyUniqueComulnLabels -> verifyUniqueColumnLabels (PR #130)
- Fixed bug where Body VisibleObject was not serialized when writing a model to XML (PR #139)
- Fixed memory leaks in AssemblySolver and using Simtk::XML (PR #176)
- Fixed model mass scaling. When 'preserve mass distribution' is unchecked (GUI) the input mass was previously not respected and the resulting scaled model mass does not equal the input mass. The modelscaler() now alters the body masses and inertias to match the input mass. (PR #230)
- Fixed a bug in the equilibrium solution of Millard and Thelen muscles, where the initial activation and fiber-length values (for solving for equilibrium) were always coming from the default values. This was unnecessary, because unless specified otherwise, the state automatically contains the default values. This fixes an issue where initial states activations from a file were not respected by the Forward Tool and instead, the initial activations would revert to the model defaults. (PR #272)
- Fixed a bug where MuscleAnalysis was producing empty moment arm files. We now avoid creating empty Moment and MomentArm storage files when `_computeMoments` is False. (PR #324)
- Fixed bug causing the muscle equilibrium solve routine in both Thelen2003Muscle and Millard2012EquilibriumMuscle to fail to converge and erroneously return the minimum fiber length. The fix added a proper reduction in step-size when errors increase and limiting the fiber-length to its minimum. (PR #1728)
- Fixed a bug where Models with Bodies and Joints (and other component types) with the same name were loaded without error. Duplicately named Bodies were simply being ignored and only the first Body of that name in the BodySet was being used, for example, to connect a Body to its parent via its Joint, or to affix path points to its respective Body. Now, duplicate names are flagged and renamed so they are uniquely identified. (PR #1887)
- Fixed bug and speed issue with `model.setStateVariableValues()` caused by enforcing constraints after each coordinate value was being set (PR #1911). Removing the automatic enforcement of constraints makes setting all state values much faster, but also requires calling `model.assemble()` afterwards. Enforcing constraints after setting each coordinate value individually was also incorrect, since it neglected the effect of other coordinate changes have on the current coordinate. All coordinate values must be set before enforcing constraints.
- Fixed a bug that resulted in incorrect Ligament resting lengths after scaling.
  (PR #1994)

New Classes
-----------
- Added a BodyActuator component, which applies a spatial force on a specified Point of a Body (PR #126)
- Created Frame, PhysicalFrame, OffsetFrame, PhysicalOffsetFrame, Station and Marker ModelComponents (PR #188, PR #325, PR #339). Marker did not previously comply with the Model Component interface.
- A Body is a PhysicalFrame
- Connections to Bodies upgraded to PhysicalFrames and locations on these frames are now represented by PhysicalOffsetFrame (PR #370)
- Joints were refactored so that the base Joint manages the parent and child frame connections, including the definition of local PhysicalOffsetFrames to handle offsets defined as separate location and orientation properties. (PR #589)
- The WeldConstraint and BushingForces (BushingForce, CoupledBushingForce, FunctionBasedBushingForce, and ExpressionBasedBushingForce) were similarly unified (like Joints) to handle the two Frames that these classes require to operate. A LinkTwoFrames intermediate class was introduced to house the common operations. Convenience constructors for WeldConstraint and BushingFrames were affected and now require the name of the Component as the first argument. (PR #649)
- The new StatesTrajectory class allows users to load an exact representation of previously-computed states from a file. (PR #730)
- Added Point as a new base class for all points, which include: Station, Marker, and PathPoints

- Added OutputReporter as an Analysis so that users can use the existing AnalyzeTool and ForwardTool to extract Output values of interest, without modifications to the GUI. (PR #1991)


Removed Classes
---------------
The following classes are no longer supported in OpenSim and are removed in OpenSim 4.0.
- Muscle class `ContDerivMuscle_Depredated`.

MATLAB and Python interfaces
----------------------------
- The SimbodyMatterSubsystem class--which provides operators related to the mass
matrix, Jacobians, inverse dynamics, etc.--is now accessible in MATLAB and
Python (PR #930).
- Changed wrapping of `SimTK::Array_<OpenSim::CoordinateReference>` from `ArrayCoordinateReference` to `SimTKArrayCoordinateReference` for consistency with other classes. (PR #1842)

MATLAB interface
----------------
- The configureOpenSim.m function should no longer require administrator
  privileges for most users, and gives more verbose output to assist with
  troubleshooting.
- New MATLAB examples were added: Hopper-Device and Knee-Reflex.

Python interface
----------------
- Improved error handling. Now, OpenSim's error messages show up as exceptions
in Python.
- The Python bindings can now be built for Python 3 (as well as Python 2).

Other Changes
-------------
- Support for compiling the source code with Microsoft Visual Studio 2017.
- There is now a formal CMake mechanism for using OpenSim in your own C++
  project. See cmake/SampleCMakeLists.txt. (PR #187)
- Substantial cleanup of the internal CMake scripts.
- Lepton was upgraded to the latest version (PR #349)
- Made Object::print a const member function (PR #191)
- Improved the testOptimization/OptimizationExample to reduce the runtime (PR #416)
- InverseKinematics tool outputs marker error .sto file if report error flag is true.
- Marker location file output name in IK changed to reflect trial name for batch processing.
- Created a method `ScaleTool::run()`, making it easier to run the Scale Tool
programmatically in MATLAB or python.
- Thelen2003Muscle, Millard2012EquilibriumMuscle, and
  Millard2012AccelerationMuscle now throw an exception if the force equilibrium
  calculation fails to converge (PR #1201).
- Thelen2003Muscle and Millard2012EquilibriumMuscle no longer clamp excitations (i.e. controls)
  internally. If controls are out of bounds an Exception is thrown. Also, the
  `min_control` property now defaults to the `minimum_activation`. It is the
  responsibility of the controller (or solver) to provide controls that are
  within the valid ranges defined by the Actuators and that includes the
  specific bounds of Muscle models. (PR #1548)
- The `buildinfo.txt` file, which contains the name of the compiler used to
  compile OpenSim and related information, is now named `OpenSim_buildinfo.txt`
  and may be installed in a different location.
- macOS and Linux users should no longer need to set `LD_LIBRARY_PATH` or
  `DYLD_LIBRARY_PATH` to use OpenSim libraries.
- The `scale()` method was removed from the `SimbodyEngine` class (the contents
  were moved into `Model::scale()`). (PR #1994)
- Any class derived from ModelComponent can now add its own implementation of
  `extendPreScale()`, `extendScale()`, and/or `extendPostScale()` to control how
  its properties are updated during scaling. (PR #1994)
- The source code for the "From the Ground Up: Building a Passive Dynamic
  Walker Example" was added to this repository.
- OpenSim no longer looks for the simbody-visualizer using the environment
  variable `OPENSIM_HOME`. OpenSim uses `PATH` instead.
- The Thelen2003Muscle now depend on separate components for modeling pennation,
  and activation dynamics.

Documentation
-------------
- Improved Doxygen layout and fixed several bugs and warnings (various)
- All mentions of SimTK/Simbody classes in OpenSim's Doxygen now provide links directly to SimTK/Simbody's doxygen.
- Added a detailed README.md wtith build instructions, as well as guides to contributing and developing (CONTRIBUTING.md).
- Included GIFs in Doxygen for several commonly used Joint types<|MERGE_RESOLUTION|>--- conflicted
+++ resolved
@@ -63,12 +63,9 @@
 - Fixed bug in `OpenSim::PiecewiseLinearFunction` that prevented proper initialization of the coefficient array when the number of function points is equal to 1. (#3817)
 - Updated `PolynomialPathFitter` to use all available hardware threads during parallelization. (#3818)
 - Exposed `TimeSeriesTable::trimToIndices` to public API. (#3824)
-<<<<<<< HEAD
-- Added error handling to the solve call in `MocoCasADiSolver::solveImpl()`. (#3834)
-=======
 - Fixed bug in `Logger::cout`, now it works at any logger level. (#3826)
 - Fixed bugs in `MocoCasOCProblem` and `CasOC::Problem` with incorrect string formatting. (#3828)
->>>>>>> 6f6fee02
+- Added error handling to the solve call in `MocoCasADiSolver::solveImpl()`. (#3834)
 
 
 v4.5
