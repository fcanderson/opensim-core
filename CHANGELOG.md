--- conflicted
+++ resolved
@@ -12,15 +12,11 @@
 own the property `path` of type `AbstractPath` instead of the `GeometryPath` unnamed property. Getters and setters have 
 been added to these forces to provide access to concrete path types (e.g., `updPath<T>`). In `Ligament` and 
 `Blankevoort1991Ligament`, usages of `get_GeometryPath`, `upd_GeometryPath`, etc., need to be been updated to 
-<<<<<<< HEAD
-`getGeometryPath`, `updGeometryPath`, etc., or a suitable alternative.
-- Deleting elements from an `OpenSim::Coordinate` range now throws an exception during `finalizeFromProperties` (previously:
-  it would let you do it, and throw later when `Coordinate::getMinRange()` or `Coordinate::getMaxRange()` were called, #3532)
-=======
 `getGeometryPath`, `updGeometryPath`, etc., or a suitable alternative.    
 - Fixed a minor memory leak when calling `OpenSim::CoordinateCouplerConstraint::setFunction` (#3541)
 - Increase the number of input dimensions supported by `MultivariatePolynomialFunction` to 6 (#3386)
->>>>>>> 05574fbb
+- Deleting elements from an `OpenSim::Coordinate` range now throws an exception during `finalizeFromProperties` (previously:
+  it would let you do it, and throw later when `Coordinate::getMinRange()` or `Coordinate::getMaxRange()` were called, #3532)
 
 v4.4.1
 ======
