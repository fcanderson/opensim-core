This document lists the changes to `opensim-core` that are
introduced with each new version, starting with version 4.0. When possible, we provide the
GitHub issues or pull requests that
are related to the items below. If there is no issue or pull
request related to the change, then we may provide the commit.

This is not a comprehensive list of changes but rather a hand-curated collection of the more notable ones. For a comprehensive history, see the [OpenSim Core GitHub repo](https://github.com/opensim-org/opensim-core).

v4.5
====
<<<<<<< HEAD
- Fixed a minor bug when the locally installed package (via `pip`) couldn't find the dependencies (#3593). Added `data_files` argument to the `setup.py` to copy all the dependencies into the opensim package folder in the Python environment.
- Added `AbstractPath` which is a base class for `GeometryPath` and other path types (#3388). All path-based forces now 
own the property `path` of type `AbstractPath` instead of the `GeometryPath` unnamed property. Getters and setters have 
been added to these forces to provide access to concrete path types (e.g., `updPath<T>`). In `Ligament` and 
`Blankevoort1991Ligament`, usages of `get_GeometryPath`, `upd_GeometryPath`, etc., need to be updated to 
`getGeometryPath`, `updGeometryPath`, etc., or a suitable alternative.    
=======
- Added `AbstractPath` which is a base class for `GeometryPath` and other path types (#3388). All path-based forces now
own the property `path` of type `AbstractPath` instead of the `GeometryPath` unnamed property. Getters and setters have
been added to these forces to provide access to concrete path types (e.g., `updPath<T>`). In `Ligament` and
`Blankevoort1991Ligament`, usages of `get_GeometryPath`, `upd_GeometryPath`, etc., need to be updated to
`getGeometryPath`, `updGeometryPath`, etc., or a suitable alternative.
>>>>>>> 5ad501ba
- Fixed a minor memory leak when calling `OpenSim::CoordinateCouplerConstraint::setFunction` (#3541)
- Increase the number of input dimensions supported by `MultivariatePolynomialFunction` to 6 (#3386)
- Added `Assertion.h` and associated `OPENSIM_ASSERT*` macros (#3531)
- Replaced uses of `assert` with `OPENSIM_ASSERT`, so that assertion may be configured via cmake in the future, and
  so that OpenSim (esp. debug builds) throw instead of terminating the process (#3531)
- Fixed mis-indexing into an `OpenSim::ObjectProperty` now throws an exception rather than segfaulting (#3347)
- `PointToPointSpring` now throws an exception on finalizing connections if both sides of the spring
  are connected to the same base frame (#3485)
- Clarified that `OpenSim::Controller`'s `actuator_list` takes a list of actuator names, rather than paths (#3484)
- Deleting elements from an `OpenSim::Coordinate` range now throws an exception during `finalizeFromProperties` (previously:
  it would let you do it, and throw later when `Coordinate::getMinRange()` or `Coordinate::getMaxRange()` were called, #3532)
- Added `FunctionBasedPath`, a class for representing paths in `Force`s based on `Function` objects (#3389)
- Fixed bindings to expose the method Model::getCoordinatesInMultibodyTreeOrder to scripting users (#3569)
- Fixed a bug where constructing a `ModelProcessor` from a `Model` object led to an invalid `Model`
- Added `LatinHypercubeDesign`, a class for generating Latin hypercube designs using random and algorithm methods (#3570)
- Refactor c3dExport.m file as a Matlab function (#3501), also expose method to allow some operations on tableColumns
  (multiplyAssign) to speed up data processing.
- Fixed xml-related memory leaks that were occuring when deserializing OpenSim models. (Issue #3537, PR #3594)

v4.4.1
======
- IMU::calcGyroscopeSignal() now reports angular velocities in the IMU frame.
- Update `report.py` to set specific colors for plotted trajectories
- Made `Component::getSocketNames` a `const` member method (previously: non-const)
- Added `ModOpReplaceMusclesWithPathActuators` to the list of available model operators in `ModelOperators.h`
- Modifed the swig interface files to make OpenSim::PathPointSet adopt new PathPoints inserted into it. (Issue #3276)
- Remove references to obsoleted dependency BTK, use ezc3d exclusively.
- Fixed an issue with IPOPT libraries when building OpenSim with `OPENSIM_WITH_CASADI = ON` but `OPENSIM_WITH_TROPTER = OFF` (Issue #3267).
- Removed all references to deprecated environment variable `OPENSIM_HOME`.
- Fix issue where templatized Property classes are not available to Objects defined in plugins.
- Minimum supported version for Java is now 1.8 in the cmake files (Issue #3215).
- Fix CSV file adapter hanging on csv files that are missing end-header (issue #2432).
- Improve documentation for MotionType to serve scripting users (Issue #3324).
- Drop support for 32-bit Matlab in build system since Matlab stopped providing 32-bit distributions (issue #3373).
- Hotfixed body inertia not being updated after changing the 'inertia' property of a body (Issue #3395).
- Fixed segfault that can occur when working with OpenSim::Models that are initialized from invalid XML (osim) data (#3409)
- Deduplicated `SmoothSegmentedFunction` data when constructing the muscle curves (#3442).
- Added `OpenSim::AbstractSocket::canConnectTo(Object const&) const`, for faster socket connectivity checks (#3451)
- Fixed the `CoordinateCouplerConstraint` bug preventing functions with multiple independent coordinates (#3435)
- Removed memory leak tests from `testInitState` and `testComponents`, because external analyzers (e.g. libASAN) are better-suited to this (#3459)
- Fixed `CMC_TaskSet` memory leak whenever it is copied (#3457)
- Added `SIMBODY_EXTRA_CMAKE_ARGS` to `dependencies/CMakeLists.txt`, which lets integrators customize Simbody via the OpenSim superbuild (#3455)
- Fixed out-of-bounds memory access in testAssemblySolver (#3460)
- The property, input, output, and socket macros (e.g. OpenSim_DECLARE_PROPERTY) can now be used outside of the OpenSim namespace
  and no longer require a `using namespace OpenSim;` declaration in order to work (#3468)
- Fixed runtime segfault that can occur when trying to use a `WrapObject` that is not a child of a `PhysicalFrame` (#3465)
- Fixed issues #3083 #2575 where analog data is not pulled out from c3d files, a a new function getAnalogDataTable() has been added to the C3DFileAdapter
- Fixed segfault that can occur when building models with unusual joint topologies (it now throws an `OpenSim::Exception` instead, #3299)
- Add `calcMomentum`, `calcAngularMomentum`, `calcLinearMomentum`, and associated `Output`s to `Model` (#3474)
- Fix issue where a different __init__.py is used by conda package and dev environment, the fix allows developers to install local builds into conda. (#3502)
- Changed control points in `SegmentedQuinticBezierToolkit` to be of `SimTK::Vec6` type instead of `SimTK::Vector` (#3481).
- Added a cylinder wrapping test: `testWrapCylinder.cpp` (#3498)


v4.4
====
- Updated ezc3d to version 1.5.0 which better manages the events defined in a c3d file.
- Fixed an issue that could happen sometimes with ScaleTool where loading the model file or marker set file could fail if the file was given as an absolute path (Issue #3109, PR #3110)
- Fixed an issue with SWIG with `OpenSim::Body::getRotationInGround()` where it would return an object without the correct `SimTK::Rotation` methods.
- Fixed OpenSim::Arrow start_point property being ignored
- Fixed objects being set as not up to date with their properties by finalizeFromProperties
- Throw exception if body masses are either NaN or -ve (Issue #3130)
- Fixed issue #3176 where McKibbenActuator is not registered and can't be serialized to XML files
- Fixed issue #3191 where CustomJoint coordinates ordering in model files affects coordinate definitions.
- Fixed issue #3220 Memory leak running InverseKinematicsTool repeatedly and using Kinematics analysis.


v4.3
====
- Introduced IMU component that models a typical Inertial Measurement Unit (IMU) with corresponding outputs for orientation, accelerometer, and gyroscope signals.
- Introduced IMUDataReporter (analysis) to record signals from IMU components placed on models.
- Fixed a bug with Actuation analysis that would lead to extra columns in the output when an actuator is disabled (Issue #2977).
- Fix issue where including path in output file name caused output to not be written without warning, now warning is given and file is written (Issue #3042).
- Fix copy-paste bug in reporting orientation errors (Issue #2893, fixed by Henrik-Norgren).
- Upgrade bindings to use SWIG version 4.0 (allowing doxygen comments to carry over to Java/Python files).
- Added createSyntheticIMUAccelerationSignals() to SimulationUtilities to generate "synthetic" IMU accelerations based on passed in state trajectory.
- Fixed incorrect header information in BodyKinematics file output
- Fixed bug applying non-uniform scaling to inertia matrix of a Body due to using local vaiable of type SysMat33 (Issue #2871).
- Default build to python 3.8 and numpy 1.20 (special instructions for using python 3.8+ on windows at https://simtk-confluence.stanford.edu/display/OpenSim/Scripting+in+Python)

v4.2
====
- Fixed a bug with InverseDynamicsTool/InverseDynamicsSolver to account for cases where a model has extra slots in its `State`'s "q" (PR #2971)
- Added Bhargava2004SmoothedMuscleMetabolics, a smoothed version of the Bhargava metabolics model designed for gradient-based optimization (i.e., Moco).
- Fixed a bug in Millard2012EquilibriumMuscle::extendFinalizeFromProperties(): the end point slopes on the inverse force velocity curves are constrained to yield a valid curve. A warning is noted in the log if the slopes are small enough that numerical integration might be slow.
- Added logging to Millard2012EquilibriumMuscle::extendFinalizeFromProperties(): whenever an internal setting is changed automatically these changes are noted in the log. To avoid seeing these messages, update the corresponding properties in the .osim file to the values noted in the log message.
- Introduced new logging system based on spdlog https://github.com/gabime/spdlog.git. The transition should be transparent to end users with default settings except that the name of the log file is now opensim.log. Main features are:
  - The ability to customize error level for reporting (in increasing level of verbosity): Off, Critical, Error, Warn, Info, Debug, Trace
  - The ability to start logging to a specified file on the fly.
  - Log file messages are time stamped and the format can be changed by users
  - More details and additional functionality is described in the Developer's Guide, and Doxygen pages of OpenSim::Logger class.
- Add the ActivationCoordinateActuator component, which is a CoordinateActuator with simple activation dynamics (PR #2699).
- Easily convert Matlab matrices and Python NumPy arrays to and from OpenSim Vectors and Matrices. See Matlab example matrixConversions.m and Python example numpy_conversions.py.
- Users have more control over which messages are logged. Messages are now logged to opensim.log instead of out.log and err.log. Users can control logging levels via `Logger::setLevel()`.
- Fix a segfault that occurs when using OpenSim's Python Package with Anaconda's Python on a Mac.
- Expose PropertyHelper class to python bindings to allow editing of objects using the properties interface (useful for editing objects defined in plugins) in python (consistent with Java/Matlab).
- Whitespace is trimmed when reading table metadata for STO, MOT, and CSV files.
- Introduce utilities for creating SimTK::Vectors, linear interpolation, updating table column labels from v3.3 to v4.0 syntax, solving for a function's root using bisection (OpenSim/Common/CommonUtilities.h) ([PR #2808](https://github.com/opensim-org/opensim-core/pull/2808)).
- Introduce utilities for querying, filtering, and resampling TimeSeriesTables (OpenSim/Common/TableUtilities.h) ([PR #2808](https://github.com/opensim-org/opensim-core/pull/2808)).
- StatesTrajectories can now be created from a TimeSeriesTable of states.
- Minor performance improvements (5-10 %) for controller-heavy models (PR #2806)
- `Controller::isEnabled` will now only return whether the particular controller is enabled
  - Previously, it would return `false` if its parent `Model`'s `Model::getAllControllersEnabled` returned `false`
  - The previous behavior would mean that `Controller::setEnabled(true); return Controller::isEnabled();` could return `false`
- When building from source, CMake now outputs more detailed information about dependencies.
- The new Matlab examplePointMass.m shows how to build and simulate a point-mass model.
- Fix OpenSense calibration algorithm to handle models facing an arbitrary direction. The calibration algorithm now aligns one axis of the provided Orientation Sensor data with the x-axis of the base segment (e.g. pelvis) of the model in default pose.
- For PrescribedController, the controls_file column labels can now be absolute paths to actuators (previously, the column labels were required to be actuator names).
- Fixed a critical bug in Induced Accelerations Analysis which prevents analysis to run when external forces are present ([PR #2847](https://github.com/opensim-org/opensim-core/pull/2808)).
- For PrescribedController, the controls_file column labels can now be absolute paths to actuators (previously, the column labels were required to be actuator names).
- CMCTool now supports the setSolveForEquilibrium() method inherited by AbstractTool, which allows users to disable a call to Model::equilibrateMuscles() when running CMC. This setting is true by default, so the default behavior remains the same.
- The Matlab utility osimTableToStruct() now handles column labels that start with a non-letter character by prepending 'a_' instead of 'unlabeled'.
- Removed `Path` abstract base class (PR #2844)
  - Unused by OpenSim and related projects
- Improved the performance of `ComponentPath` (PR #2844)
  - This improves the performance of component-heavy models by ~5-10 %
  - The behavior and interface of `ComponentPath` should remain the same
- The new Matlab CustomStaticOptimization.m guides the user to build their own custom static optimization code.
- Dropped support for separate Kinematics for application of External Loads. ([PR #2770] (https://github.com/opensim-org/opensim-core/pull/2770)).
- Refactored InverseKinematicsSolver to allow for adding (live) Orientation data to track, introduced BufferedOrientationsReference to queue data (PR #2855)
- `opensim.log` will only be created/opened when the first message is logged to it (PR #2880):
  - Previously, `opensim.log` would always be created, even if nothing was logged
- Added a CMake option, `OPENSIM_DISABLE_LOG_FILE` (PR #2880):
  - When set, disables `opensim.log` from being used by the logger by default when the first message is written to the log
  - Log messages are still written to the standard output/error streams
  - Previously, `opensim.log` would always be created - even if nothing was written to it (fixed above)
  - Setting `OPENSIM_DISABLE_LOG_FILE` only disables the automatic creation of `opensim.log`. File logging can still be manually be enabled by calling `Logger::addFileSink()`
  - This flag is `OFF` by default. So standard builds will still observe the existing behavior (`opensim.log` is created).
- Fix bug in visualization of EllipsoidJoint that was not attaching to the correct frame ([PR #2887] (https://github.com/opensim-org/opensim-core/pull/2887))
- Fix bug in error reporting of sensor tracking (PR #2893)
- Throw an exception rather than log an error message when an unrecognized type is encountered in xml/osim files (PR #2914)
- Added ScapulothoracicJoint as a builtin Joint type instead of a plugin (PRs #2877 and #2932)

v4.1
====
- Added `OrientationsReference` as the frame orientation analog to the location of experimental markers. Enables experimentally measured orientations from wearable sensors (e.g. from IMUs) to be tracked by reference frames in the model. A correspondence between the experimental (IMU frame) orientation column label and that of the virtual frame on the `Model` is expected. The `InverseKinematicsSolver` was extended to simultaneously track the `OrientationsReference` if provided. (PR #2412)
- Removed the undocumented `bool dumpName` argument from `Object::dump()` and made the method `const` so it can be safely called on `const` objects. (PR #2412)
- `MarkersReference` convenience constructors were updated to take a const reference to a `MarkerWeightSet` as its second argument. If a `Set` is not empty, then only the markers listed are used as reference signals. That means `InverseKinematicsTool` no longer tracks all experimental markers even those not in the `MarkerWeightSet`. One can quickly track all experimental markers (that have a corresponding model marker) by simply providing an empty `Set`, in which case all markers are assigned the default weight (typically 1.0).
- Model files from very old versions (pre 1.8.1) are not supported, an exception is thrown rather than fail quietly (issue #2395).
- Initializing a Component from an existing Component with correct socket connectees yields invalid paths (issue #2418).
- Reading DataTables from files has been simplified. Reading one table from a file typically uses the Table constructor except when the data-source/file contains multiple tables. (In these cases e.g. C3D files, use C3DFileAdapter.read method, then use functions in C3DFileAdapter to get the individual TimeSeriesTable(s)). Writing tables to files has not changed.
- Exposed convertMillimeters2Meters() in osimC3D.m. This function converts COP and moment data from mm to m and now must be invoked prior to writing force data to file. Previously, this was automatically performed during writing forces to file.
- Methods that operate on SimTK::Vec<n> are now available through Java/Matlab and python bindings to add/subtract/divide/multiply vec<n> contents with a scalar (PR #2558)
- The new Stopwatch class allows C++ API users to easily measure the runtime of their code.
- If finalizeConnections() method was not called on a model after making changes and before printing, an exception is thrown to avoid creating corrupt model files quietly (PR #2529)
- Updated the docopt.cpp dependency so that OpenSim can be compiled with Visual C++ from Visual Studio 2019.
- Added `Blankevoort1991Ligament` force component which represents ligament fibers as non-linear path springs. The force-strain curve has a quadratic toe region at low strains and a linear stiffness region at high strains. (PR #2632)
- Updated Simbody to 3.7 to fix an issue with the simbody-visualizer on macOS 10.15 Catalina.
- On Mac and Linux, we include a shell script opensim-install-command-line.sh to make OpenSim's command-line tools easily accessible.
- Added the compliant SmoothSphereHalfSpaceForce component, for use with direct collocation and Moco.


Converting from v4.0 to v4.1
----------------------------
- The `OpenSim::Array` constructor is now marked explicit, which prevents
  accidental implicit conversion to `Array`. If you relied on this implicit
  conversion, you will need to update your code to use the constructor
  explicitly.

Bug Fixes
---------
- Fixed bug in osimTable2Struct.m for renaming unlabelled markers (PR #2491)
- Fixed bug that resulted in an exception when reading C3D files without forces. Now, if the C3D doesn't contain markers or forces, an empty table will be returned (PR #2421)
- Fix bug that resulted in activations and forces reported for Actuators that are disabled during StaticOptimization (issue #2438) Disabled actuators are now ignored in StaticOptimization.
- OpenSim no longer supports model file formats predating version 1.8.1 (PR #2498)
- FunctionBasedBushingForce now applies damping if specified (it was incorrectly ignored in 4.0) issue #2512
- TRCFileAdapter.write() uses the number of columns and rows in the supplied dataTable to set the "NumMarkers" and "NumRows" Metadata in the output file. Users won't have to set this metadata string manually.  #2510

Documentation
-------------


Other Changes
-------------
- Performance of reading large data files has been significantly improved. A 50MB .sto file would take 10-11 min to read now takes 2-3 seconds. (PR #2399)
- Added Matlab example script of plotting the Force-length properties of muscles in a models; creating an Actuator file from a model;
building and simulating a simple arm model;  using OutputReporters to record and write marker location and coordinate values to file.
- Added Python example that demonstrates how to run an optimization using the cma package and how to avoid an expensive call to `initSystem()` within the objective function. (PR #2604)
- OpenSim 4.1 ships with Python3 bindings as default. It is still possible to create bindings for Python2 if desired by setting CMake variable OPENSIM_PYTHON_VERSION to 2
- For CMake, the option OPENSIM_COPY_DEPENDENCIES option is now an advanced option, and a warning is provided if this option is off but wrapping is turned on.

v4.0
====

Converting from v3.x to v4.0
-----------------------------
- A significant difference between v3.3 and 4.0 is the naming of dependencies. Unique names were not enforced in 3.3, which led to undefined behavior. In 4.0, Component pathnames must be unique. That is a Component must be unique with respect to its peers. A Model named *model* cannot have multiple subcomponents with the name *toes* either as bodies or joints, because the pathname */model/toes* will not uniquely identify the Component. However, multiple *toes* bodies can be used as long as they are not subcomponents of the same Component. For example, a *device* Component with a *toes* Body will have no issues since this *toes* Body has a unique pathname, */model/device/toes*, which is unambiguous. One could also create a multi-legged model, where each leg is identical, with *hip* and *knee* joints and *upper* and *lower* bodies, but each being unique because each `Leg` Component that contains the leg subcomponents, is uniquely named like */model/leg1* and */model/leg4/* and thus all of their subcomponents are unique, e.g.: */model/leg1/knee* vs. */model/leg4/knee*.
- Component naming is more strictly enforced and names with spaces are no longer accepted. Spaces are only allowable as separators for `Output` or `Channel` names that satisfy a list `Input`. (PR #1955)
- The Actuator class has been renamed to ScalarActuator (and `Actuator_` has been renamed to `Actuator`) (PR #126).
  If you have subclassed from Actuator, you must now subclass from ScalarActuator.
- Methods like `Actuator::getForce` are renamed to use "Actuator" instead (e.g., `Actuator::getActuator`) (PR #209).
- Markers are now ModelComponents (PR #188). Code is included for conversion on serialization/de-serialization.
- MarkerSet::addMarker() was removed (PR #1898). Please use Model::addMarker() to add markers to your model.
- `Body::getMassCenter` now returns a `Vec3` instead of taking a `Vec3` reference as an argument (commit cb0697d98).
- The following virtual methods in ModelComponent have been moved:
  - connectToModel -> extendConnectToModel
  - addToSystem -> extendAddToSystem
  - initStateFromProperties -> extendInitStateFromProperties
  - setPropertiesFromState -> extendSetPropertiesFromState

  The original methods (without `extend`) still exist, but they are now non-virtual.
  To invoke `connectToModel` on an entire Model, you still call `Model::connectToModel`.
  This change has been made to make a distinction between the user interface and
  the Component developer (extension) interface. **IMPORTANT** The calls to
  `Super::addToSystem`, etc. in the implementation of these methods must now
  also use the `extend` variants. Otherwise, you will enter into an infinite recursion.
- OpenSim now makes substantial use of C++11 features; if you compile OpenSim, your compiler
  must support C++11. Also, any C++ project in which you use OpenSim must also be compiled with C++11.
- The following components have been upgraded to use Sockets to connect to
  other components they depend on (instead of string properties):
  - ContactGeometry (ContactSphere, ContactHalfSpace, ContactMesh)
- Many of the methods in ScaleTool have now been marked const.
- We created a new unified command line interface that will replace the
  single-tool command line executables (`scale`, `ik`, `id`, `rra`, `cmc`,
  etc.).
  - `scale -S setup.xml` -> `opensim run-tool setup.xml`.
  - `scale -PS` -> `opensim print-xml scale`
  - `scale -PropertyInfo ...` -> `opensim info ...`
  - `versionUpdate ...` -> `opensim update-file ...`
- The `CoordinateSet` property in `Joint` has been replaced with a `coordinates`
  list property and enumerations have been added for accessing the Coordinates
  owned by a Joint. Code like `myPlanarJoint.getCoordinateSet()[0]` now becomes
  `myPlanarJoint.getCoordinate(PlanarJoint::Coord::RotationZ)` (PRs #1116,
  #1210, and #1222).
- The `reverse` property in Joint can no longer be set by the user; Model uses
  SimTK::MultibodyGraphMaker to determine whether joints should be reversed when
  building the multibody system. The joint's transform and coordinates maintain
  a parent->child sense even if the joint has been reversed. For backwards
  compatibility, a joint's parent and child PhysicalFrames are swapped when
  opening a Model if the `reverse` element is set to `true`.
- The `MotionType` of a `Coordinate` is now fully determined by the Joint. The
  user cannot set the `MotionType` for a `Coordinate`. There are instances such
  as in the *leg6dof9musc* and *Rajagopal2015* models, where a `Coordinate` was
  assigned an incorrect type (e.g. when a coordinate of a `CustomJoint` is not a
  measure of a Cartesian angle). In 4.0, the coordinate is correctly marked as
  `Coupled` since a function couples the coordinate value to the angular
  displacement of the patella in Cartesian space. **NOTE**, this causes issues
  (e.g.  opensim-org/opensim-gui#617, #2088) when using kinematics files
  generated in 3.3 (or earlier) where `Rotational` coordinates have been
  converted to degrees. Because OpenSim 4.0 does not recognize the coordinate's
  `MotionType` to be `Rotational` it will not convert it back to radians
  internally. For motion files generated prior to 4.0 where the file has
  `inDegrees=yes`, please use the following conversion utility:
  `updatePre40KinematicsFilesFor40MotionType()`. When loading a pre-4.0 model,
  OpenSim will warn users of any changes in `MotionType` when updating an
   existing model to OpenSim 4.0.
- `Manager::integrate(SimTK::State&)` has been removed and replaced by
  `Manager::integrate(double)`. You must also now call
  `Manager::initialize(SimTK::State&)` before integrating or pass the
  initialization state into a convenience constructor. Here is a
   before-after example (see the documentation in the `Manager` class
   for more details):
  - Before:
    - Manager manager(model);
    - manager.setInitialTime(0.0);
    - manager.setFinalTime(1.0);
    - manager.integrate(state);
  - After:
    - Manager manager(model);
    - state.setTime(0.0);
    - manager.initialize(state);
    - manager.integrate(1.0);
  - After (using a convenience constructor):
    - state.setTime(0.0);
    - Manager manager(model, state);
    - manager.integrate(1.0);
- `Manager::setIntegrator(SimTK::Integrator)` has been removed and replaced by
  `Manager::setIntegratorMethod(IntegratorMethod)` which uses an enum and can
  be used by the MATLAB/Python interface. See the method's documentation for
  examples. Integrator settings are now handled by the Manager through the
  following new functions:
  - setIntegratorAccuracy(double)
  - setIntegratorMinimumStepSize(double)
  - setIntegratorMaximumStepSize(double)
  - setIntegratorInternalStepLimit(int)
- `Muscle::equilibrate(SimTK::State&)` has been removed from the Muscle interface in order to reduce the number and variety of muscle equilibrium methods. `Actuator::computeEquilibrium(SimTK::State&)` is overridden by Muscle and invokes pure virtual `Muscle::computeInitialFiberEquilibrium(SimTK::State&)`.
- `Millard2012EquilibriumMuscle::computeFiberEquilibriumAtZeroVelocity(SimTK::State&)` and `computeInitialFiberEquilibrium(SimTK::State&)` were combined into a single method:
`Millard2012EquilibriumMuscle::computeFiberEquilibrium(SimTK::State&, bool useZeroVelocity)`
where fiber-velocity can be estimated from the state or assumed to be zero if the flag is *true*.
- `Millard2012EquilibriumMuscle::computeInitialFiberEquilibrium(SimTK::State&)` invokes `computeFiberEquilibrium()` with `useZeroVelocity = true` to maintain its previous behavior.
- `Model::replaceMarkerSet()` was removed. (PR #1938) Please use `Model::updMarkerSet()` to edit the model's MarkerSet instead.
- The argument list for `Model::scale()` was changed: the `finalMass` and
  `preserveMassDist` arguments were swapped and the `preserveMassDist` argument
  is no longer optional. The default argument for `preserveMassDist` in OpenSim
  3.3 was `false`. (PR #1994)
- A GeometryPath without PathPoints is considered invalid, since it does not
represent a physical system. You must specify PathPoints to define a valid
GeometryPath for a Muscle, Ligament, PathSpring, etc... that is added to a
Model. (PR #1948)
  - Before (no longer valid):
    ```cpp
    Model model;
    Thelen2003Muscle* muscle = new Thelen2003Muscle("muscle", ...);
    // GeometryPath throws: "A valid path requires at least two PathPoints."
    model.addForce(muscle);
    ```
  - After (now required):
    ```cpp
    Model model;
    Thelen2003Muscle* muscle = new Thelen2003Muscle("muscle", ...);
    // require at least two path points to have a valid muscle GeometryPath
    muscle->addNewPathPoint("p1", ...);
    muscle->addNewPathPoint("p2", ...);
    model.addForce(muscle);
    ```
- The JointReaction analysis interface has changed in a few ways:
  - "express_in_frame" now takes a `Frame` name. "child" and "parent" keywords are also still accepted, provided that no Frame is named "child" or "parent"
  - If the number of elements in "apply_on_bodies" or "express_in_frame" is neither of length 1 or the same length as indicated by "joint_names", an exception is thrown. This was previously a warning.
- Updated wrapping properties


Composing a Component from other components
-------------------------------------------
Component now maintains a list property of *components* which it owns. You add
a (sub) Component to a *parent* Component by calling `addComponent` and passing
a heap allocated (`new Component`) to the parent which you want to take
ownership of the new subcomponent. Ownership determines how the subcomponent is serialized
(appears within the parent) and the order in which of Component interface methods (above)
are propagated to the subcomponent. Access to contained components is provided through
`getComponent<C>(path)` or `getComponentList<C>` where `C` is any Component type (default
is `Component` to get all subcomponents). These methods always traverse down into
a Component's list of components.  All subcomponents that are properties of (and thus owned by)
a parent Component are accessible this way. The Model's typed %Sets and `add####()` methods
are no longer necessary to compose a Model, since any Component can now be composed of
components. `Model` still supports `addd####()` methods and de/serialization of Sets,
but components added via `addComponent` are NOT included in the Sets but contained
in the Component's *components* property list. Details in PR#1014. **Note**, it is now
strictly required that immediate subcomponents have unique names. For example, a Model cannot contain two bodies in its `BodySet` named *tibia* or a Body and a Joint named *toes*, since it is ambiguous as to which *tibia* `Body` or *toes* `Component` is being referenced.

Bug Fixes
---------
- Fixed a typo in one of the method names for AbstractTool verifyUniqueComulnLabels -> verifyUniqueColumnLabels (PR #130)
- Fixed bug where Body VisibleObject was not serialized when writing a model to XML (PR #139)
- Fixed memory leaks in AssemblySolver and using Simtk::XML (PR #176)
- Fixed model mass scaling. When 'preserve mass distribution' is unchecked (GUI) the input mass was previously not respected and the resulting scaled model mass does not equal the input mass. The modelscaler() now alters the body masses and inertias to match the input mass. (PR #230)
- Fixed a bug in the equilibrium solution of Millard and Thelen muscles, where the initial activation and fiber-length values (for solving for equilibrium) were always coming from the default values. This was unnecessary, because unless specified otherwise, the state automatically contains the default values. This fixes an issue where initial states activations from a file were not respected by the Forward Tool and instead, the initial activations would revert to the model defaults. (PR #272)
- Fixed a bug where MuscleAnalysis was producing empty moment arm files. We now avoid creating empty Moment and MomentArm storage files when `_computeMoments` is False. (PR #324)
- Fixed bug causing the muscle equilibrium solve routine in both Thelen2003Muscle and Millard2012EquilibriumMuscle to fail to converge and erroneously return the minimum fiber length. The fix added a proper reduction in step-size when errors increase and limiting the fiber-length to its minimum. (PR #1728)
- Fixed a bug where Models with Bodies and Joints (and other component types) with the same name were loaded without error. Duplicately named Bodies were simply being ignored and only the first Body of that name in the BodySet was being used, for example, to connect a Body to its parent via its Joint, or to affix path points to its respective Body. Now, duplicate names are flagged and renamed so they are uniquely identified. (PR #1887)
- Fixed bug and speed issue with `model.setStateVariableValues()` caused by enforcing constraints after each coordinate value was being set (PR #1911). Removing the automatic enforcement of constraints makes setting all state values much faster, but also requires calling `model.assemble()` afterwards. Enforcing constraints after setting each coordinate value individually was also incorrect, since it neglected the effect of other coordinate changes have on the current coordinate. All coordinate values must be set before enforcing constraints.
- Fixed a bug that resulted in incorrect Ligament resting lengths after scaling.
  (PR #1994)

New Classes
-----------
- Added a BodyActuator component, which applies a spatial force on a specified Point of a Body (PR #126)
- Created Frame, PhysicalFrame, OffsetFrame, PhysicalOffsetFrame, Station and Marker ModelComponents (PR #188, PR #325, PR #339). Marker did not previously comply with the Model Component interface.
- A Body is a PhysicalFrame
- Connections to Bodies upgraded to PhysicalFrames and locations on these frames are now represented by PhysicalOffsetFrame (PR #370)
- Joints were refactored so that the base Joint manages the parent and child frame connections, including the definition of local PhysicalOffsetFrames to handle offsets defined as separate location and orientation properties. (PR #589)
- The WeldConstraint and BushingForces (BushingForce, CoupledBushingForce, FunctionBasedBushingForce, and ExpressionBasedBushingForce) were similarly unified (like Joints) to handle the two Frames that these classes require to operate. A LinkTwoFrames intermediate class was introduced to house the common operations. Convenience constructors for WeldConstraint and BushingFrames were affected and now require the name of the Component as the first argument. (PR #649)
- The new StatesTrajectory class allows users to load an exact representation of previously-computed states from a file. (PR #730)
- Added Point as a new base class for all points, which include: Station, Marker, and PathPoints

- Added OutputReporter as an Analysis so that users can use the existing AnalyzeTool and ForwardTool to extract Output values of interest, without modifications to the GUI. (PR #1991)


Removed Classes
---------------
The following classes are no longer supported in OpenSim and are removed in OpenSim 4.0.
- Muscle class `ContDerivMuscle_Depredated`.

MATLAB and Python interfaces
----------------------------
- The SimbodyMatterSubsystem class--which provides operators related to the mass
matrix, Jacobians, inverse dynamics, etc.--is now accessible in MATLAB and
Python (PR #930).
- Changed wrapping of `SimTK::Array_<OpenSim::CoordinateReference>` from `ArrayCoordinateReference` to `SimTKArrayCoordinateReference` for consistency with other classes. (PR #1842)

MATLAB interface
----------------
- The configureOpenSim.m function should no longer require administrator
  privileges for most users, and gives more verbose output to assist with
  troubleshooting.
- New MATLAB examples were added: Hopper-Device and Knee-Reflex.

Python interface
----------------
- Improved error handling. Now, OpenSim's error messages show up as exceptions
in Python.
- The Python bindings can now be built for Python 3 (as well as Python 2).

Other Changes
-------------
- Support for compiling the source code with Microsoft Visual Studio 2017.
- There is now a formal CMake mechanism for using OpenSim in your own C++
  project. See cmake/SampleCMakeLists.txt. (PR #187)
- Substantial cleanup of the internal CMake scripts.
- Lepton was upgraded to the latest version (PR #349)
- Made Object::print a const member function (PR #191)
- Improved the testOptimization/OptimizationExample to reduce the runtime (PR #416)
- InverseKinematics tool outputs marker error .sto file if report error flag is true.
- Marker location file output name in IK changed to reflect trial name for batch processing.
- Created a method `ScaleTool::run()`, making it easier to run the Scale Tool
programmatically in MATLAB or python.
- Thelen2003Muscle, Millard2012EquilibriumMuscle, and
  Millard2012AccelerationMuscle now throw an exception if the force equilibrium
  calculation fails to converge (PR #1201).
- Thelen2003Muscle and Millard2012EquilibriumMuscle no longer clamp excitations (i.e. controls)
  internally. If controls are out of bounds an Exception is thrown. Also, the
  `min_control` property now defaults to the `minimum_activation`. It is the
  responsibility of the controller (or solver) to provide controls that are
  within the valid ranges defined by the Actuators and that includes the
  specific bounds of Muscle models. (PR #1548)
- The `buildinfo.txt` file, which contains the name of the compiler used to
  compile OpenSim and related information, is now named `OpenSim_buildinfo.txt`
  and may be installed in a different location.
- macOS and Linux users should no longer need to set `LD_LIBRARY_PATH` or
  `DYLD_LIBRARY_PATH` to use OpenSim libraries.
- The `scale()` method was removed from the `SimbodyEngine` class (the contents
  were moved into `Model::scale()`). (PR #1994)
- Any class derived from ModelComponent can now add its own implementation of
  `extendPreScale()`, `extendScale()`, and/or `extendPostScale()` to control how
  its properties are updated during scaling. (PR #1994)
- The source code for the "From the Ground Up: Building a Passive Dynamic
  Walker Example" was added to this repository.
- OpenSim no longer looks for the simbody-visualizer using the environment
  variable `OPENSIM_HOME`. OpenSim uses `PATH` instead.
- The Thelen2003Muscle now depend on separate components for modeling pennation,
  and activation dynamics.

Documentation
-------------
- Improved Doxygen layout and fixed several bugs and warnings (various)
- All mentions of SimTK/Simbody classes in OpenSim's Doxygen now provide links directly to SimTK/Simbody's doxygen.
- Added a detailed README.md wtith build instructions, as well as guides to contributing and developing (CONTRIBUTING.md).
- Included GIFs in Doxygen for several commonly used Joint types<|MERGE_RESOLUTION|>--- conflicted
+++ resolved
@@ -8,20 +8,11 @@
 
 v4.5
 ====
-<<<<<<< HEAD
-- Fixed a minor bug when the locally installed package (via `pip`) couldn't find the dependencies (#3593). Added `data_files` argument to the `setup.py` to copy all the dependencies into the opensim package folder in the Python environment.
-- Added `AbstractPath` which is a base class for `GeometryPath` and other path types (#3388). All path-based forces now 
-own the property `path` of type `AbstractPath` instead of the `GeometryPath` unnamed property. Getters and setters have 
-been added to these forces to provide access to concrete path types (e.g., `updPath<T>`). In `Ligament` and 
-`Blankevoort1991Ligament`, usages of `get_GeometryPath`, `upd_GeometryPath`, etc., need to be updated to 
-`getGeometryPath`, `updGeometryPath`, etc., or a suitable alternative.    
-=======
 - Added `AbstractPath` which is a base class for `GeometryPath` and other path types (#3388). All path-based forces now
 own the property `path` of type `AbstractPath` instead of the `GeometryPath` unnamed property. Getters and setters have
 been added to these forces to provide access to concrete path types (e.g., `updPath<T>`). In `Ligament` and
 `Blankevoort1991Ligament`, usages of `get_GeometryPath`, `upd_GeometryPath`, etc., need to be updated to
 `getGeometryPath`, `updGeometryPath`, etc., or a suitable alternative.
->>>>>>> 5ad501ba
 - Fixed a minor memory leak when calling `OpenSim::CoordinateCouplerConstraint::setFunction` (#3541)
 - Increase the number of input dimensions supported by `MultivariatePolynomialFunction` to 6 (#3386)
 - Added `Assertion.h` and associated `OPENSIM_ASSERT*` macros (#3531)
@@ -40,6 +31,8 @@
 - Refactor c3dExport.m file as a Matlab function (#3501), also expose method to allow some operations on tableColumns
   (multiplyAssign) to speed up data processing.
 - Fixed xml-related memory leaks that were occuring when deserializing OpenSim models. (Issue #3537, PR #3594)
+- Fixed a minor bug when the locally installed package (via `pip`) couldn't find the dependencies (#3593).
+  Added `data_files` argument to the `setup.py` to copy all the dependencies into the opensim package folder in the Python environment.
 
 v4.4.1
 ======
